--- conflicted
+++ resolved
@@ -28,15 +28,10 @@
 import numpy as np
 import pandas as pd
 import sys
-<<<<<<< HEAD
 import os
-from os.path import abspath, join, dirname, isdir, exists, split
-
-new_path = abspath(join(dirname(abspath(__file__)), os.pardir))
-=======
-from os.path import abspath, join, dirname, pardir, isdir, exists, split
+from os.path import abspath, join, dirname, isdir, exists, split, pardir
+
 new_path = abspath(join(dirname(abspath(__file__)), pardir))
->>>>>>> 067848fe
 if new_path not in sys.path:
     sys.path.append(new_path)
 
