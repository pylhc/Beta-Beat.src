'''
.. module: beta
Created on 27 May 2013

@author: awegsche, vimaier

@version: 2016.11.p2

GetLLM.algorithms.beta.py stores helper functions for phase calculations for GetLLM.
This module is not intended to be executed. It stores only functions.


'''
import sys
import os
import math
import time
import re

import numpy as np
from numpy import sin, tan
import pandas as pd

from scipy.linalg import circulant
from model.accelerators.accelerator import AccExcitationMode
from utils import tfs_pandas
from utils import logging_tools

__version__ = "2018.7.a"

DEBUG = sys.flags.debug  # True with python option -d! ("python -d GetLLM.py...") (vimaier)
LOGGER = logging_tools.get_logger(__name__)

if DEBUG:
    from utils import debug_algorithms as DBG

# --- Constants

TWOPI = 2 * np.pi
DEFAULT_WRONG_BETA = 1000
EPSILON = 1.0E-16
ZERO_THRESHOLD = 1e-3
COT_THRESHOLD = 15.9
RCOND = 1.0e-10

BOXLENGTH = 50
BOXINDENT = 4
CALCULATE_BETA_HOR = True
CALCULATE_BETA_VER = True
APPLY = True

# --------------- Errors method
METH_IND = -1
METH_3BPM = 0
METH_A_NBPM = 1


def rms(arr):  # TODO take this from the stats module
    return np.sqrt(np.mean(np.square(arr)))

ID_TO_METHOD = {
    METH_3BPM: "3BPM method",
    METH_A_NBPM: "Analytical N-BPM method"}

# --------------------------------------------------------------------------------------------------
# main part
# --------------------------------------------------------------------------------------------------


def calculate_beta_from_phase(getllm_d, tune_d, phase_d, header_dict):
    '''
    Calculates beta from phase using either the 3-BPM or N-BPM method.
    Fills the following TfsFiles:
        ``getbetax.out        getbetax_free.out        getbetax_free2.out``
        ``getbetay.out        getbetay_free.out        getbetay_free2.out``

    :Parameters:
        'getllm_d': _GetllmData (In-param, values will only be read)
            lhc_phase, accel and beam_direction are used.
        'twiss_d': _TwissData (In-param, values will only be read)
            Holds twiss instances of the src files.
        'tune_d': _TuneData (In-param, values will only be read)
            Holds tunes and phase advances
        'phase_d': _PhaseData (In-param, values will only be read)
            Holds results from get_phases
    '''
    # setting up
    accelerator = getllm_d.accelerator

    # selecting models -----------------------------------------------------------------------------

    free_model = accelerator.get_model_tfs()
    elements = accelerator.get_elements_tfs()

    # the following tries to get the best_knowledge model
    # if it doesn't find it, it takes the base model
    try:
        free_bk_model = accelerator.get_best_knowledge_model_tfs()
    except AttributeError:
        LOGGER.debug("No best knowledge model - using the normal one.")
        free_bk_model = free_model

    driven_model = None
    if accelerator.excitation != AccExcitationMode.FREE:
        # in the case of driven motion, we need the driven model as well
        driven_model = accelerator.get_driven_tfs()

    # print information to info and debug ----------------------------------------------------------
    LOGGER.info("Calculating beta from phase")
    LOGGER.info("Version: {0:5s}".format(__version__))

    LOGGER.info("range of BPMs: {}".format(getllm_d.range_of_bpms))
    LOGGER.info("cot of phase threshold: {:g}".format(COT_THRESHOLD))

    LOGGER.debug("quad field errors: [YES]")
    LOGGER.debug("quad long misalignments: [YES]")
    LOGGER.debug("sext transverse misalignments: [YES]")
    LOGGER.debug("BPM long misalignments: [YES]")
    LOGGER.debug("dipole K1 errors: [ NO]")
    LOGGER.debug("analytical alpha: [ NO]")

    # check whether analytical N-BPM method should be used
    # if yes, uncertainty estimates will be distributed to the elements
    error_method = METH_IND

    if getllm_d.three_bpm_method:
        error_method = METH_3BPM
    else:
        LOGGER.debug("Accelerator Error Definition")
        error_defs_path = getllm_d.accelerator.get_errordefspath()
        if error_defs_path is None:
            raise IOError("Error definition file '{}' could not be found"
                          .format(getllm_d.accelerator.get_errordefspath()))

        elements = _assign_uncertainties(elements, error_defs_path)
        error_method = METH_A_NBPM

    # start the calculation per plane --------------------------------------------------------------

    # ------------- HORIZONTAL
    if phase_d["X"]["F"]:
        beta_df_x, driven_beta_df_x = beta_from_phase_for_plane(
            free_model, driven_model, free_bk_model, elements,
            getllm_d.range_of_bpms, phase_d, error_method, tune_d, "X"
        )

    # ------------- VERTICAL
    if phase_d["Y"]["F"]:
        beta_df_y, driven_beta_df_y = beta_from_phase_for_plane(
            free_model, driven_model, free_bk_model, elements,
            getllm_d.range_of_bpms, phase_d, error_method, tune_d, "Y"
        )

    for df in [beta_df_x, driven_beta_df_x, beta_df_y, driven_beta_df_y]:
        if df is not None:
            _add_header(df, header_dict, error_method, getllm_d.range_of_bpms)
            LOGGER.debug("writing %s", df.headers["FILENAME"])
            tfs_pandas.write_tfs(os.path.join(getllm_d.outputdir, df.headers["FILENAME"]), df)

    return beta_df_x, driven_beta_df_x, beta_df_y, driven_beta_df_y


def beta_from_phase_for_plane(free_model, driven_model, bk_model, elements, range_of_bpms,
                              phases, error_method, tunes, plane):
    """
    This function calculates and outputs the beta function measurement for the given plane.
    """
    plane_for_file = plane.lower()
    Q = tunes[plane]["Q"]
    Qf = tunes[plane]["QF"]
    Qmdl = tunes[plane]["QM"]
    Qmdlf = tunes[plane]["QFM"]
    phase_adv_free = phases[plane]["F"]
    phase_adv_driven = phases[plane]["D"]
    LOGGER.info("Beta {} free calculation".format(plane))
    # remove BPMs that are not in the input
    free_model = free_model.loc[phase_adv_free["MEAS"].index]
    if driven_model: driven_model = driven_model.loc[phase_adv_free["MEAS"].index]
    bk_model = bk_model.loc[phase_adv_free["MEAS"].index]

    # if DEBUG create a binary debugfile where the algorithm is writing matrices, beta-values,
    # weights etc.
    if DEBUG:
        DBG.create_debugfile(
            "getbeta{}_free.bdebug".format(plane_for_file)  # TODO change working path
        )

    beta_df = beta_from_phase(free_model, elements, phase_adv_free, plane, range_of_bpms,
                              error_method, Qf, Qmdlf % 1.0)

    beta_df.headers["FILENAME"] = "getbeta{}_free.out".format(plane_for_file)
    if DEBUG:
        DBG.close_file()

    driven_beta_df = None

    if phase_adv_driven is not None:
        driven_model = driven_model.loc[phase_adv_driven["MEAS"].index]
        LOGGER.info("Beta {} driven calculation".format(plane))
        if DEBUG:
            DBG.create_debugfile(
                "getbeta{}.bdebug".format(plane_for_file)  # TODO change working path
            )

        driven_beta_df = beta_from_phase(
            driven_model, elements,
            phase_adv_driven, plane, range_of_bpms, error_method, Q, Qmdl % 1.0
        )
        driven_beta_df.headers["FILENAME"] = "getbeta{}.out".format(plane_for_file)

        if DEBUG:
            DBG.close_file()

        LOGGER.warning("Skip free2 calculation")

    # add filename to header
    return beta_df, driven_beta_df


def beta_from_phase(madTwiss, madElements, phase, plane,
                    range_of_bpms, errors_method, tune, mdltune):
    '''
    Calculate the beta function from phase advances.

    Parameters:
        madTwiss: model tfs file
        madElements: model tfs file with all relevant elements (quadrupoles, sextupoles, drifts)
        phase: matrix with phase advances
        plane: 'X' or 'Y'
        getllm_d: GetLLM_Data
        errors_method: 3BPM or N-BPM method
        tune: measured tune
        mdltune: model tune
    '''
    plane_bet = "BET" + plane
    plane_alf = "ALF" + plane
    st = time.time()

    beta_df = tfs_pandas.TfsDataFrame(madTwiss).loc[phase["MEAS"].index, ["S", plane_bet, plane_alf]]

    beta_df = beta_df.rename(columns={plane_bet: plane_bet + "MDL", plane_alf: plane_alf + "MDL"})

    LOGGER.info("Errors from " + ID_TO_METHOD[errors_method])

    if errors_method == METH_A_NBPM:
        beta_df = _scan_all_BPMs_withsystematicerrors(madTwiss, madElements, phase, plane,
                                                      range_of_bpms,
                                                      tune, mdltune,
                                                      beta_df)
    # ---- use the simulations
    else:
        beta_df = _scan_all_BPMs_3bpm(phase, plane, tune, mdltune, beta_df)

    rmsbb = rms(beta_df["BBEAT" + plane]) * 100
    et = time.time() - st
    beta_df.headers["RMS_BETABEAT"] = "{:.3f} %".format(rmsbb)
    beta_df.headers["CALCULATION_TIME"] = "{:.2f} s".format(et)
    LOGGER.info(" - RMS beta beat: {:.2f}%".format(rmsbb))
    LOGGER.info(" - elapsed time: {:.2f}s".format(et))
    beta_df["DELTABET"+plane] = ((beta_df.loc[:, 'BET' + plane] -
                                  beta_df.loc[:, 'BET' + plane + 'MDL']) /
                                 beta_df.loc[:, 'BET' + plane + 'MDL'])

    return beta_df


# --------------------------------------------------------------------------------------------------
# ---------------- calculate beta and alpha using the old 3 BPM method -----------------------------
# --------------------------------------------------------------------------------------------------

def _scan_all_BPMs_3bpm(phase, plane, tune, mdltune,
                        beta_df):
    '''
    Calculates beta from phase using the old 3-BPM method

    ``phase["MEAS"]``, ``phase["MODEL"]``, ``phase["ERRMEAS"]`` (from ``get_phases``) are of the
    form:

    +----------+----------+----------+----------+----------+
    |          |   BPM1   |   BPM2   |   BPM3   |   BPM4   |
    +----------+----------+----------+----------+----------+
    |   BPM1   |    0     |  phi_21  |  phi_31  |  phi_41  |
    +----------+----------+----------+----------+----------+
    |   BPM2   |  phi_12  |     0    |  phi_32  |  phi_42  |
    +----------+----------+----------+----------+----------+
    |   BPM3   |  phi_13  |  phi_23  |    0     |  phi_43  |
    +----------+----------+----------+----------+----------+

    aa ``tilt_slice_matrix(matrix, shift, slice, tune)`` brings it into the form:

    +-----------+--------+--------+--------+--------+
    |           |  BPM1  |  BPM2  |  BPM3  |  BPM4  |
    +-----------+--------+--------+--------+--------+
    | BPM_(i-1) | phi_1n | phi_21 | phi_32 | phi_43 |
    +-----------+--------+--------+--------+--------+
    | BPM_i     |    0   |    0   |    0   |    0   |
    +-----------+--------+--------+--------+--------+
    | BPM_(i+1) | phi_12 | phi_23 | phi_34 | phi_45 |
    +-----------+--------+--------+--------+--------+

    ``cot_phase_*_shift1``:

    +-----------------------------+-----------------------------+-----------------------------+
    | cot(phi_1n) - cot(phi_1n-1) |  cot(phi_21) - cot(phi_2n)  |   cot(phi_32) - cot(phi_31) |
    +-----------------------------+-----------------------------+-----------------------------+
    |         NaN                 |         NaN                 |         NaN                 |
    +-----------------------------+-----------------------------+-----------------------------+
    |         NaN                 |         NaN                 |         NaN                 |
    +-----------------------------+-----------------------------+-----------------------------+
    |  cot(phi_13) - cot(phi_12)  |  cot(phi_24) - cot(phi_23)  |   cot(phi_35) - cot(phi_34) |
    +-----------------------------+-----------------------------+-----------------------------+

    for the combination xxxABBx: first row
    for the combinstion xBBAxxx: fourth row and
    for the combination xxBABxx: second row of ``cot_phase_*_shift2``
    '''
    # tilt phase advances in order to have the phase advances in a neighbourhood
    tilted_meas = tilt_slice_matrix(phase["MEAS"].as_matrix(), 2, 5, tune) * TWOPI
    tilted_model = tilt_slice_matrix(phase["MODEL"].as_matrix(), 2, 5, mdltune) * TWOPI
    tilted_errmeas = tilt_slice_matrix(phase["ERRMEAS"].as_matrix(), 2, 5, mdltune) * TWOPI

    betmdl = beta_df.loc[:]["BET" + plane + "MDL"].as_matrix()
    alfmdl = beta_df.loc[:]["ALF" + plane + "MDL"].as_matrix()

    # ------ main part, calculate the beta and alpha function ----------------------------------

    # calculate cotangens of all the phase advances in the neighbourhood
    with np.errstate(divide='ignore'):
        cot_phase_meas = 1.0 / tan(tilted_meas)
        cot_phase_model = 1.0 / tan(tilted_model)

    # calculate enumerators and denominators for far more cases than needed
    # shift1 are the cases BBA, ABB, AxBB, AxxBB etc. (the used BPMs are adjacent)
    # shift2 are the cases where the used BPMs are separated by one. only BAB is used for  3-BPM
    cot_phase_meas_shift1 = cot_phase_meas - np.roll(cot_phase_meas, -1, axis=0)
    cot_phase_model_shift1 = cot_phase_model - np.roll(cot_phase_model, -1, axis=0) + EPSILON
    cot_phase_meas_shift2 = cot_phase_meas - np.roll(cot_phase_meas, -2, axis=0)
    cot_phase_model_shift2 = cot_phase_model - np.roll(cot_phase_model, -2, axis=0) + EPSILON

    # calculate the sum of the fractions
    bet_frac = (cot_phase_meas_shift1[0]/cot_phase_model_shift1[0] +
                cot_phase_meas_shift1[3]/cot_phase_model_shift1[3] +
                cot_phase_meas_shift2[1]/cot_phase_model_shift2[1]) / 3.0

    # multiply the fractions by betmdl and calculate the arithmetic mean
    beti = bet_frac * betmdl

    # alpha
    alfi = (bet_frac * (cot_phase_model[1] + cot_phase_model[3] + 2.0 * alfmdl) -
            (cot_phase_meas[1] + cot_phase_meas[3])) / 2.0

    # ------ error propagation -----------------------------------------------------------------

    # error = sqrt( errphi_ij^2 * (d beta / dphi_ij)^2 )
    # calculate sin(phimdl_ij)
    sin_model = sin(tilted_model)
    # calculate errphi_ij^2 / sin^2 phimdl_ij * beta
    with np.errstate(divide='ignore', invalid='ignore'):
        sin_squared_model = tilted_errmeas / np.multiply(sin_model, sin_model) * betmdl
    # square it again beacause it's used in a vector length
    sin_squared_model = np.multiply(sin_squared_model, sin_squared_model)

    sin_squ_model_shift1 = sin_squared_model + \
        np.roll(sin_squared_model, -1, axis=0) / \
        np.multiply(cot_phase_model_shift1, cot_phase_model_shift1)
    sin_squ_model_shift2 = sin_squared_model + \
        np.roll(sin_squared_model, -2, axis=0) / \
        np.multiply(cot_phase_model_shift2, cot_phase_model_shift2)
    beterr = np.sqrt(sin_squ_model_shift1[0] + sin_squ_model_shift1[3] +
                     sin_squ_model_shift2[1]) \
        / 3.0

    alferr = 0  # TODO calculate alferr

    bb = bet_frac - 1.0

    beta_df["BET" + plane] = beti
    beta_df["SYSBET" + plane] = 0
    beta_df["STATBET" + plane] = beterr
    beta_df["ERRBET" + plane] = beterr

    beta_df["ALF" + plane] = alfi
    beta_df["SYSALF" + plane] = 0
    beta_df["STATALF" + plane] = alferr
    beta_df["ERRALF" + plane] = alferr

    beta_df["BBEAT" + plane] = bb
    beta_df["COUNT"] = 0
    return beta_df.loc[beta_df["NCOMB"] > 0]


# --------------------------------------------------------------------------------------------------
# -------- using analytical formula ----------------------------------------------------------------
# --------------------------------------------------------------------------------------------------

def _scan_all_BPMs_withsystematicerrors(madTwiss, madElements,
                                        phase, plane, range_of_bpms, tune, mdltune, beta_df):
    '''
    '''

    LOGGER.debug("starting scan_all_BPMs_withsystematicerrors")
    # ---------- setup -----------------------------------------------------------------------------
    # setup combinations
    width = range_of_bpms / 2
    left_bpm = range(-width, 0)
    right_bpm = range(0 + 1, width + 1)
    BBA_combo = [[x, y] for x in left_bpm for y in left_bpm if x < y]
    ABB_combo = [[x, y] for x in right_bpm for y in right_bpm if x < y]
    BAB_combo = [[x, y] for x in left_bpm for y in right_bpm]

    # for fast access
    phases_meas = phase["MEAS"] * TWOPI
    phases_err = phase["ERRMEAS"] * TWOPI

    result = np.ndarray(len(phases_meas.index), [('beti', float), ('betstat', float),
                                                 ('betsys', float), ('beterr', float),
                                                 ('alfi', float), ('alfstat', float),
                                                 ('alfsys', float), ('alferr', float),
                                                 ('corr', float), ('ncomb', int)])
    # ---------- calculate the betas --------------------------------------------------------------

    for i in range(0, len(phases_meas.index)):
        row = scan_one_BPM_withsystematicerrors(madTwiss, madElements,
                                                phases_meas, phases_err,
                                                plane, range_of_bpms,
                                                i,
                                                BBA_combo, ABB_combo, BAB_combo,
                                                tune, mdltune)
        result[row[0]] = row[1:]

    beta_df["BET" + plane] = result["beti"]
    beta_df["STATBET" + plane] = result["betstat"]
    beta_df["SYSBET" + plane] = result["betsys"]
    beta_df["ERRBET" + plane] = result["beterr"]
    beta_df["ALF" + plane] = result["alfi"]
    beta_df["STATALF" + plane] = result["alfstat"]
    beta_df["SYSALF" + plane] = result["alfsys"]
    beta_df["ERRALF" + plane] = result["alferr"]
    beta_df["CORR"] = result["corr"]
    beta_df["NCOMB"] = result["ncomb"]
    beta_df["BBEAT" + plane] = beta_df["BET" + plane] / beta_df["BET" + plane + "MDL"] - 1

    return beta_df


def scan_several_BPMs_withsystematicerrors(madTwiss, madElements,
                                           cot_meas, phases_err,
                                           plane, range_of_bpms, begin, end, BBA_combo, ABB_combo, BAB_combo,
                                           tune, mdltune):
    block = []
    for i in range(begin, end):
        block.append(scan_one_BPM_withsystematicerrors(madTwiss, madElements,
                                                       cot_meas, phases_err,
                                                       plane, range_of_bpms,
                                                       i,
                                                       BBA_combo, ABB_combo, BAB_combo,
                                                       tune, mdltune))
    return block


def scan_one_BPM_withsystematicerrors(madTwiss, madElements,
                                      phases_meas, phases_err,
                                      plane, range_of_bpms, Index, BBA_combo, ABB_combo, BAB_combo,
                                      tune, mdltune):
    '''
    Scans the range of BPMs in order to get the final value for one BPM in the lattice
    '''
    probed_bpm_name = madTwiss.index[Index]
    s = madTwiss.at[probed_bpm_name, "S"]

    betmdl1 = madTwiss.at[probed_bpm_name, "BET" + plane]
    alfmdl1 = madTwiss.at[probed_bpm_name, "ALF" + plane]
    mu_column = "MU" + plane
    bet_column = "BET" + plane

    beti = DEFAULT_WRONG_BETA
    betstat = .0
    betsys = .0
    beterr = DEFAULT_WRONG_BETA
    alfi = DEFAULT_WRONG_BETA
    alfstat = .0
    alfsys = .0
    alferr = DEFAULT_WRONG_BETA

    m = range_of_bpms / 2
    indx_first = Index - m
    indx_last = Index + m
    name_first = madTwiss.index[indx_first]
    name_last = madTwiss.index[indx_last % len(madTwiss.index)]
    probed_bpm_name = madTwiss.index[Index]
    len_bpms_total = phases_meas.shape[0]

    indx_el_first = madElements.index.get_loc(name_first)
    indx_el_last = madElements.index.get_loc(name_last)

    if indx_first < 0:
        outerMeasPhaseAdv = pd.concat((
            phases_meas.iloc[Index, indx_first % len_bpms_total:] - tune * TWOPI,
            phases_meas.iloc[Index, :indx_last+1]))
        outerMeasErr = pd.concat((
            phases_err.iloc[Index, indx_first % len_bpms_total:],
            phases_err.iloc[Index, :indx_last+1]))
        outerMdlPh = np.concatenate((
            madTwiss.iloc[indx_first % len_bpms_total:][mu_column] - mdltune,
            madTwiss.iloc[:indx_last+1][mu_column])) * TWOPI
        outerElmts = pd.concat((
            madElements.iloc[indx_el_first:],
            madElements.iloc[:indx_el_last + 1]))
        outerElmtsPh = np.concatenate((
            madElements.iloc[indx_el_first:][mu_column] - mdltune,
            madElements.iloc[:indx_el_last + 1][mu_column])) * TWOPI

    elif indx_last >= len_bpms_total:
        outerMeasPhaseAdv = pd.concat((
            phases_meas.iloc[Index, indx_first:],
            phases_meas.iloc[Index, :(indx_last + 1) % len_bpms_total] + tune * TWOPI))
        outerMeasErr = pd.concat((
            phases_err.iloc[Index, indx_first:],
            phases_err.iloc[Index, :(indx_last + 1) % len_bpms_total]))
        outerMdlPh = np.concatenate((
            madTwiss.iloc[indx_first:][mu_column],
            madTwiss.iloc[:(indx_last + 1) % len_bpms_total][mu_column] + mdltune)) * TWOPI
        outerElmts = pd.concat((
            madElements.iloc[indx_el_first:],
            madElements.iloc[:indx_el_last + 1]))
        outerElmtsPh = np.concatenate((
            madElements.iloc[indx_el_first:][mu_column],
            madElements.iloc[:indx_el_last + 1][mu_column] + mdltune)) * TWOPI

    else:
        outerMeasPhaseAdv = phases_meas.iloc[Index, indx_first: indx_last + 1]
        outerMeasErr = phases_err.iloc[Index, indx_first: indx_last + 1]
        outerMdlPh = madTwiss.iloc[indx_first:indx_last + 1][mu_column].as_matrix() * TWOPI
        outerElmts = madElements.iloc[indx_el_first:indx_el_last + 1]
        outerElmtsPh = madElements.iloc[indx_el_first:indx_el_last + 1][mu_column] * TWOPI

    outerMeasErr = np.multiply(outerMeasErr, outerMeasErr)

    outerElPhAdv = (outerElmtsPh[:, np.newaxis] - outerMdlPh[np.newaxis, :])
    outerElK2 = outerElmts.loc[:, "K2L"].as_matrix()
    indx_el_probed = outerElmts.index.get_loc(probed_bpm_name)
    outerElmtsBet = outerElmts.loc[:][bet_column].as_matrix()

    with np.errstate(divide='ignore'):
        cot_meas = 1.0 / tan(outerMeasPhaseAdv.as_matrix())
        cot_model = 1.0 / tan((outerMdlPh - outerMdlPh[m]))
    outerElPhAdv = sin(outerElPhAdv)
    sin_squared_elements = np.multiply(outerElPhAdv, outerElPhAdv)

    betas = np.empty(len(BBA_combo) + len(BAB_combo) + len(ABB_combo))
    alfas = np.empty(len(BBA_combo) + len(BAB_combo) + len(ABB_combo))
    beta_mask = np.empty(len(BBA_combo) + len(BAB_combo) + len(ABB_combo), dtype=bool)

    diag = np.concatenate((outerMeasErr.as_matrix(), outerElmts.loc[:]["dK1"],
                           outerElmts.loc[:]["dX"], outerElmts.loc[:]["KdS"],
                           outerElmts.loc[:]["mKdS"]))
    mask = diag != 0

    T_Beta = np.zeros((len(betas),
                       len(diag)))
    T_Alfa = np.zeros((len(betas),
                       len(diag)))

    M = np.diag(diag[mask])
    line_length = len(diag)

    for i, combo in enumerate(BBA_combo):
        ix = combo[0] + m
        iy = combo[1] + m
        beta, alfa, betaline, alfaline = get_combo(
            ix, iy, sin_squared_elements, outerElmts, outerElmtsBet, outerElK2, cot_model, cot_meas,
            outerMeasPhaseAdv, combo, indx_el_probed, line_length, betmdl1, alfmdl1,
            range_of_bpms, m,
            1.0, -1.0, 1.0, -1.0)
        if beta > 0:
            T_Beta[i] = betaline
            T_Alfa[i] = alfaline
            betas[i] = beta
            alfas[i] = alfa
            beta_mask[i] = True
        else:
            beta_mask[i] = False

    for j, combo in enumerate(BAB_combo):
        ix = combo[0] + m
        iy = combo[1] + m
        i = j + len(BBA_combo)

        beta, alfa, betaline, alfaline = get_combo(
            ix, iy, sin_squared_elements, outerElmts, outerElmtsBet, outerElK2, cot_model, cot_meas,
            outerMeasPhaseAdv, combo, indx_el_probed, line_length, betmdl1, alfmdl1,
            range_of_bpms, m,
            1.0, 1.0, 1.0, 1.0)
        if beta > 0:
            T_Beta[i] = betaline
            T_Alfa[i] = alfaline
            betas[i] = beta
            alfas[i] = alfa
            beta_mask[i] = True
        else:
            beta_mask[i] = False

    for j, combo in enumerate(ABB_combo):
        ix = combo[0] + m
        iy = combo[1] + m

        i = j + len(BBA_combo) + len(BAB_combo)

        beta, alfa, betaline, alfaline = get_combo(
            ix, iy, sin_squared_elements, outerElmts, outerElmtsBet, outerElK2, cot_model, cot_meas,
            outerMeasPhaseAdv, combo, indx_el_probed, line_length, betmdl1, alfmdl1,
            range_of_bpms, m,
            -1.0, +1.0, -1.0, 1.0)

        if beta > 0:
            T_Beta[i] = betaline
            T_Alfa[i] = alfaline
            betas[i] = beta
            alfas[i] = alfa
            beta_mask[i] = True
        else:
            beta_mask[i] = False
    T_Beta = T_Beta[:, mask]
    T_Beta = T_Beta[beta_mask]
    betas = betas[beta_mask]
<<<<<<< HEAD
    V_Beta = np.dot(T_Beta, np.dot(M,np.transpose(T_Beta)))

    T_Alfa = T_Alfa[:, mask]
    T_Alfa = T_Alfa[beta_mask]
    alfas = betas[beta_mask]
    V_Alfa = np.dot(T_Alfa, np.dot(M,np.transpose(T_Alfa)))
=======
    V_Beta = np.dot(T_Beta, np.dot(M, np.transpose(T_Beta)))
>>>>>>> 37a8991e
    try:
        V_Beta_inv = np.linalg.pinv(V_Beta, rcond=RCOND)
        w = np.sum(V_Beta_inv, axis=1)
        VBeta_inv_sum = np.sum(w)
        if VBeta_inv_sum == 0:
            raise ValueError
        beterr = math.sqrt(float(np.dot(np.transpose(w), np.dot(V_Beta, w)) / VBeta_inv_sum ** 2))
        beti = float(np.dot(np.transpose(w), betas) / VBeta_inv_sum)
    except:
        LOGGER.debug("ValueError at {} in Beta calculation.".format(probed_bpm_name))
        LOGGER.debug("betas:\n" + str(betas))
    try:
        V_Alfa_inv = np.linalg.pinv(V_Alfa, rcond=RCOND)
        w = np.sum(V_Alfa_inv, axis=1)
        VAlfa_inv_sum = np.sum(w)
        if VAlfa_inv_sum == 0:
            raise ValueError
        alferr = math.sqrt(float(np.dot(np.transpose(w), np.dot(V_Alfa, w)) / VAlfa_inv_sum ** 2))
        alfi = float(np.dot(np.transpose(w), alfas) / VAlfa_inv_sum)
    except:
        LOGGER.debug("ValueError at {} in Alfa calculation".format(probed_bpm_name))
        LOGGER.debug("alfas:\n" + str(alfas))

        return (
            Index,
            beti, betstat, betsys, beterr,
            alfi, alfstat, alfsys, alferr,
            .0,
            -2
        )
    # ----------------------------------------------------------------------------------------------
    # writing debug output
    # ----------------------------------------------------------------------------------------------
    if DEBUG:
        DBG.start_write_bpm(probed_bpm_name, s, beti, alfi, 0)
        DBG.write_matrix(T_Beta, "T_Beta")
        DBG.start_write_combinations(len(betas))
        combs = np.r_[BBA_combo, BAB_combo, ABB_combo]  # Stackexchange
        combs = combs[beta_mask]
        for n, beta_of_comb in enumerate(betas):
            DBG.write_bpm_combination(combs[n][0], combs[n][1], beta_of_comb, w[n] / VBeta_inv_sum)
        DBG.write_double("PHI{}MDL".format(plane), outerMdlPh[m])

        DBG.write_end()

    return (
        Index,
        beti, betstat, betsys, beterr,
        alfi, alfstat, alfsys, alferr,
        .0,
        len(betas)
    )


def get_combo(ix, iy, sin_squared_elements, outerElmts, outerElmtsBet, outerElK2, cot_model,
              cot_meas, outerMeasPhaseAdv,
              combo, indx_el_probed, line_length, betmdl1, alfmdl1, range_of_bpms, m,
              fac1, fac2, sfac1, sfac2):
    """Calculates beta and alpha function as well as the respective covariance matrix lines for the
    given combination
    """
    betaline = np.zeros((line_length))
    alfaline = np.zeros((line_length))

    # remove bad combination
    if (abs(cot_model[ix]) > COT_THRESHOLD or
        abs(cot_model[iy]) > COT_THRESHOLD or
        abs(cot_meas[ix]) > COT_THRESHOLD or
        abs(cot_meas[iy]) > COT_THRESHOLD or
        abs(cot_model[ix] - cot_model[iy]) < ZERO_THRESHOLD):
        return -1.0, -1.0, None, None

    # calculate beta
    denom = (cot_model[ix] - cot_model[iy]) / betmdl1
    denomalf = denom * betmdl1 + 2 * alfmdl1
    beta_i = (cot_meas[ix] - cot_meas[iy]) / denom
    alfa_i = 0.5 * (denomalf * beta_i / betmdl1 -
                    (cot_meas[ix] + cot_meas[iy]))

    # slice
    xloc = outerElmts.index.get_loc(outerMeasPhaseAdv.index[ix])
    yloc = outerElmts.index.get_loc(outerMeasPhaseAdv.index[iy])

    # get betas and sin for the elements in the slice
    elementPh_XA = sin_squared_elements[xloc:indx_el_probed, ix]
    elementPh_YA = sin_squared_elements[yloc:indx_el_probed, iy]
    elementBet_XA = outerElmtsBet[xloc:indx_el_probed]
    elementBet_YA = outerElmtsBet[yloc:indx_el_probed]
    elementK2_XA = outerElK2[xloc:indx_el_probed]
    elementK2_YA = outerElK2[yloc:indx_el_probed]
    denom_sinx = sin_squared_elements[xloc, m]
    denom_siny = sin_squared_elements[yloc, m]

    # apply phase uncertainty
    betaline[ix] = -1.0 / (denom_sinx * denom)
    betaline[iy] = 1.0 / (denom_siny * denom)

    alfaline[ix] = -1.0 / (denom_sinx * denom * betmdl1) * denomalf + 1.0 / denom_sinx
    alfaline[iy] = 1.0 / (denom_siny * denom * betmdl1) * denomalf + 1.0 / denom_siny

    # apply quadrupolar field uncertainty (quadrupole longitudinal misalignment already included)

    bet_sin_ix = elementPh_XA * elementBet_XA / (denom_sinx * denom)
    bet_sin_iy = elementPh_YA * elementBet_YA / (denom_siny * denom)

    betaline[xloc+range_of_bpms:indx_el_probed+range_of_bpms] += fac1 * bet_sin_ix
    betaline[yloc+range_of_bpms:indx_el_probed+range_of_bpms] += fac2 * bet_sin_iy

    alfaline[xloc+range_of_bpms:indx_el_probed+range_of_bpms] += fac1 * (
        .5 * (bet_sin_ix * denomalf + bet_sin_ix / betmdl1 * (cot_meas[ix] - cot_meas[iy])))

    alfaline[yloc+range_of_bpms:indx_el_probed+range_of_bpms] += fac2 * (
        .5 * (bet_sin_iy * denomalf + bet_sin_iy / betmdl1 * (cot_meas[ix] - cot_meas[iy])))

    y_offset = range_of_bpms + len(outerElmts)

    # apply sextupole transverse misalignment
    betaline[xloc + y_offset: indx_el_probed + y_offset] += fac1 * elementK2_XA * bet_sin_ix
    betaline[yloc + y_offset: indx_el_probed + y_offset] += fac2 * elementK2_YA * bet_sin_iy

    alfaline[xloc + y_offset: indx_el_probed + y_offset] += sfac1 * elementK2_XA * bet_sin_ix
    alfaline[yloc + y_offset: indx_el_probed + y_offset] += sfac2 * elementK2_YA * bet_sin_iy

    y_offset += len(outerElmts)

    # apply quadrupole longitudinal misalignments
    betaline[xloc + y_offset: indx_el_probed + y_offset] += fac1 * bet_sin_ix
    betaline[yloc + y_offset: indx_el_probed + y_offset] += fac2 * bet_sin_iy

    alfaline[xloc + y_offset: indx_el_probed + y_offset] += fac1 * (
        .5 * elementK2_XA * (bet_sin_ix * denomalf + bet_sin_ix / betmdl1 * (cot_meas[ix] -
                                                                             cot_meas[iy])))
    alfaline[yloc + y_offset: indx_el_probed + y_offset] += fac2 * (
        .5 * elementK2_YA * (bet_sin_iy * denomalf + bet_sin_iy / betmdl1 * (cot_meas[ix] -
                                                                             cot_meas[iy])))

    y_offset += len(outerElmts)

    betaline[xloc + y_offset: indx_el_probed + y_offset] -= fac1 * bet_sin_ix
    betaline[yloc + y_offset: indx_el_probed + y_offset] -= fac2 * bet_sin_iy

    alfaline[xloc + y_offset: indx_el_probed + y_offset] -= fac1 * (
        .5 * (bet_sin_ix * denomalf + bet_sin_ix / betmdl1 * (cot_meas[ix] - cot_meas[iy])))
    alfaline[yloc + y_offset: indx_el_probed + y_offset] -= fac2 * (
        .5 * (bet_sin_iy * denomalf + bet_sin_iy / betmdl1 * (cot_meas[ix] - cot_meas[iy])))

    return beta_i, alfa_i, betaline, alfaline


def _assign_uncertainties(twiss_full, errordefspath):
    '''
    Adds uncertainty information to twiss_full.

    :Sources of Errors:
        dK1:    quadrupolar field errors
        dS:     quadrupole longitudinal misalignments
        dX:     sextupole transverse misalignments
        BPMdS:  BPM longitudinal misalignments
    '''

    LOGGER.debug("Start creating uncertainty information")

    errdefs = tfs_pandas.read_tfs(errordefspath)

    # create new columns
    twiss_full = twiss_full.assign(UNC=False, dK1=0, KdS=0, mKdS=0, dX=0, BPMdS=0)

    # loop over uncertainty definitions, fill the respective columns, set UNC to true
    for indx in errdefs.index:
        patt = errdefs.loc[indx, "PATTERN"]
        if patt.startswith("key:"):
            LOGGER.debug("creating uncertainty information for {:s}".format(patt))
            mask = patt.split(":")[1]
        else:
            reg = re.compile(patt)
            LOGGER.debug("creating uncertainty information for RegEx {:s}".format(patt))
            mask = twiss_full.index.str.contains(reg)  # pandas chose to call it 'contains'.

        twiss_full.loc[mask, "dK1"] = (errdefs.loc[indx, "dK1"] * twiss_full.loc[mask, "K1L"]) ** 2
        twiss_full.loc[mask, "dX"] = errdefs.loc[indx, "dX"]*2
        if errdefs.loc[indx, "MAINFIELD"] == "BPM":
            twiss_full.loc[mask, "BPMdS"] = errdefs.loc[indx, "dS"]**2
        else:
            twiss_full.loc[mask, "KdS"] = (errdefs.loc[indx, "dS"] * twiss_full.loc[mask, "K1L"]) ** 2
        twiss_full.loc[mask, "UNC"] = True

    # in case of quadrupole longitudinal misalignments, the element (DRIFT) in front of the
    # misaligned quadrupole will be used for the thin lens approximation of the misalignment
    twiss_full["mKdS"] = np.roll(twiss_full.loc[:]["KdS"], 1)
    twiss_full.loc[:, "UNC"] = np.logical_or(abs(np.roll(twiss_full.loc[:, "dK1"], -1)) > 1.0e-12,
                                             twiss_full.loc[:, "UNC"])

    LOGGER.debug("DONE creating uncertainty information")
    return twiss_full[twiss_full["UNC"]]


def _add_header(df, header_dict, error_method, range_of_bpms):
    '''
    Adds common header elements to the headers of df
    df is an out parameter
    '''
    for key, value in header_dict.iteritems():
        df.headers[key] = value
    df.headers['BetaAlgorithmVersion'] = __version__
    df.headers['RCond'] = RCOND
    df.headers['ErrorsFrom'] = ID_TO_METHOD[error_method]
    df.headers['RangeOfBPMs'] = "Adjacent" if error_method == METH_3BPM else range_of_bpms


# --------------------------------------------------------------------------------------------------
# -- Helper / Debug Functions
# --------------------------------------------------------------------------------------------------

def tilt_slice_matrix(matrix, slice_shift, slice_width, tune=0):
    """Tilts and slices the ``matrix``

    Tilting means shifting each column upwards one step more than the previous columnns, i.e.

    a a a a a       a b c d
    b b b b b       b c d e
    c c c c c  -->  c d e f
    ...             ...
    y y y y y       y z a b
    z z z z z       z a b c

    """
    invrange = matrix.shape[0] - 1 - np.arange(matrix.shape[0])
    matrix[matrix.shape[0] - slice_shift:, :slice_shift] += tune
    matrix[:slice_shift, matrix.shape[1] - slice_shift:] -= tune
    return np.roll(matrix[np.arange(matrix.shape[0]), circulant(invrange)[invrange]],
                   slice_shift, axis=0)[:slice_width]<|MERGE_RESOLUTION|>--- conflicted
+++ resolved
@@ -623,16 +623,12 @@
     T_Beta = T_Beta[:, mask]
     T_Beta = T_Beta[beta_mask]
     betas = betas[beta_mask]
-<<<<<<< HEAD
-    V_Beta = np.dot(T_Beta, np.dot(M,np.transpose(T_Beta)))
+    V_Beta = np.dot(T_Beta, np.dot(M, np.transpose(T_Beta)))
 
     T_Alfa = T_Alfa[:, mask]
     T_Alfa = T_Alfa[beta_mask]
     alfas = betas[beta_mask]
     V_Alfa = np.dot(T_Alfa, np.dot(M,np.transpose(T_Alfa)))
-=======
-    V_Beta = np.dot(T_Beta, np.dot(M, np.transpose(T_Beta)))
->>>>>>> 37a8991e
     try:
         V_Beta_inv = np.linalg.pinv(V_Beta, rcond=RCOND)
         w = np.sum(V_Beta_inv, axis=1)
