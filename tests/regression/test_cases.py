import sys
import os
from os.path import join, abspath, dirname
import compare_utils
import regression
import filecmp
import argparse

ABS_ROOT = abspath(join(dirname(__file__), "..", ".."))
sys.path.append(ABS_ROOT)
from utils import iotools

REGR_DIR = join("tests", "regression")
TBTS = join("tests", "inputs", "tbt_files")
MODELS = join("tests", "inputs", "models")
OPTICS = join("tests", "inputs", "optics_files")
HARM_FILES = join("tests", "inputs", "harmonic_results")
GETLLM_FILES = join("tests", "inputs", "getllm_results")


def _parse_args():
    parser = argparse.ArgumentParser()
    parser.add_argument(
        "--keepfiles",
        help="Keep output files if test fails.",
        dest="keepfiles",
        action="store_true",
    )
    
    return parser.parse_args()


TEST_CASES_HOLE_IN_ONE = (
    regression.TestCase(
        name="hole_in_one_test_flat_3dkick",
        script=join("hole_in_one", "hole_in_one.py"),
        arguments=("--file={file} --model={model} --output={output} clean "
                   "harpy --tunex 0.27 --tuney 0.322 --tunez 4.5e-4 "
                   "--nattunex 0.28 --nattuney 0.31".format(
                       file=join(TBTS, "flat_beam1_3d.sdds"),
                       model=join(MODELS, "flat_beam1", "twiss.dat"),
                       output=join(REGR_DIR, "_out_hole_in_one_test_flat_3dkick"))),
        output=join(REGR_DIR, "_out_hole_in_one_test_flat_3dkick"),
        test_function=lambda d1, d2: compare_utils.compare_dirs(d1, d2, ignore=[r".*\.log"]),
        pre_hook=lambda dir: os.makedirs(join(dir, REGR_DIR, "_out_hole_in_one_test_flat_3dkick")),
    ),
)

TEST_CASES_GETLLM = (
    regression.TestCase(
        name="getllm_test_flat_disp",
        script=join("GetLLM", "measure_optics.py"),
        arguments=("--accel=LHCB1 "
                   "--model={model} "
                   "--files={files_dir}/on_mom_file1.sdds,{files_dir}/on_mom_file2.sdds,{files_dir}/neg_mom_file1.sdds,{files_dir}/pos_mom_file1.sdds "
                   "--output={output} "
                   "--tbtana=SUSSIX --bpmu=mm --lhcphase=1 "
                   "--errordefs={errordefs}")
                   .format(model=join(MODELS, "flat_beam1", "twiss.dat"),
                           files_dir=join(HARM_FILES, "flat_60_15cm_b1"),
                           output=join(REGR_DIR, "_out_getllm_test_flat_disp"),
                           errordefs=join(MODELS, "flat_beam1", "error_deff.txt")),
        output=join(REGR_DIR, "_out_getllm_test_flat_disp"),
        test_function=lambda dir1, dir2:
        compare_utils.compare_dirs_ignore_words(dir1, dir2, ["Command", "Date", "CWD"]),
        pre_hook=lambda dir: None,
    ),
)

TEST_CASES_MODEL_CREATION = (
    regression.TestCase(
        name="model_creator_test_lhc",
        script=join("model", "creator.py"),
        arguments=("--type nominal --accel lhc --lhcmode lhc_runII_2017 "
                   "--beam 1 --nattunex 0.28 --nattuney 0.31 --acd "
                   "--drvtunex 0.27 --drvtuney 0.322 --dpp 0.0 "
                   "--optics {optics} "
                   "--output {output}").format(optics=join(OPTICS, "2017", "opticsfile.19"),
                                               output=join(REGR_DIR, "_out_model_creator_test_lhc")),
        output=join(REGR_DIR, "_out_model_creator_test_lhc"),
        test_function=lambda dir1, dir2:
        compare_utils.compare_dirs_ignore_words(dir1, dir2, ["ORIGIN", "DATE", "TIME"]),
        pre_hook=lambda dir: os.makedirs(join(dir, REGR_DIR, "_out_model_creator_test_lhc")),
    ),
)

<<<<<<< HEAD
TEST_CASES_RESPONSE_CREATION_VIA_MADX = (
=======
TEST_CASES_RESPONSE_CREATION = (
>>>>>>> a6fd5d87
    regression.TestCase(
        name="response_creation_test_via_madx",
        script=join("generate_fullresponse_pandas.py"),
        arguments=" ".join([
            "--accel lhc --lhcmode lhc_runII_2017 --beam 1",
            "--model_dir {model_dir}",
            "--optics_file {optics_file}",
            "--creator madx",
            "--outfile {response_out}",
            "--variables MQY coupling_knobs",
            "--deltak 2e-5",
        ]).format(
            model_dir=join(REGR_DIR, "_out_create_response_test_madx", "model"),
            optics_file=join(OPTICS, "2018", "opticsfile.24_ctpps2"),
            response_out=join(REGR_DIR, "_out_create_response_test_madx", "fullresponse")
        ),
        output=join(REGR_DIR, "_out_create_response_test_madx"),
        test_function=lambda d1, d2: filecmp.cmp(
            join(d1, "fullresponse"), join(d2, "fullresponse")
        ),
        pre_hook=lambda dir: iotools.copy_item(
            join(MODELS, "25cm_beam1"),
            join(dir, REGR_DIR, "_out_create_response_test_madx", "model")
        )
    ),
<<<<<<< HEAD
)

TEST_CASES_RESPONSE_CREATION_VIA_TWISS = (
=======

>>>>>>> a6fd5d87
    regression.TestCase(
        name="response_creation_test_via_twiss",
        script=join("generate_fullresponse_pandas.py"),
        arguments=" ".join([
            "--accel lhc --lhcmode lhc_runII_2017 --beam 1",
            "--model_dir {model_dir}",
            "--optics_file {optics_file}",
            "--creator twiss",
            "--outfile {response_out}",
            "--variables MQY coupling_knobs",
            "--optics_params MUX MUY Q DX DY BBX BBY BETX BETY F1001I F1001R F1010R F1010I",
        ]).format(
            model_dir=join(REGR_DIR, "_out_create_response_test_twiss", "model"),
            optics_file=join(OPTICS, "2018", "opticsfile.24_ctpps2"),
            response_out=join(REGR_DIR, "_out_create_response_test_twiss", "fullresponse")
        ),
        output=join(REGR_DIR, "_out_create_response_test_twiss"),
        test_function=lambda d1, d2: filecmp.cmp(
            join(d1, "fullresponse"), join(d2, "fullresponse")
        ),
        pre_hook=lambda dir: iotools.copy_item(
            join(MODELS, "25cm_beam1"),
            join(dir, REGR_DIR, "_out_create_response_test_twiss", "model")
        )
    ),
)

<<<<<<< HEAD
TEST_CASES_GLOBAL_CORRECT_ITERATIVE = (
=======
TEST_CASES_GLOBAL_CORRECTION = (
>>>>>>> a6fd5d87
    regression.TestCase(
        name="correct_iterative_test",
        script=join("global_correct_iterative.py"),
        arguments=" ".join([
            "--accel lhc --lhcmode lhc_runII_2017 --beam 1",
            "--model_dir {model_dir}",
            "--optics_file {optics_file}",
            "--variables MQY",
            "--optics_params MUX MUY BBX BBY Q",
            "--weights 1 1 1 1 10",
            "--meas_dir {meas_dir}",
            "--output_dir {out_dir}",
            "--max_iter 1",
        ]).format(
            model_dir=join(MODELS, "25cm_beam1"),
            meas_dir=join(GETLLM_FILES, "25cm_beam1"),
            optics_file=join(OPTICS, "2018", "opticsfile.24_ctpps2"),
            out_dir=join(REGR_DIR, "_out_correct_iterative_test"),
        ),
        output=join(REGR_DIR, "_out_correct_iterative_test"),
        test_function=lambda d1, d2: compare_utils.compare_dirs_ignore_words(
            d1, d2,
            ignore_files=[r".*\.log", "model"],
            ignore_words=["DATE", "TIME"],
        ),
        pre_hook=lambda dir:  iotools.copy_item(
            join(MODELS, "25cm_beam1"),
            join(dir, REGR_DIR, "_out_correct_iterative_test", "model")
        ),
    ),
)


def run_tests(opts=None):
    """Run the test cases and raise RegressionTestFailed on failure.
    """
    alltests = (
<<<<<<< HEAD
        list(TEST_CASES_HOLE_IN_ONE) +
        list(TEST_CASES_GETLLM) +
        list(TEST_MODEL_CREATOR) +
        list(TEST_CASES_RESPONSE_CREATION_VIA_MADX) +
        list(TEST_CASES_RESPONSE_CREATION_VIA_TWISS) +
        list(TEST_CASES_GLOBAL_CORRECT_ITERATIVE)
=======
            list(TEST_CASES_HOLE_IN_ONE) +
            list(TEST_CASES_GETLLM) +
            list(TEST_CASES_MODEL_CREATION) +
            list(TEST_CASES_RESPONSE_CREATION) +
            list(TEST_CASES_GLOBAL_CORRECTION)
>>>>>>> a6fd5d87
    )
    regression.launch_test_set(alltests, ABS_ROOT,
                               yaml_conf=join(ABS_ROOT, ".travis.yml"),
                               keep_fails=opts.keepfiles if opts else False)


if __name__ == "__main__":
    _options = _parse_args()
    run_tests(_options)<|MERGE_RESOLUTION|>--- conflicted
+++ resolved
@@ -49,7 +49,7 @@
 TEST_CASES_GETLLM = (
     regression.TestCase(
         name="getllm_test_flat_disp",
-        script=join("GetLLM", "measure_optics.py"),
+        script=join("GetLLM", "GetLLM.py"),
         arguments=("--accel=LHCB1 "
                    "--model={model} "
                    "--files={files_dir}/on_mom_file1.sdds,{files_dir}/on_mom_file2.sdds,{files_dir}/neg_mom_file1.sdds,{files_dir}/pos_mom_file1.sdds "
@@ -84,11 +84,7 @@
     ),
 )
 
-<<<<<<< HEAD
-TEST_CASES_RESPONSE_CREATION_VIA_MADX = (
-=======
 TEST_CASES_RESPONSE_CREATION = (
->>>>>>> a6fd5d87
     regression.TestCase(
         name="response_creation_test_via_madx",
         script=join("generate_fullresponse_pandas.py"),
@@ -114,13 +110,7 @@
             join(dir, REGR_DIR, "_out_create_response_test_madx", "model")
         )
     ),
-<<<<<<< HEAD
-)
 
-TEST_CASES_RESPONSE_CREATION_VIA_TWISS = (
-=======
-
->>>>>>> a6fd5d87
     regression.TestCase(
         name="response_creation_test_via_twiss",
         script=join("generate_fullresponse_pandas.py"),
@@ -148,11 +138,7 @@
     ),
 )
 
-<<<<<<< HEAD
-TEST_CASES_GLOBAL_CORRECT_ITERATIVE = (
-=======
 TEST_CASES_GLOBAL_CORRECTION = (
->>>>>>> a6fd5d87
     regression.TestCase(
         name="correct_iterative_test",
         script=join("global_correct_iterative.py"),
@@ -190,20 +176,11 @@
     """Run the test cases and raise RegressionTestFailed on failure.
     """
     alltests = (
-<<<<<<< HEAD
-        list(TEST_CASES_HOLE_IN_ONE) +
-        list(TEST_CASES_GETLLM) +
-        list(TEST_MODEL_CREATOR) +
-        list(TEST_CASES_RESPONSE_CREATION_VIA_MADX) +
-        list(TEST_CASES_RESPONSE_CREATION_VIA_TWISS) +
-        list(TEST_CASES_GLOBAL_CORRECT_ITERATIVE)
-=======
             list(TEST_CASES_HOLE_IN_ONE) +
             list(TEST_CASES_GETLLM) +
             list(TEST_CASES_MODEL_CREATION) +
             list(TEST_CASES_RESPONSE_CREATION) +
             list(TEST_CASES_GLOBAL_CORRECTION)
->>>>>>> a6fd5d87
     )
     regression.launch_test_set(alltests, ABS_ROOT,
                                yaml_conf=join(ABS_ROOT, ".travis.yml"),
