from __future__ import print_function
import sys
import os
import subprocess
import time
import traceback
import contextlib
import tempfile
import shutil
from cStringIO import StringIO
from collections import namedtuple
import re
import git
import yaml


_PYTHON = sys.executable

_KEEP_FAILED_OUTPUTS = False
_A_TEST_FAILED       = False

class TestCase(namedtuple(
        "TestCase",
        ("name", "script", "arguments", "output", "test_function", "pre_hook")
)):
    """Data class to hold information about the test to run.

    Attributes:
        name: A string to identify the test case.
        script: Path, relative to the root of the repository, of the script to
            run.
        arguments: Command line arguments to pass to the script.
        output: Path, relative to the root of the repository, where to expect
            the output of the script.
        test_function: Function of signature (path, path) -> bool to compare
            the results. It must return true only if the test passed without
            issues. The script will be called with the repository root as
            working directory, so all path must take this into account.
        pre_hook: If not None, this function will be called receiving the root
            of each repository as parameter. Useful to perform pre-test
            operations, like creating the output dirs.
    """
    __slots__ = ()  # This makes the class lightweight and immutable.


def launch_test_set(test_cases, repo_path,
                    yaml_conf=None, tag_regexp=None):
    """
    """
    _A_TEST_FAILED = False
    _print_sep("Test session starts")
    commit_hexsha = _find_commit(repo_path, yaml_conf, tag_regexp)
    result = False
    with _temporary_dir() as new_repo_path, Timer() as regression_timer:
        print("Cloning repository into {}".format(new_repo_path))
        clone_revision(repo_path, commit_hexsha, new_repo_path)
        result = find_regressions(test_cases, new_repo_path, repo_path)
<<<<<<< HEAD
        if not result:
            _A_TEST_FAILED = True
    _print_sep("Regression finished in {:.2f}s".format(regression_timer.get_duration()))
=======
    _print_sep("Regression finished in {:.2f}s"
               .format(regression_timer.get_duration()))
>>>>>>> 7214c70e
    if not result:
        raise RegressionTestFailed()


def find_regressions(test_cases, valid_path, test_path):
    """Test the directory test_path for regressions against valid_path.

    It will print the results of each regression search test case in test_path,
    firstly showing a summary like .FE, where '.' means valid, 'F' failed and
    'E' errored. Afterwards it will show a more detailed result, showing
    exception thrown and differences found.

    Attributes:
        test_cases: an iterable of TestCase to test the test_path.
        valid_path: Path to the reference directory to test against.
        test_path: Path to the directory to be tested for regressions.
    """
    results = []
    summary = "Testing...: "
    sys.stdout.flush()
    for test_case in test_cases:
        print("\r{} (running: '{}')".format(summary, test_case.name), end="")
        sys.stdout.flush()
        result = run_test_case(test_case, valid_path, test_path)
        results.append(result)
        summary += result.get_microsummary()
    print("\r{}\n".format(summary))
    _print_sep("Test results")
    report = ""
    for result in results:
        report += result.get_full_summary()
    print(report)
    return all([result.is_success for result in results])


def run_test_case(test_case, valid_path, test_path):
    """Launch single test_case and compare the results.

    Runs the given test, comparing the repositories at valid_path against
    test_path. After the test is run the output directories will be
    deleted.

    Arguments:
        test_case: The test case to run.
        valid_path: The reference directory to compare against.
        test_path: The test directory to check for regressions.
    Returns:
        TODO
    """
    valid_script = os.path.join(valid_path, test_case.script)
    test_script = os.path.join(test_path, test_case.script)
    valid_outpath = os.path.join(valid_path, test_case.output)
    test_outpath = os.path.join(test_path, test_case.output)
    
    anEx = None
    fail = None
    
    try:
        with Timer() as test_timer:
            if test_case.pre_hook:
                test_case.pre_hook(valid_path)
                test_case.pre_hook(test_path)
            valid_result = _launch_command(valid_path, valid_script, test_case.arguments)
            test_result = _launch_command(test_path, test_script, test_case.arguments)
        result = TestResult(test_case, valid_result, test_result,
                            valid_outpath, test_outpath, test_timer.get_duration())
        
        fail = not result.is_success
        
    except Exception as inEx:
        anEx = inEx
        fail = True
    finally:
        print ("  Done",end="")
    
        
    if _KEEP_FAILED_OUTPUTS and fail :
        print ("")
        print ("Test failed, keeping output files: ")
        print ("  	valid_outpath = < %s > " % valid_outpath)
        print ("  	test_outpath  = < %s > " % test_outpath)
    
    else:
        _remove_if_exists(valid_outpath)
        _remove_if_exists(test_outpath)
    
    if anEx:
        raise anEx
      

    return result


def clone_revision(source, revision, to_path):
    """Clone the repository source to certain path.

    Clones the repository present in source (can be a local path or an remote
    source) at given revision in the path given by to_path.

    Arguments:
        source: Local path, remote repository url, or git.Repo instance to
            clone.
        revision: Commit hash or tag to clone.
        to_path: Output path to write the repository.

    Returns:
        The new repository instance.
    """
    try:
        os.makedirs(to_path)
    except os.error:
        pass  # The directory is already there.
    my_repo = _force_repo(source)
    new_repo = my_repo.clone(to_path)
    new_repo.head.reference = new_repo.commit(revision)
    assert new_repo.head.is_detached
    new_repo.head.reset(index=True, working_tree=True)
    return new_repo


def _find_commit(repo, yaml_conf, tag_regexp):
    repo = _force_repo(repo)
    if yaml_conf and tag_regexp:
        raise TestError("Only one of yaml_conf or tag_regexp is allowed.")
    if yaml_conf:
        commit = commit_from_yaml(repo, yaml_conf)
        print("Testing against commit: {commit.summary} ({commit.hexsha})"
              .format(commit=commit))
        return commit.hexsha
    if tag_regexp:
        test_tag = find_tag(repo, tag_regexp)
        print("Testing against tag \"{tag}\":\n"
              "    -> {tag.commit.summary} ({tag.commit.hexsha})"
              .format(tag=test_tag))
        return test_tag.commit.hexsha
    raise TestError("No yaml_conf or tag_regexp given.")


def find_tag(repo, tag_regexp):
    """Returns the most recent git tag that matches a regular expression.

    Arguments:
        repo: The Repo object, url or path to use.
        tag_regexp: Regular expression to try and match in the tag names.
    Returns:
        The most recent tag in 'repo' that matches tag_regexp.
    Raises:
        TestError: if 'tag_regexp' doesn't match any tag in 'repo'.
    """
    repo = _force_repo(repo)
    matcher = re.compile(tag_regexp)
    ordered_tags = sorted(repo.tags,
                          key=lambda tag: tag.commit.committed_datetime,
                          reverse=True)
    for tag in ordered_tags:
        if matcher.findall(tag.name):
            return tag
    raise TestError("Can't find a tag that matches {}".format(tag_regexp))


def commit_from_yaml(repo, yaml_conf):
    """Returns the commit object configured in yaml_conf.

    Reads the YAML file at 'yaml_conf', searches for a 'regression' category
    and a ref_commit under it, containing the hash of a commit in 'repo' and
    return the associated commit object.

    Arguments:
        repo: The Repo object, url or path to use.
        yaml_conf: The path to the configuration YAML file.
    Returns:
        The commit associated with the hash given in yaml_conf.
    Raises:
        TestError: If no 'regression' category or 'ref_commit' is found in the
            YAML file.
        ValueError: If the given commit hash is not in the repository.
    """
    repo = _force_repo(repo)
    with open(yaml_conf, "r") as yaml_file:
        yaml_data = yaml.load(yaml_file)
    try:
        strhash = yaml_data["regression"]["ref_commit"]
    except KeyError:
        raise TestError(
            "Unable to find 'ref_commit' under 'regression' in file {}"
            .format(yaml_conf)
        )
    commit = repo.commit(strhash)
    return commit


class TestError(Exception):
    """Raised when an error in the test configuration happens.
    """
    pass


class TestResult(object):
    """
    TODO
    """

    RunResult = namedtuple("RunResult", ("stdout", "stderr", "raised"))

    def __init__(self, test_case,
                 valid_result, test_result, valid_output, test_output, duration=None):
        self.test_case = test_case
        self.valid_result = valid_result
        self.test_result = test_result
        self.valid_output = valid_output
        self.test_output = test_output
        self.duration = duration
        self._compare_stdout = None
        self._compare_stderr = None
        self._compare_error = None
        self.is_exception = self.valid_result.raised or self.test_result.raised
        self.is_regression = self._check_regression()
        self.is_success = not self.is_exception and not self.is_regression

    def get_name(self):
        """Returns the name of the test case.
        """
        return self.test_case.name

    def get_microsummary(self):
        """Returns a small summary: . -> success, F -> failed, E -> error.
        """
        if self.is_exception:
            return "E"
        return "." if not self.is_regression else "F"

    def get_full_summary(self):
        """Returns a full summary of this tests result.
        """
        report = "-> Test {}: ".format(self.test_case.name)
        if self.is_exception:
            report += "errored\n"
            if self._compare_error:
                report += self._compare_error
            else:
                for name, run_res in (("Valid", self.valid_result),
                                      ("Test", self.test_result)):
                    if run_res.raised:
                        report += "{} case execution failed.\n".format(name)
                        if run_res.stdout != "":
                            report += "Standard output:\n{}\n".format(run_res.stdout)
                        if run_res.stderr != "":
                            report += "Error output:\n{}\n".format(run_res.stderr)
                        break
        elif self.is_regression:
            report += "failed, differences found.\n"
            if self._compare_stdout != "":
                report += "Standard output:\n{}\n".format(self._compare_stdout)
            if self._compare_stderr != "":
                report += "Error output:\n{}\n".format(self._compare_stderr)
        else:
            report += "succeeded"
            if self.duration is not None:
                report += " ({:.2f}s)".format(self.duration)
            report += "\n"
        report += "\n"
        return report

    def _check_regression(self):
        if self.is_exception:
            return True
        old_stdout, old_stderr = sys.stdout, sys.stderr
        try:
            sys.stdout = mystdout = StringIO()
            sys.stderr = mystderr = StringIO()
            compare_res = not self.test_case.test_function(
                self.valid_output,
                self.test_output,
            )
            self._compare_stdout = mystdout.getvalue()
            self._compare_stderr = mystderr.getvalue()
        # User provided function, I can't know what will raise...
        except:  # pylint: disable=W0702
            self._compare_error = (
                "An exception happened while comparing the directories:\n" +
                traceback.format_exc()
            )
            self.is_exception = True
            return True
        finally:
            sys.stdout = old_stdout
            sys.stderr = old_stderr
        return compare_res


class RegressionTestFailed(Exception):
    """Raised when the regression test fails
    """
    pass


def _force_repo(repo):
    if isinstance(repo, git.Repo):
        return repo
    return git.Repo(repo)


def _launch_command(repo_root, script, args):
    if isinstance(args, str):
        args = args.split(" ")
    comm = subprocess.Popen([_PYTHON] + [script] + args,
                            stdout=subprocess.PIPE, stderr=subprocess.PIPE,
                            cwd=repo_root)
    stdout, stderr = comm.communicate()
    raised = comm.returncode != 0
    return TestResult.RunResult(stdout=stdout, stderr=stderr, raised=raised)


def _remove_if_exists(dir_path):
    if os.path.isdir(dir_path):
        shutil.rmtree(dir_path)


def _print_sep(text=None, length=80):
    if text is None:
        print("=" * length)
    else:
        left_len = (length - len(text) - 2)/2
        right_len = length - left_len - len(text) - 2
        print("=" * left_len + " " + text + " " + "=" * right_len)


# Contexts ####################################################################


@contextlib.contextmanager
def _temporary_dir():
    try:
        dir_path = tempfile.mkdtemp()
        yield dir_path
    finally:
        if not (_A_TEST_FAILED and _KEEP_FAILED_OUTPUTS): 
            shutil.rmtree(dir_path)


class Timer(object):
    def __enter__(self):
        self.start = time.time()
        self.finish = None
        return self

    def __exit__(self, exc_type, exc_val, exc_tb):
        self.finish = time.time()

    def get_duration(self):
        if self.finish is None:
            return time.time() - self.start
        return self.finish - self.start
<|MERGE_RESOLUTION|>--- conflicted
+++ resolved
@@ -1,418 +1,414 @@
-from __future__ import print_function
-import sys
-import os
-import subprocess
-import time
-import traceback
-import contextlib
-import tempfile
-import shutil
-from cStringIO import StringIO
-from collections import namedtuple
-import re
-import git
-import yaml
-
-
-_PYTHON = sys.executable
-
-_KEEP_FAILED_OUTPUTS = False
-_A_TEST_FAILED       = False
-
-class TestCase(namedtuple(
-        "TestCase",
-        ("name", "script", "arguments", "output", "test_function", "pre_hook")
-)):
-    """Data class to hold information about the test to run.
-
-    Attributes:
-        name: A string to identify the test case.
-        script: Path, relative to the root of the repository, of the script to
-            run.
-        arguments: Command line arguments to pass to the script.
-        output: Path, relative to the root of the repository, where to expect
-            the output of the script.
-        test_function: Function of signature (path, path) -> bool to compare
-            the results. It must return true only if the test passed without
-            issues. The script will be called with the repository root as
-            working directory, so all path must take this into account.
-        pre_hook: If not None, this function will be called receiving the root
-            of each repository as parameter. Useful to perform pre-test
-            operations, like creating the output dirs.
-    """
-    __slots__ = ()  # This makes the class lightweight and immutable.
-
-
-def launch_test_set(test_cases, repo_path,
-                    yaml_conf=None, tag_regexp=None):
-    """
-    """
-    _A_TEST_FAILED = False
-    _print_sep("Test session starts")
-    commit_hexsha = _find_commit(repo_path, yaml_conf, tag_regexp)
-    result = False
-    with _temporary_dir() as new_repo_path, Timer() as regression_timer:
-        print("Cloning repository into {}".format(new_repo_path))
-        clone_revision(repo_path, commit_hexsha, new_repo_path)
-        result = find_regressions(test_cases, new_repo_path, repo_path)
-<<<<<<< HEAD
-        if not result:
-            _A_TEST_FAILED = True
-    _print_sep("Regression finished in {:.2f}s".format(regression_timer.get_duration()))
-=======
-    _print_sep("Regression finished in {:.2f}s"
-               .format(regression_timer.get_duration()))
->>>>>>> 7214c70e
-    if not result:
-        raise RegressionTestFailed()
-
-
-def find_regressions(test_cases, valid_path, test_path):
-    """Test the directory test_path for regressions against valid_path.
-
-    It will print the results of each regression search test case in test_path,
-    firstly showing a summary like .FE, where '.' means valid, 'F' failed and
-    'E' errored. Afterwards it will show a more detailed result, showing
-    exception thrown and differences found.
-
-    Attributes:
-        test_cases: an iterable of TestCase to test the test_path.
-        valid_path: Path to the reference directory to test against.
-        test_path: Path to the directory to be tested for regressions.
-    """
-    results = []
-    summary = "Testing...: "
-    sys.stdout.flush()
-    for test_case in test_cases:
-        print("\r{} (running: '{}')".format(summary, test_case.name), end="")
-        sys.stdout.flush()
-        result = run_test_case(test_case, valid_path, test_path)
-        results.append(result)
-        summary += result.get_microsummary()
-    print("\r{}\n".format(summary))
-    _print_sep("Test results")
-    report = ""
-    for result in results:
-        report += result.get_full_summary()
-    print(report)
-    return all([result.is_success for result in results])
-
-
-def run_test_case(test_case, valid_path, test_path):
-    """Launch single test_case and compare the results.
-
-    Runs the given test, comparing the repositories at valid_path against
-    test_path. After the test is run the output directories will be
-    deleted.
-
-    Arguments:
-        test_case: The test case to run.
-        valid_path: The reference directory to compare against.
-        test_path: The test directory to check for regressions.
-    Returns:
-        TODO
-    """
-    valid_script = os.path.join(valid_path, test_case.script)
-    test_script = os.path.join(test_path, test_case.script)
-    valid_outpath = os.path.join(valid_path, test_case.output)
-    test_outpath = os.path.join(test_path, test_case.output)
-    
-    anEx = None
-    fail = None
-    
-    try:
-        with Timer() as test_timer:
-            if test_case.pre_hook:
-                test_case.pre_hook(valid_path)
-                test_case.pre_hook(test_path)
-            valid_result = _launch_command(valid_path, valid_script, test_case.arguments)
-            test_result = _launch_command(test_path, test_script, test_case.arguments)
-        result = TestResult(test_case, valid_result, test_result,
-                            valid_outpath, test_outpath, test_timer.get_duration())
-        
-        fail = not result.is_success
-        
-    except Exception as inEx:
-        anEx = inEx
-        fail = True
-    finally:
-        print ("  Done",end="")
-    
-        
-    if _KEEP_FAILED_OUTPUTS and fail :
-        print ("")
-        print ("Test failed, keeping output files: ")
-        print ("  	valid_outpath = < %s > " % valid_outpath)
-        print ("  	test_outpath  = < %s > " % test_outpath)
-    
-    else:
-        _remove_if_exists(valid_outpath)
-        _remove_if_exists(test_outpath)
-    
-    if anEx:
-        raise anEx
-      
-
-    return result
-
-
-def clone_revision(source, revision, to_path):
-    """Clone the repository source to certain path.
-
-    Clones the repository present in source (can be a local path or an remote
-    source) at given revision in the path given by to_path.
-
-    Arguments:
-        source: Local path, remote repository url, or git.Repo instance to
-            clone.
-        revision: Commit hash or tag to clone.
-        to_path: Output path to write the repository.
-
-    Returns:
-        The new repository instance.
-    """
-    try:
-        os.makedirs(to_path)
-    except os.error:
-        pass  # The directory is already there.
-    my_repo = _force_repo(source)
-    new_repo = my_repo.clone(to_path)
-    new_repo.head.reference = new_repo.commit(revision)
-    assert new_repo.head.is_detached
-    new_repo.head.reset(index=True, working_tree=True)
-    return new_repo
-
-
-def _find_commit(repo, yaml_conf, tag_regexp):
-    repo = _force_repo(repo)
-    if yaml_conf and tag_regexp:
-        raise TestError("Only one of yaml_conf or tag_regexp is allowed.")
-    if yaml_conf:
-        commit = commit_from_yaml(repo, yaml_conf)
-        print("Testing against commit: {commit.summary} ({commit.hexsha})"
-              .format(commit=commit))
-        return commit.hexsha
-    if tag_regexp:
-        test_tag = find_tag(repo, tag_regexp)
-        print("Testing against tag \"{tag}\":\n"
-              "    -> {tag.commit.summary} ({tag.commit.hexsha})"
-              .format(tag=test_tag))
-        return test_tag.commit.hexsha
-    raise TestError("No yaml_conf or tag_regexp given.")
-
-
-def find_tag(repo, tag_regexp):
-    """Returns the most recent git tag that matches a regular expression.
-
-    Arguments:
-        repo: The Repo object, url or path to use.
-        tag_regexp: Regular expression to try and match in the tag names.
-    Returns:
-        The most recent tag in 'repo' that matches tag_regexp.
-    Raises:
-        TestError: if 'tag_regexp' doesn't match any tag in 'repo'.
-    """
-    repo = _force_repo(repo)
-    matcher = re.compile(tag_regexp)
-    ordered_tags = sorted(repo.tags,
-                          key=lambda tag: tag.commit.committed_datetime,
-                          reverse=True)
-    for tag in ordered_tags:
-        if matcher.findall(tag.name):
-            return tag
-    raise TestError("Can't find a tag that matches {}".format(tag_regexp))
-
-
-def commit_from_yaml(repo, yaml_conf):
-    """Returns the commit object configured in yaml_conf.
-
-    Reads the YAML file at 'yaml_conf', searches for a 'regression' category
-    and a ref_commit under it, containing the hash of a commit in 'repo' and
-    return the associated commit object.
-
-    Arguments:
-        repo: The Repo object, url or path to use.
-        yaml_conf: The path to the configuration YAML file.
-    Returns:
-        The commit associated with the hash given in yaml_conf.
-    Raises:
-        TestError: If no 'regression' category or 'ref_commit' is found in the
-            YAML file.
-        ValueError: If the given commit hash is not in the repository.
-    """
-    repo = _force_repo(repo)
-    with open(yaml_conf, "r") as yaml_file:
-        yaml_data = yaml.load(yaml_file)
-    try:
-        strhash = yaml_data["regression"]["ref_commit"]
-    except KeyError:
-        raise TestError(
-            "Unable to find 'ref_commit' under 'regression' in file {}"
-            .format(yaml_conf)
-        )
-    commit = repo.commit(strhash)
-    return commit
-
-
-class TestError(Exception):
-    """Raised when an error in the test configuration happens.
-    """
-    pass
-
-
-class TestResult(object):
-    """
-    TODO
-    """
-
-    RunResult = namedtuple("RunResult", ("stdout", "stderr", "raised"))
-
-    def __init__(self, test_case,
-                 valid_result, test_result, valid_output, test_output, duration=None):
-        self.test_case = test_case
-        self.valid_result = valid_result
-        self.test_result = test_result
-        self.valid_output = valid_output
-        self.test_output = test_output
-        self.duration = duration
-        self._compare_stdout = None
-        self._compare_stderr = None
-        self._compare_error = None
-        self.is_exception = self.valid_result.raised or self.test_result.raised
-        self.is_regression = self._check_regression()
-        self.is_success = not self.is_exception and not self.is_regression
-
-    def get_name(self):
-        """Returns the name of the test case.
-        """
-        return self.test_case.name
-
-    def get_microsummary(self):
-        """Returns a small summary: . -> success, F -> failed, E -> error.
-        """
-        if self.is_exception:
-            return "E"
-        return "." if not self.is_regression else "F"
-
-    def get_full_summary(self):
-        """Returns a full summary of this tests result.
-        """
-        report = "-> Test {}: ".format(self.test_case.name)
-        if self.is_exception:
-            report += "errored\n"
-            if self._compare_error:
-                report += self._compare_error
-            else:
-                for name, run_res in (("Valid", self.valid_result),
-                                      ("Test", self.test_result)):
-                    if run_res.raised:
-                        report += "{} case execution failed.\n".format(name)
-                        if run_res.stdout != "":
-                            report += "Standard output:\n{}\n".format(run_res.stdout)
-                        if run_res.stderr != "":
-                            report += "Error output:\n{}\n".format(run_res.stderr)
-                        break
-        elif self.is_regression:
-            report += "failed, differences found.\n"
-            if self._compare_stdout != "":
-                report += "Standard output:\n{}\n".format(self._compare_stdout)
-            if self._compare_stderr != "":
-                report += "Error output:\n{}\n".format(self._compare_stderr)
-        else:
-            report += "succeeded"
-            if self.duration is not None:
-                report += " ({:.2f}s)".format(self.duration)
-            report += "\n"
-        report += "\n"
-        return report
-
-    def _check_regression(self):
-        if self.is_exception:
-            return True
-        old_stdout, old_stderr = sys.stdout, sys.stderr
-        try:
-            sys.stdout = mystdout = StringIO()
-            sys.stderr = mystderr = StringIO()
-            compare_res = not self.test_case.test_function(
-                self.valid_output,
-                self.test_output,
-            )
-            self._compare_stdout = mystdout.getvalue()
-            self._compare_stderr = mystderr.getvalue()
-        # User provided function, I can't know what will raise...
-        except:  # pylint: disable=W0702
-            self._compare_error = (
-                "An exception happened while comparing the directories:\n" +
-                traceback.format_exc()
-            )
-            self.is_exception = True
-            return True
-        finally:
-            sys.stdout = old_stdout
-            sys.stderr = old_stderr
-        return compare_res
-
-
-class RegressionTestFailed(Exception):
-    """Raised when the regression test fails
-    """
-    pass
-
-
-def _force_repo(repo):
-    if isinstance(repo, git.Repo):
-        return repo
-    return git.Repo(repo)
-
-
-def _launch_command(repo_root, script, args):
-    if isinstance(args, str):
-        args = args.split(" ")
-    comm = subprocess.Popen([_PYTHON] + [script] + args,
-                            stdout=subprocess.PIPE, stderr=subprocess.PIPE,
-                            cwd=repo_root)
-    stdout, stderr = comm.communicate()
-    raised = comm.returncode != 0
-    return TestResult.RunResult(stdout=stdout, stderr=stderr, raised=raised)
-
-
-def _remove_if_exists(dir_path):
-    if os.path.isdir(dir_path):
-        shutil.rmtree(dir_path)
-
-
-def _print_sep(text=None, length=80):
-    if text is None:
-        print("=" * length)
-    else:
-        left_len = (length - len(text) - 2)/2
-        right_len = length - left_len - len(text) - 2
-        print("=" * left_len + " " + text + " " + "=" * right_len)
-
-
-# Contexts ####################################################################
-
-
-@contextlib.contextmanager
-def _temporary_dir():
-    try:
-        dir_path = tempfile.mkdtemp()
-        yield dir_path
-    finally:
-        if not (_A_TEST_FAILED and _KEEP_FAILED_OUTPUTS): 
-            shutil.rmtree(dir_path)
-
-
-class Timer(object):
-    def __enter__(self):
-        self.start = time.time()
-        self.finish = None
-        return self
-
-    def __exit__(self, exc_type, exc_val, exc_tb):
-        self.finish = time.time()
-
-    def get_duration(self):
-        if self.finish is None:
-            return time.time() - self.start
-        return self.finish - self.start
+from __future__ import print_function
+import sys
+import os
+import subprocess
+import time
+import traceback
+import contextlib
+import tempfile
+import shutil
+from cStringIO import StringIO
+from collections import namedtuple
+import re
+import git
+import yaml
+
+
+_PYTHON = sys.executable
+
+_KEEP_FAILED_OUTPUTS = False
+_A_TEST_FAILED       = False
+
+class TestCase(namedtuple(
+        "TestCase",
+        ("name", "script", "arguments", "output", "test_function", "pre_hook")
+)):
+    """Data class to hold information about the test to run.
+
+    Attributes:
+        name: A string to identify the test case.
+        script: Path, relative to the root of the repository, of the script to
+            run.
+        arguments: Command line arguments to pass to the script.
+        output: Path, relative to the root of the repository, where to expect
+            the output of the script.
+        test_function: Function of signature (path, path) -> bool to compare
+            the results. It must return true only if the test passed without
+            issues. The script will be called with the repository root as
+            working directory, so all path must take this into account.
+        pre_hook: If not None, this function will be called receiving the root
+            of each repository as parameter. Useful to perform pre-test
+            operations, like creating the output dirs.
+    """
+    __slots__ = ()  # This makes the class lightweight and immutable.
+
+
+def launch_test_set(test_cases, repo_path,
+                    yaml_conf=None, tag_regexp=None):
+    """
+    """
+    _A_TEST_FAILED = False
+    _print_sep("Test session starts")
+    commit_hexsha = _find_commit(repo_path, yaml_conf, tag_regexp)
+    result = False
+    with _temporary_dir() as new_repo_path, Timer() as regression_timer:
+        print("Cloning repository into {}".format(new_repo_path))
+        clone_revision(repo_path, commit_hexsha, new_repo_path)
+        result = find_regressions(test_cases, new_repo_path, repo_path)
+        if not result:
+            _A_TEST_FAILED = True
+    _print_sep("Regression finished in {:.2f}s"
+               .format(regression_timer.get_duration()))
+    if not result:
+        raise RegressionTestFailed()
+
+
+def find_regressions(test_cases, valid_path, test_path):
+    """Test the directory test_path for regressions against valid_path.
+
+    It will print the results of each regression search test case in test_path,
+    firstly showing a summary like .FE, where '.' means valid, 'F' failed and
+    'E' errored. Afterwards it will show a more detailed result, showing
+    exception thrown and differences found.
+
+    Attributes:
+        test_cases: an iterable of TestCase to test the test_path.
+        valid_path: Path to the reference directory to test against.
+        test_path: Path to the directory to be tested for regressions.
+    """
+    results = []
+    summary = "Testing...: "
+    sys.stdout.flush()
+    for test_case in test_cases:
+        print("\r{} (running: '{}')".format(summary, test_case.name), end="")
+        sys.stdout.flush()
+        result = run_test_case(test_case, valid_path, test_path)
+        results.append(result)
+        summary += result.get_microsummary()
+    print("\r{}\n".format(summary))
+    _print_sep("Test results")
+    report = ""
+    for result in results:
+        report += result.get_full_summary()
+    print(report)
+    return all([result.is_success for result in results])
+
+
+def run_test_case(test_case, valid_path, test_path):
+    """Launch single test_case and compare the results.
+
+    Runs the given test, comparing the repositories at valid_path against
+    test_path. After the test is run the output directories will be
+    deleted.
+
+    Arguments:
+        test_case: The test case to run.
+        valid_path: The reference directory to compare against.
+        test_path: The test directory to check for regressions.
+    Returns:
+        TODO
+    """
+    valid_script = os.path.join(valid_path, test_case.script)
+    test_script = os.path.join(test_path, test_case.script)
+    valid_outpath = os.path.join(valid_path, test_case.output)
+    test_outpath = os.path.join(test_path, test_case.output)
+    
+    anEx = None
+    fail = None
+    
+    try:
+        with Timer() as test_timer:
+            if test_case.pre_hook:
+                test_case.pre_hook(valid_path)
+                test_case.pre_hook(test_path)
+            valid_result = _launch_command(valid_path, valid_script, test_case.arguments)
+            test_result = _launch_command(test_path, test_script, test_case.arguments)
+        result = TestResult(test_case, valid_result, test_result,
+                            valid_outpath, test_outpath, test_timer.get_duration())
+        
+        fail = not result.is_success
+        
+    except Exception as inEx:
+        anEx = inEx
+        fail = True
+    finally:
+        print ("  Done",end="")
+    
+        
+    if _KEEP_FAILED_OUTPUTS and fail :
+        print ("")
+        print ("Test failed, keeping output files: ")
+        print ("  	valid_outpath = < %s > " % valid_outpath)
+        print ("  	test_outpath  = < %s > " % test_outpath)
+    
+    else:
+        _remove_if_exists(valid_outpath)
+        _remove_if_exists(test_outpath)
+    
+    if anEx:
+        raise anEx
+      
+
+    return result
+
+
+def clone_revision(source, revision, to_path):
+    """Clone the repository source to certain path.
+
+    Clones the repository present in source (can be a local path or an remote
+    source) at given revision in the path given by to_path.
+
+    Arguments:
+        source: Local path, remote repository url, or git.Repo instance to
+            clone.
+        revision: Commit hash or tag to clone.
+        to_path: Output path to write the repository.
+
+    Returns:
+        The new repository instance.
+    """
+    try:
+        os.makedirs(to_path)
+    except os.error:
+        pass  # The directory is already there.
+    my_repo = _force_repo(source)
+    new_repo = my_repo.clone(to_path)
+    new_repo.head.reference = new_repo.commit(revision)
+    assert new_repo.head.is_detached
+    new_repo.head.reset(index=True, working_tree=True)
+    return new_repo
+
+
+def _find_commit(repo, yaml_conf, tag_regexp):
+    repo = _force_repo(repo)
+    if yaml_conf and tag_regexp:
+        raise TestError("Only one of yaml_conf or tag_regexp is allowed.")
+    if yaml_conf:
+        commit = commit_from_yaml(repo, yaml_conf)
+        print("Testing against commit: {commit.summary} ({commit.hexsha})"
+              .format(commit=commit))
+        return commit.hexsha
+    if tag_regexp:
+        test_tag = find_tag(repo, tag_regexp)
+        print("Testing against tag \"{tag}\":\n"
+              "    -> {tag.commit.summary} ({tag.commit.hexsha})"
+              .format(tag=test_tag))
+        return test_tag.commit.hexsha
+    raise TestError("No yaml_conf or tag_regexp given.")
+
+
+def find_tag(repo, tag_regexp):
+    """Returns the most recent git tag that matches a regular expression.
+
+    Arguments:
+        repo: The Repo object, url or path to use.
+        tag_regexp: Regular expression to try and match in the tag names.
+    Returns:
+        The most recent tag in 'repo' that matches tag_regexp.
+    Raises:
+        TestError: if 'tag_regexp' doesn't match any tag in 'repo'.
+    """
+    repo = _force_repo(repo)
+    matcher = re.compile(tag_regexp)
+    ordered_tags = sorted(repo.tags,
+                          key=lambda tag: tag.commit.committed_datetime,
+                          reverse=True)
+    for tag in ordered_tags:
+        if matcher.findall(tag.name):
+            return tag
+    raise TestError("Can't find a tag that matches {}".format(tag_regexp))
+
+
+def commit_from_yaml(repo, yaml_conf):
+    """Returns the commit object configured in yaml_conf.
+
+    Reads the YAML file at 'yaml_conf', searches for a 'regression' category
+    and a ref_commit under it, containing the hash of a commit in 'repo' and
+    return the associated commit object.
+
+    Arguments:
+        repo: The Repo object, url or path to use.
+        yaml_conf: The path to the configuration YAML file.
+    Returns:
+        The commit associated with the hash given in yaml_conf.
+    Raises:
+        TestError: If no 'regression' category or 'ref_commit' is found in the
+            YAML file.
+        ValueError: If the given commit hash is not in the repository.
+    """
+    repo = _force_repo(repo)
+    with open(yaml_conf, "r") as yaml_file:
+        yaml_data = yaml.load(yaml_file)
+    try:
+        strhash = yaml_data["regression"]["ref_commit"]
+    except KeyError:
+        raise TestError(
+            "Unable to find 'ref_commit' under 'regression' in file {}"
+            .format(yaml_conf)
+        )
+    commit = repo.commit(strhash)
+    return commit
+
+
+class TestError(Exception):
+    """Raised when an error in the test configuration happens.
+    """
+    pass
+
+
+class TestResult(object):
+    """
+    TODO
+    """
+
+    RunResult = namedtuple("RunResult", ("stdout", "stderr", "raised"))
+
+    def __init__(self, test_case,
+                 valid_result, test_result, valid_output, test_output, duration=None):
+        self.test_case = test_case
+        self.valid_result = valid_result
+        self.test_result = test_result
+        self.valid_output = valid_output
+        self.test_output = test_output
+        self.duration = duration
+        self._compare_stdout = None
+        self._compare_stderr = None
+        self._compare_error = None
+        self.is_exception = self.valid_result.raised or self.test_result.raised
+        self.is_regression = self._check_regression()
+        self.is_success = not self.is_exception and not self.is_regression
+
+    def get_name(self):
+        """Returns the name of the test case.
+        """
+        return self.test_case.name
+
+    def get_microsummary(self):
+        """Returns a small summary: . -> success, F -> failed, E -> error.
+        """
+        if self.is_exception:
+            return "E"
+        return "." if not self.is_regression else "F"
+
+    def get_full_summary(self):
+        """Returns a full summary of this tests result.
+        """
+        report = "-> Test {}: ".format(self.test_case.name)
+        if self.is_exception:
+            report += "errored\n"
+            if self._compare_error:
+                report += self._compare_error
+            else:
+                for name, run_res in (("Valid", self.valid_result),
+                                      ("Test", self.test_result)):
+                    if run_res.raised:
+                        report += "{} case execution failed.\n".format(name)
+                        if run_res.stdout != "":
+                            report += "Standard output:\n{}\n".format(run_res.stdout)
+                        if run_res.stderr != "":
+                            report += "Error output:\n{}\n".format(run_res.stderr)
+                        break
+        elif self.is_regression:
+            report += "failed, differences found.\n"
+            if self._compare_stdout != "":
+                report += "Standard output:\n{}\n".format(self._compare_stdout)
+            if self._compare_stderr != "":
+                report += "Error output:\n{}\n".format(self._compare_stderr)
+        else:
+            report += "succeeded"
+            if self.duration is not None:
+                report += " ({:.2f}s)".format(self.duration)
+            report += "\n"
+        report += "\n"
+        return report
+
+    def _check_regression(self):
+        if self.is_exception:
+            return True
+        old_stdout, old_stderr = sys.stdout, sys.stderr
+        try:
+            sys.stdout = mystdout = StringIO()
+            sys.stderr = mystderr = StringIO()
+            compare_res = not self.test_case.test_function(
+                self.valid_output,
+                self.test_output,
+            )
+            self._compare_stdout = mystdout.getvalue()
+            self._compare_stderr = mystderr.getvalue()
+        # User provided function, I can't know what will raise...
+        except:  # pylint: disable=W0702
+            self._compare_error = (
+                "An exception happened while comparing the directories:\n" +
+                traceback.format_exc()
+            )
+            self.is_exception = True
+            return True
+        finally:
+            sys.stdout = old_stdout
+            sys.stderr = old_stderr
+        return compare_res
+
+
+class RegressionTestFailed(Exception):
+    """Raised when the regression test fails
+    """
+    pass
+
+
+def _force_repo(repo):
+    if isinstance(repo, git.Repo):
+        return repo
+    return git.Repo(repo)
+
+
+def _launch_command(repo_root, script, args):
+    if isinstance(args, str):
+        args = args.split(" ")
+    comm = subprocess.Popen([_PYTHON] + [script] + args,
+                            stdout=subprocess.PIPE, stderr=subprocess.PIPE,
+                            cwd=repo_root)
+    stdout, stderr = comm.communicate()
+    raised = comm.returncode != 0
+    return TestResult.RunResult(stdout=stdout, stderr=stderr, raised=raised)
+
+
+def _remove_if_exists(dir_path):
+    if os.path.isdir(dir_path):
+        shutil.rmtree(dir_path)
+
+
+def _print_sep(text=None, length=80):
+    if text is None:
+        print("=" * length)
+    else:
+        left_len = (length - len(text) - 2)/2
+        right_len = length - left_len - len(text) - 2
+        print("=" * left_len + " " + text + " " + "=" * right_len)
+
+
+# Contexts ####################################################################
+
+
+@contextlib.contextmanager
+def _temporary_dir():
+    try:
+        dir_path = tempfile.mkdtemp()
+        yield dir_path
+    finally:
+        if not (_A_TEST_FAILED and _KEEP_FAILED_OUTPUTS): 
+            shutil.rmtree(dir_path)
+
+
+class Timer(object):
+    def __enter__(self):
+        self.start = time.time()
+        self.finish = None
+        return self
+
+    def __exit__(self, exc_type, exc_val, exc_tb):
+        self.finish = time.time()
+
+    def get_duration(self):
+        if self.finish is None:
+            return time.time() - self.start
+        return self.finish - self.start