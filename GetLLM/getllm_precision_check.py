--- conflicted
+++ resolved
@@ -15,13 +15,8 @@
 from drive import drive_runner
 from GetLLM import GetLLM
 from Python_Classes4MAD import metaclass
-<<<<<<< HEAD
-from Utilities import iotools, ADDbpmerror, logging_tools
-from Utilities.contexts import silence
-=======
-from utils import iotools, ADDbpmerror
+from utils import iotools, ADDbpmerror, logging_tools
 from utils.contexts import silence
->>>>>>> d798d7f9
 from hole_in_one import hole_in_one
 from hole_in_one.io_handlers import input_handler as hio_input_handler
 from model import manager
@@ -393,7 +388,7 @@
 
     LOGGER.info("    -> Running GetLLM...")
     # with silence():
-    accel = manager.get_accel_class("lhc", lhc_mode="lhc_runII_2016", beam=BEAM).init_from_model_dir(directory)
+    accel = manager.get_accel_instance(accel="lhc", lhc_mode="lhc_runII_2016", beam=BEAM, model_dir=directory)
     GetLLM.main(accel, directory, directory, tbt_path,
                 bpmu="mm")
     LOGGER.info("")
