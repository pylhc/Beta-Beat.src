--- conflicted
+++ resolved
@@ -358,13 +358,9 @@
     twiss_path = os.path.join(directory, "twiss.dat")
     err_def_path = _copy_error_def_file(directory, options)
     print("    -> Running GetLLM...")
-<<<<<<< HEAD
-    GetLLM.main(directory, tbt_path, twiss_path, bpmu="mm",
-=======
     with silence():
         accel = "LHCB" + str(BEAM)
         GetLLM.main(directory, tbt_path, twiss_path, bpmu="mm", accel=accel,
->>>>>>> a9f4ffcf
                     errordefspath=err_def_path)
 
 
