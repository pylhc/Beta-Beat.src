"""
Created sometime 2009-2011

:maintainer: Yngve Inntjore Levinsen

:author: Glenn Vanbavinckhove, Yngve Inntjore Levinsen

:version: 3.1.3

Getsuper calculates with the help of GetLLM chromatic beta functions.
The Montague W and Phi functions are output.

What getsuper essentially does is run GetLLM on files with different dp/p and then afterwards
interpolate the results to see how the functions vary with dp/p.

To run getsuper.py you need several source files(sdds files) with different DPP(delta_p/p).
At least one of the source files must have DPP=0.0 .
Hint: You can change DPP in the GUI application in the Analysis panel. Change the entries in the
column 'dp/d' in the table at the top.

Further you need AC dipole in your model. If your twissfile is 'Twiss.dat' you need to provide the
file 'Twiss_ac.dat' in the same directory.

Usage cmd line::

    Usage: getsuper.py [options] sdds-file1 [sdds-file2 ...]

    Options:
      -h, --help            show this help message and exit
      -f TwissFile, --files=TwissFile
                            Files from analysis, separated by comma
      --twissfile=/path/to/twiss.dat
                            Twiss file to use
      -o <path>, --output=<path>
                            Output path, where to store the results
      -b <path>, --beta=<path>
                            Path to Beat-Beat.src folder
      -t ALGORITHM, --algorithm=ALGORITHM
                            Which algorithm to use (SUSSIX/SVD)
      -a ACCEL, --accel=ACCEL
                            Which accelerator: LHCB1 LHCB2 SPS RHIC
      -d <deltapScalingFactor>, --deltapScalingFactor=<deltapScalingFactor>
                            Scaling factor for deltap, remember final value must
                            be in MAD units

Usage in another Python module::

    import GetLLM.getsuper
    ...
    GetLLM.getsuper.main(my_src_files_list, path_to_twiss_file)

"""

import argparse
import shutil
import math
import re
import numpy as np
import sys
import os
from os.path import abspath, join, dirname

new_path = abspath(join(dirname(abspath(__file__)), os.pardir))
if new_path not in sys.path:
    sys.path.append(new_path)

import Python_Classes4MAD.metaclass as metaclass
from utils import bpm as bpm_util
from utils import logging_tools as logtools
from utils.dict_tools import DotDict
from tfs_files import tfs_utils
from model import manager, creator

LOG = logtools.get_logger(__name__)


# ==================================================================================================
# Argument Handling
# ==================================================================================================

ALGO_CHOICES = ["SUSSIX", "SVD", "HA"]


def _parse_args(args=None):
    """ Parses arguments from command line. """
    parser = argparse.ArgumentParser()

    # general
    parser.add_argument("-f", "--files",
            help="Files from analysis, separated by comma",
            metavar="TwissFile", dest="files", required=True)
    parser.add_argument("--twissfile",
            help="Twiss file to use",
            metavar="/path/to/twiss.dat", dest="twissfile", required=True)
    parser.add_argument("-o", "--output",
            help="Output path, where to store the results",
            metavar="<path>", default="./", dest="output_path")
    parser.add_argument("-t", "--algorithm",
            help="Which algorithm to use {:s}".format(ALGO_CHOICES),
            metavar="ALGORITHM", default=ALGO_CHOICES[0], dest="algorithm",
                        choices=ALGO_CHOICES)
    parser.add_argument("-d", "--deltapScalingFactor",
            help="Scaling factor for deltap, remember final value must be in MAD units",
            metavar="<deltapScalingFactor>", default=1.0, type=float, dest="deltap_scaling_factor")

    # parse arguments
    accel_cls, remain_args = manager.get_accel_class_from_args(args)
    options = parser.parse_args(remain_args)
    source_files = [f.strip() for f in options.files.split(',')]

    # put all arguments into one dict
    options_dict = {
        "accel_cls": accel_cls,
        "source_files": source_files,
    }
    options_dict.update(options.__dict__)

    options_dict.pop("files")  # is "source_files" now

    return options_dict


def check_input(opt):
    """ Approves the input and sets default """

    # files
    if "source_files" not in opt or len(opt.source_files) < 2:
        raise ValueError("Provide at least two source files!")
    for f_name in opt.source_files:
<<<<<<< HEAD
=======

>>>>>>> b8b82ee6
        if not os.path.isfile(f_name) and not os.path.isfile(f_name + '.gz') and not os.path.isfile(f_name + '.clean') and not os.path.isfile(f_name + '.sdds'):
            raise ValueError(f_name + ' does not exist')

    if "twissfile" not in opt:
        raise ValueError("Twissfile needed for execution.")

    if not os.path.isfile(opt.twissfile):
        raise ValueError("Twissfile does not exist: " + opt.twissfile)

    # set defaults
    opt.deltap_scaling_factor = opt.get("deltap_scaling_factor", 1.0)

    opt.output_path = opt.get("output_path", "./")
    if not os.path.isdir(opt.output_path):
        os.makedirs(opt.output_path)

    opt.algorithm = opt.get("algorithm", ALGO_CHOICES[0])
    if opt.algorithm not in ALGO_CHOICES:
        raise ValueError("Algorithm needs to be either one of  '" + ALGO_CHOICES + "'")

    return opt


# ==================================================================================================
# main()-function
# ==================================================================================================

def main(**kwargs):
    """ getsuper main function

    Keyword Args:
        source_files (list): list of strings with file_paths to TFS files
        twissfile (str): path to TFS model file
        output_path (str): Path to store created files
        algorithm (str): Used Turn-by-turn data analysis algorithm: 'SUSSIX', 'SVD' or 'HA'
        accel_cls (accelerator): Accelerator class object
        deltap_scaling_factor (float): Scaling factor for deltap,
                                       remember final value must be in MAD units
    """

    options = check_input(DotDict(kwargs))

    files_dict = {}  # dpp --> files with corresponding dpp

    for f_name in options.source_files:

        datax, datay = _load_from_file(f_name)

        dppx = datax.DPP * options.deltap_scaling_factor  # scaling factor hack for old files
        dppy = datay.DPP * options.deltap_scaling_factor

        if dppx != dppy:
            raise ValueError("Discrepancy between horizontal"
                             "{:f} and vertical {:f} dpp".format(dppx, dppy))
        else:
            dpp = float(dppx)

        if dpp not in files_dict:
            LOG.debug("Adding dpp {:f}".format(dpp))
            files_dict[dpp] = [f_name]
        else:
            files_dict[dpp].append(f_name)

    if len(files_dict.keys()) < 2:
        raise ValueError("Less than two DPP-Values found. Cannot do W-Analysis.")

    if 0 not in files_dict:
        raise ValueError("NO DPP=0.0. Provide at least one source file with DPP=0.0.")

    accel_inst = _create_accel_instance(options.accel_cls, files_dict, options.output_path,
                                        options.twissfile)

    _create_models_by_madx(accel_inst, files_dict.keys())

    for dpp in files_dict:
        files = files_dict[dpp]
        twiss_dpp_path = _join_with_output_path(options.output_path, "twiss_{:f}.dat".format(dpp))
        _rungetllm(twiss_dpp_path, files, dpp,
                   options.output_path, accel_inst, options.algorithm)

    # The GUI wants the default files to have the names without _0.0
    _copy_default_outfiles(options.output_path)

    #TODO: HOPE THAT GETLLM DOES A BETTER JOB
    LOG.warn("Cleaning files of NAN! This should not be necessary!")
    all_files = os.listdir(options.output_path)
    tfs_utils.remove_nan_from_files(
        [os.path.join(options.output_path, f) for f in all_files], replace=True)

    # adding data
    betalistx = {}
    betalisty = {}
    couplelist = {}
    betalistxf = {}
    betalistyf = {}
    couplelistf = {}

    listx = []
    listxf = []
    listy = []
    listyf = []
    listc = []
    listcf = []

    for dpp in files_dict.keys():
        LOG.debug("Loading driven data for dpp {:f}".format(dpp))
        betx_path = _join_with_output_path(options.output_path, 'getbetax{ext:s}'.format(ext=_ext(dpp)))
        bety_path = _join_with_output_path(options.output_path, 'getbetay{ext:s}'.format(ext=_ext(dpp)))
        couple_path = _join_with_output_path(options.output_path, 'getcouple{ext:s}'.format(ext=_ext(dpp)))

        betx = metaclass.twiss(betx_path)
        bety = metaclass.twiss(bety_path)
        couple = metaclass.twiss(couple_path)

        betalistx[dpp] = betx
        betalisty[dpp] = bety
        couplelist[dpp] = couple

        if float(dpp) == 0.0:
            zerobx = betx
            zeroby = bety

        listx.append(betx)
        listy.append(bety)
        listc.append(couple)

        modeld = metaclass.twiss(options.twissfile)

        try:
            betaxf_path = _join_with_output_path(options.output_path, 'getbetax_free{ext:s}'.format(ext=_ext(dpp)))
            betxf = metaclass.twiss(betaxf_path)
            LOG.debug("Loaded betax free data from '{:s}".format(betaxf_path))


            betayf_path = _join_with_output_path(options.output_path, 'getbetay_free{ext:s}'.format(ext=_ext(dpp)))
            betyf = metaclass.twiss(betayf_path)
            LOG.debug("Loaded betay free data from '{:s}".format(betayf_path))

            couplef_path = _join_with_output_path(options.output_path, 'getcouple_free{ext:s}'.format(ext=_ext(dpp)))
            couplef = metaclass.twiss(couplef_path)
            LOG.debug("Loaded coupling free data from '{:s}".format(couplef_path))
        except IOError:
            use_free = False
            LOG.warn("WARNING: Could not open all of the free data files.")
        else:
            use_free = True
            betalistxf[dpp] = betxf
            betalistyf[dpp] = betyf
            couplelistf[dpp] = couplef

            listxf.append(betxf)
            listyf.append(betyf)
            listcf.append(couplef)

            modelf = modeld

            path_ac_file = options.twissfile.replace(".dat", "_ac.dat")
            if not os.path.isfile(path_ac_file):
                LOG.error("Ac file '{:s}' does not exist.".format(path_ac_file))
                LOG.error("  -> In GUI check 'Ac dipole' box to create a model with ac dipole.")
                sys.exit(1)
            modeld = metaclass.twiss(path_ac_file)
            if float(dpp) == 0.0:
                zerobxf = betalistxf[dpp]
                zerobyf = betalistyf[dpp]

    LOG.debug("Getting Driven beta")
    # H
    fileobj = _chromFileWriter('beta', _join_with_output_path(options.output_path, "chrombetax" + _ext()), 'H')
    bpms = bpm_util.intersect(listx)
    bpms = bpm_util.model_intersect(bpms, modeld)
    _do_lin_reg_bet(fileobj, files_dict.keys(), betalistx, bpms, "H", zerobx, modeld)
    del fileobj

    # V
    fileobj = _chromFileWriter('beta', _join_with_output_path(options.output_path, "chrombetay" + _ext()), 'V')
    bpms = bpm_util.intersect(listy)
    bpms = bpm_util.model_intersect(bpms, modeld)
    _do_lin_reg_bet(fileobj, files_dict.keys(), betalisty, bpms, "V", zeroby, modeld)
    del fileobj
    LOG.debug("Driven beta finished")


    LOG.debug("Getting Driven coupling")
    fileobj = _chromFileWriter('coupling', _join_with_output_path(options.output_path, "chromcoupling" + _ext()), '')
    bpms = bpm_util.intersect(listc)
    bpms = bpm_util.model_intersect(bpms, modeld)
    _do_linreg_coupling(couplelist, bpms, files_dict.keys(), fileobj)
    del fileobj
    LOG.debug("Driven coupling finished")

    if use_free:
        #
        # free beta
        #
        LOG.debug("Getting Free beta")
        # H
        fileobj = _chromFileWriter('beta',
                                   _join_with_output_path(options.output_path, "chrombetax_free" + _ext()), 'H')
        bpms = bpm_util.intersect(listxf)
        bpms = bpm_util.model_intersect(bpms, modelf)
        _do_lin_reg_bet(fileobj, files_dict.keys(), betalistxf, bpms, "H", zerobxf, modelf)

        # V
        fileobj = _chromFileWriter('beta',
                                   _join_with_output_path(options.output_path, "chrombetay_free" + _ext()), 'V')
        bpms = bpm_util.intersect(listyf)
        bpms = bpm_util.model_intersect(bpms, modelf)
        _do_lin_reg_bet(fileobj, files_dict.keys(), betalistyf, bpms, "V", zerobyf, modelf)
        LOG.debug("Free beta finished")


        LOG.debug("GettingFree coupling")
        fileobj = _chromFileWriter('coupling',
                                   _join_with_output_path(options.output_path, "chromcoupling_free" + _ext()), '')
        bpms = bpm_util.intersect(listcf)
        bpms = bpm_util.model_intersect(bpms, modelf)
        _do_linreg_coupling(couplelistf, bpms, files_dict.keys(), fileobj)
        LOG.debug("Free coupling finished")

# ===================================================================================================
# helper-functions
# ===================================================================================================


def _load_from_file(filepath):
    if filepath.endswith('.gz'):
        try:
            datax = metaclass.twiss(filepath.replace(".gz", ".linx.gz"))
            datay = metaclass.twiss(filepath.replace(".gz", ".liny.gz"))
        except IOError:
            datax = metaclass.twiss(filepath.replace(".gz", "_linx.gz"))
            datay = metaclass.twiss(filepath.replace(".gz", "_liny.gz"))
    else:
        try:
            datax = metaclass.twiss(filepath + ".linx")
            datay = metaclass.twiss(filepath + ".liny")
        except IOError:
            datax = metaclass.twiss(filepath + "_linx")
            datay = metaclass.twiss(filepath + "_liny")
    return datax, datay


def _create_accel_instance(accel_cls, files_dict, output_path, twissfile):
    """
    Args:
        dpps: list of dp/p to create model for
        dict files_dict: dpp_value --> corresponding_filenames
    """

    (exp_qx, exp_qy, mdl_qx, mdl_qy) = _get_tunes(twissfile, files_dict)

    for testpath in [output_path, os.path.dirname(twissfile)]:
        modifiers = os.path.join(testpath, 'modifiers.madx')
        if os.path.isfile(modifiers):
            LOG.debug("Using file '{:s}'".format(modifiers))
            break

    acd = False
    adt = False
    if os.path.exists(twissfile.replace(".dat", "_ac.dat")):
        acd = True
    elif os.path.exists(twissfile.replace(".dat", "_adt.dat")):
        adt = True

    accel_inst = accel_cls(
        optics=modifiers,
        nat_tune_x=mdl_qx,
        nat_tune_y=mdl_qy,
        drv_tune_x=exp_qx,
        drv_tune_y=exp_qy,
        acd=acd,
        adt=adt,
        xing=False,
    )

    accel_inst.model_dir = output_path

    return accel_inst


def _create_models_by_madx(accel_inst, dpps):
    """ Creates the needed models """
    model_creator = creator.CREATORS[accel_inst.NAME]["nominal"]
    model_creator.prepare_run(accel_inst, accel_inst.model_dir)
    madx_script = accel_inst.get_multi_dpp_job(dpps)
    model_creator.run_madx(madx_script,
                           logfile=os.path.join(accel_inst.model_dir, "w_analysis_multidpp.log"),
                           writeto=os.path.join(accel_inst.model_dir, "w_analysis_multidpp.madx"),
                           )


def _get_output_filenames(output_path, dpp=None):
    """
    Returns list of available file names
    for the given dpp.

    Example: _get_output_filenames(0.)

    Args:
        dpp: dpp appendix to list of files
    """
    ret = []
    for fname in os.listdir(output_path):
        ext = _ext(dpp)
        if re.match(r"get[^_]+[_free\d?]?" + ext, fname):
            ret.append(fname)
    return ret


def _rungetllm(twiss_filename, files, dpp, output_path, accel_inst, algorithm):
    """
    Running GetLLM...
    """
    import GetLLM

    LOG.debug("Will run getllm for dpp {:f}".format(dpp))

    if "lhc" == accel_inst.NAME:
        lhcphase = "1"
        accel_name = "LHCB" + str(accel_inst.get_beam())
    else:
        lhcphase = "0"
        accel_name = accel_inst.NAME.upper()  #TODO: TEST that! Should work for ESRF at least.

    GetLLM.main(outputpath=output_path,
            files_to_analyse=','.join(files),
            model_filename=twiss_filename,
            accel=accel_name,
            tbtana=algorithm,
            lhcphase=lhcphase)
    LOG.debug("GetLLM finished")

    for fname in _get_output_filenames(output_path):
        src_path = _join_with_output_path(output_path, fname)
        dst_path = _join_with_output_path(output_path, fname.replace(_ext(), _ext(dpp)))
        shutil.move(src_path, dst_path)


def _copy_default_outfiles(output_path):
    for fname in _get_output_filenames(output_path, dpp=0.):
        src_path = _join_with_output_path(output_path, fname)
        dst_path = _join_with_output_path(output_path, fname.replace(_ext(0.), _ext()))
        shutil.copy(src_path, dst_path)


def _ext(dpp=None):
    if dpp is None:
        return '.out'
    else:
        return "_{:f}.out".format(dpp)


# for chromatic

def _do_lin_reg_bet(fileobj, listx, listy, bpms, plane, zero, twiss):
    """
    Calculates stuff and writes to the file in a table
    Closes the file afterwards

    Args:
        fileobj: _chromFileWriter for output table
        listx: List of variables...
        listy: List of variables...
        bpms: List of BPMs
        plane: Which plane (H/V)
        zero: Twiss for dp/p = 0
        twiss: Twiss
    """
    for bpm in bpms:
        name = bpm[1]
        sloc = bpm[0]
        indx = []
        b = []
        a = []
        bm = []
        am = []
        if "H" in plane:
            beta0 = zero.BETX[zero.indx[name]]
            alfa0 = zero.ALFX[zero.indx[name]]
            try:
                alfa0err = zero.STDALFX[zero.indx[name]]
            except AttributeError:
                alfa0err = zero.ERRALFX[zero.indx[name]]


            beta0m = twiss.BETX[twiss.indx[name]]
            alfa0m = twiss.ALFX[twiss.indx[name]]

            wmo = twiss.WX[twiss.indx[name]]
            pmo = twiss.PHIX[twiss.indx[name]]
        else:

            beta0 = zero.BETY[zero.indx[name]]
            alfa0 = zero.ALFY[zero.indx[name]]
            try:
                alfa0err = zero.STDALFY[zero.indx[name]]
            except AttributeError:
                alfa0err = zero.ERRALFY[zero.indx[name]]

            beta0m = twiss.BETY[twiss.indx[name]]
            alfa0m = twiss.ALFY[twiss.indx[name]]

            wmo = twiss.WY[twiss.indx[name]]
            pmo = twiss.PHIY[twiss.indx[name]]
        for dpp in listx:
            _file = listy[dpp]
            ix = _file.indx[name]
            indx.append(ix)
            if "H" in plane:
                b.append(_file.BETX[ix])
                a.append(_file.ALFX[ix])

                bm.append(_file.BETXMDL[_file.indx[name]])
                am.append(_file.ALFXMDL[_file.indx[name]])
            else:
                b.append(_file.BETY[ix])
                a.append(_file.ALFY[ix])

                bm.append(_file.BETYMDL[_file.indx[name]])
                am.append(_file.ALFYMDL[_file.indx[name]])

        bfit = linreg(listx, b)
        afit = linreg(listx, a)

        bfitm = linreg(listx, bm)
        afitm = linreg(listx, am)

        # measurement
        dbb = bfit[0]/beta0
        dbberr = bfit[3]/beta0
        da = afit[0]
        daerr = afit[3]
        A = dbb
        Aerr = dbberr
        B = da-alfa0*dbb
        Berr = math.sqrt(daerr**2 + (alfa0err*dbb)**2 + (alfa0*dbberr)**2)
        w = 0.5*math.sqrt(A**2+B**2)
        werr = 0.5*math.sqrt( (Aerr*A/w)**2 + (Berr*B/w)**2  )
        phi = math.atan2(B,A)/2./math.pi
        phierr = 1./(1.+(A/B)**2)*math.sqrt( (Aerr/B)**2 + (A/B**2*Berr)**2)/2./math.pi

        #model
        dbbm = bfitm[0]/beta0m
        dbberrm = bfitm[3]/beta0m
        dam = afitm[0]
        daerrm = afitm[3]
        Am = dbbm
        Aerrm = dbberrm
        Bm = dam-alfa0m*dbbm
        Berrm = math.sqrt(daerrm**2 + (alfa0m*dbberrm)**2)
        wm = 0.5*math.sqrt(Am**2+Bm**2)
        werrm = 0.5*math.sqrt( (Aerrm*Am/wm)**2 + (Berrm*Bm/wm)**2  )
        phim = math.atan2(Bm,Am)/2./math.pi
        phierrm = 1./(1.+(Am/Bm)**2)*math.sqrt( (Aerrm/Bm)**2 + (Am/Bm**2*Berrm)**2)/2./math.pi

        fileobj.writeLine(locals().copy())


def _get_f(couplelist, dpplist, bpm_name, value):
    """
    calculates the linear regression of 'value' for each
    dpp in dpplist

    Args:
        couplelist: list of getcouple files (for each dpp)
        dpplist: list of all dpp values available
        bpm_name: name of bpm
        value: name of column (e.g. F1001R)
    """
    lst = []
    x = []
    for dpp in dpplist:
        x.append(dpp)
        couplefile = couplelist[dpp]
        lst.append(getattr(couplefile, value)[couplefile.indx[bpm_name]])

    lreg = linreg(x, lst)

    return lreg[0], lreg[3]


def _do_linreg_coupling(couplelist, bpms, dpplist, fileobj):
    """
    linreg for chromatic coupling

    Writes to fileobj the chromatic coupling.
    f1001, f1010 derivatives wrt dp/p, and errors.
    """
    for bpm in bpms:
        name = bpm[1]
        sloc = bpm[0]

        chr_f1001r, chr_err_f1001r = _get_f(couplelist, dpplist, name, 'F1001R')
        chr_f1001i, chr_err_f1001i = _get_f(couplelist, dpplist, name, 'F1001I')
        chr_f1010r, chr_err_f1010r = _get_f(couplelist, dpplist, name, 'F1010R')
        chr_f1010i, chr_err_f1010i = _get_f(couplelist, dpplist, name, 'F1010I')

        mdl_chr_f1001r, mdl_chr_err_f1001r = _get_f(couplelist, dpplist, name, 'MDLF1001R')
        mdl_chr_f1001i, mdl_chr_err_f1001i = _get_f(couplelist, dpplist, name, 'MDLF1001I')
        mdl_chr_f1010r, mdl_chr_err_f1010r = _get_f(couplelist, dpplist, name, 'MDLF1010R')
        mdl_chr_f1010i, mdl_chr_err_f1010i = _get_f(couplelist, dpplist, name, 'MDLF1010I')

        fileobj.writeLine(locals().copy())


def _get_tunes(model_file, fileslist):
    """
    Reads in the driven tunes from the
    file with dpp=0
    Reads in the model tunes from the
    twiss model (twiss.dat)

    Args:
        fileslist: dictionary of files, dpp used as key

    Returns:
        (qx, qy, qdx, qdy, qmx, qmy)

    Raises:
        ValueError: If fileslist[0] does not exist
    """
    tw_x, tw_y = _load_from_file(fileslist[0][0])
    tw = metaclass.twiss(model_file)

    exp_qx = tw_x.Q1
    exp_qy = tw_y.Q2
    mdl_qx = tw.Q1
    mdl_qy = tw.Q2

    return (exp_qx, exp_qy, mdl_qx, mdl_qy)


def linreg(X, Y):
    """
    Returns coefficients to the regression line "y=ax+b" from x[] and y[], and R^2 Value

    Summary:
        Linear regression of y = ax + b

    Usage:
        real, real, real = linreg(list, list)
    """
    if len(X) != len(Y):  raise ValueError, 'unequal length'
    N = len(X)
    Sx = Sy = Sxx = Syy = Sxy = 0.0
    for x, y in map(None, X, Y):
        Sx = Sx + x
        Sy = Sy + y
        Sxx = Sxx + x*x
        Syy = Syy + y*y
        Sxy = Sxy + x*y
    det = Sxx * N - Sx * Sx
    a, b = (Sxy * N - Sy * Sx)/det, (Sxx * Sy - Sx * Sxy)/det
    meanerror = residual = 0.0
    for x, y in map(None, X, Y):
        meanerror = meanerror + (y - Sy/N)**2
        residual = residual + (y - a * x - b)**2
    if residual == 0 and meanerror == 0:
        RR = 1.0
    else:
        RR = 1 - residual/meanerror
    if N>2:
        ss = residual / (N-2)
    else:
        ss = 0
    Var_a, Var_b = ss * N / det, ss * Sxx / det
    #print "y=ax+b"
    #print "N= %d" % N
    #print "a= %g \pm t_{%d;\alpha/2} %g" % (a, N-2, sqrt(Var_a))
    #print "b= %g \pm t_{%d;\alpha/2} %g" % (b, N-2, sqrt(Var_b))
    #print "R^2= %g" % RR
    #print "s^2= %g" % ss
    return a, b, RR, np.sqrt(Var_a), np.sqrt(Var_b)


def _join_with_output_path(output_path, *path_tokens):
    return os.path.join(output_path, *path_tokens)


class _chromFileWriter:
    def __init__(self, ftype, fname, plane, overwrite=True):
        """
        Args:
            ftype: string, 'beta' or 'coupling'
            fname: string, name of file
            plane: "H" or "V"
            overwrite: Overwrite file if it already exist
        """
        self.fstream = file(fname,'w')
        self._clen = 19 # column length..

        if plane.upper()=="H":
            plane = "X"
        elif plane.upper()=="V":
            plane = "Y"

        if os.path.isfile(fname) and not overwrite:
            raise ValueError("Cannot overwrite file "+fname)

        betacolumns = ['name', 'sloc',  'dbb', 'dbberr', 'da', 'daerr',
                    'w', 'werr','wm', 'werrm', 'wmo', 'phi', 'phierr','phim','phierrm','pmo',
                    'A','Aerr','Am','Aerrm','B','Berr','Bm','Berrm', 'dbbm','dbberrm',
                    'dam','daerrm']
        couplecolumns = ['name', 'sloc',
            'chr_f1001r', 'chr_err_f1001r', 'chr_f1001i', 'chr_err_f1001i',
            'chr_f1010r', 'chr_err_f1010r', 'chr_f1010i', 'chr_err_f1010i',
            'mdl_chr_f1001r', 'mdl_chr_err_f1001r', 'mdl_chr_f1001i', 'mdl_chr_err_f1001i',
            'mdl_chr_f1010r', 'mdl_chr_err_f1010r', 'mdl_chr_f1010i', 'mdl_chr_err_f1010i',
          ]

        headnames = {
            'name': 'NAME',
            'sloc': 'S',
            'dbb': 'dbb',
            'dbberr': 'dbberr',
            'da': 'dalfa',
            'daerr': 'daerr',
            'w': 'W%(plane)s',
            'werr': 'W%(plane)sERR',
            'wmo': 'WMO',
            'phi': 'PHI%(plane)s',
            'phierr': 'PHI%(plane)sERR',
            'phim': 'PHI%(plane)sM',
            'phierrm': 'PHI%(plane)sERRM',
            'pmo': 'PHIZERO',
            'dbbm': 'dbbM',
            'dbberrm': 'dbberrM',
            'dam': 'dalfaM',
            'daerrm': 'daerrM',
            'wm': 'W%(plane)sM',
            'werrm': 'W%(plane)sERRM',
            'A': 'CHROM_A%(plane)s',
            'Aerr': 'CHROM_Aerr%(plane)s',
            'Am': 'CHROM_AM%(plane)s',
            'Aerrm': 'CHROM_AERRM%(plane)s',
            'B': 'CHROM_B%(plane)s',
            'Berr': 'CHROM_Berr%(plane)s',
            'Bm': 'CHROM_BM%(plane)s',
            'Berrm': 'CHROM_BERRM%(plane)s',
            'chr_f1001r': 'Cf1001r',
            'chr_err_f1001r': 'Cf1001rERR',
            'chr_f1001i': 'Cf1001i',
            'chr_err_f1001i': 'Cf1001iERR',
            'chr_f1010r': 'Cf1010r',
            'chr_err_f1010r': 'Cf1010rERR',
            'chr_f1010i': 'Cf1010i',
            'chr_err_f1010i': 'Cf1010iERR',
            'mdl_chr_f1001r': 'Cf1001r_MDL',
            'mdl_chr_err_f1001r': 'Cf1001rERR_MDL',
            'mdl_chr_f1001i': 'Cf1001i_MDL',
            'mdl_chr_err_f1001i': 'Cf1001iERR_MDL',
            'mdl_chr_f1010r': 'Cf1010r_MDL',
            'mdl_chr_err_f1010r': 'Cf1010rERR_MDL',
            'mdl_chr_f1010i': 'Cf1010i_MDL',
            'mdl_chr_err_f1010i': 'Cf1010iERR_MDL'}
        headtypes = {'name': '%s'}
        for key in headnames:
            # for all others we use '%le'...
            if key not in headtypes:
                headtypes[key] = '%le'

        if ftype.lower().strip() == 'beta':
            self.ftype = 'beta'
            self.columns = betacolumns
        elif ftype.lower().strip() == 'coupling':
            self.ftype = 'coupling'
            self.columns = couplecolumns
        else:
            raise ValueError("ftype %s not understood" % (ftype))

        self.head = [headnames[c] % locals() for c in self.columns]
        headcount = [i+1 for i in xrange(len(self.head))]
        self.types = [headtypes[c] for c in self.columns]

        self.head[0] = '* '+(self.head[0].rjust(self._clen-3))
        headcount[0] = '# '+(str(headcount[0]).rjust(self._clen-3))
        self.types[0] = '$ '+(self.types[0].rjust(self._clen-3))

        self._write_list(self.head)
        # According to SL-CO-Note-91-32, this is allowed...
        self._write_list(headcount)
        self._write_list(self.types)

    def writeLine(self, data):
        """
        Write one line.

        Args:
            data: Dictionary of data columns to write
        """
        tmp_line = [data[c] for c in self.columns]
        self._write_list(tmp_line)

    def _write_list(self, tmp_list):
        line = ''
        for entry in tmp_list:
            line += str(entry).rjust(self._clen-1)+' '
        self.fstream.write(line[:-1]+'\n')


# ==================================================================================================
# main invocation
# ==================================================================================================

def _start(args=None):
    """ Starter function to not pollute the global space with variables options and args """
    options = _parse_args(args)
    main(**options)

if __name__ == "__main__":
    _start()<|MERGE_RESOLUTION|>--- conflicted
+++ resolved
@@ -127,10 +127,7 @@
     if "source_files" not in opt or len(opt.source_files) < 2:
         raise ValueError("Provide at least two source files!")
     for f_name in opt.source_files:
-<<<<<<< HEAD
-=======
-
->>>>>>> b8b82ee6
+
         if not os.path.isfile(f_name) and not os.path.isfile(f_name + '.gz') and not os.path.isfile(f_name + '.clean') and not os.path.isfile(f_name + '.sdds'):
             raise ValueError(f_name + ' does not exist')
 
