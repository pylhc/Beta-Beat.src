--- conflicted
+++ resolved
@@ -1,10 +1,7 @@
 import GetLLM
 r'''
-<<<<<<< HEAD
-=======
 .. module: GetLLM.GetLLM
 
->>>>>>> 66a8e90a
 Created on 11/09/09
 
 :author: Glenn Vanbavinckhove  (gvanbavi@cern.ch)
@@ -83,33 +80,22 @@
 import sys
 import traceback
 import math
-<<<<<<< HEAD
 import re
 import argparse
-=======
->>>>>>> 66a8e90a
 
 import __init__  # @UnusedImport init will include paths
 import Python_Classes4MAD.metaclass
 from tfs_utils_getllm import GetllmTfsFile
-<<<<<<< HEAD
 from GetLLMError import GetLLMError, CriticalGetLLMError
 import algorithms.helper
 import algorithms.phase
 import algorithms.beta
 import algorithms.compensate_excitation
-=======
-import algorithms.helper
-import algorithms.phase
-import algorithms.beta
-import algorithms.compensate_ac_effect
->>>>>>> 66a8e90a
 import algorithms.dispersion
 import algorithms.coupling
 import algorithms.resonant_driving_terms
 import algorithms.interaction_point
 import algorithms.chi_terms
-<<<<<<< HEAD
 import algorithms.lobster
 import utils.iotools
 from model import manager, creator
@@ -122,13 +108,6 @@
 
 import copy
 import numpy as np
-=======
-import utils.iotools
-
-import copy
-
-from numpy import array
->>>>>>> 66a8e90a
 
 
 ####
@@ -139,11 +118,8 @@
 #######
 ####
 DEBUG = sys.flags.debug  # True with python option -d! ("python -d GetLLM.py...") (vimaier)
-<<<<<<< HEAD
 LOGGER = logging_tools.get_logger(__name__)
 BREAK = False
-=======
->>>>>>> 66a8e90a
 
 # default arguments:
 
@@ -162,11 +138,11 @@
 ERRTHRESH   = "0.15"    #@IgnorePep8
 NUMBER_OF_BPMS  = 10    #@IgnorePep8
 RANGE_OF_BPMS   = 11    #@IgnorePep8
-<<<<<<< HEAD
 AVERAGE_TUNE    = 1     #@IgnorePep8
 CALIBRATION     = None  #@IgnorePep8
 ERRORDEFS       = None  #@IgnorePep8
 NPROCESSES      = 16    #@IgnorePep8
+ONLYCOUPLING    = 0     #@IgnorePep8
 USE_ONLY_THREE_BPMS_FOR_BETA_FROM_PHASE   = 0    #@IgnorePep8
 DPP_TOLERANCE = 0.0001
 UNION       = 1
@@ -247,6 +223,10 @@
     parser.add_argument("--errordefs", # remove !
                     help="Turn-by-turn data analysis algorithm: SUSSIX, SVD or HA",
                     metavar="TBTANA", default=None, dest="errordefspath")
+    parser.add_option("--coupling", default=ONLYCOUPLING, dest="onlycoupling",
+                      metavar="ONLYCOUPLING", type="int",
+                      help="When enabled only coupling is calculated. ")
+
     options, acc_args = parser.parse_known_args(args=start_args)
 
 
@@ -314,112 +294,12 @@
          model_dir,
          outputpath,
          files_to_analyse,
-=======
-AVERAGE_TUNE    = 0     #@IgnorePep8
-CALIBRATION     = None  #@IgnorePep8
-ERRORDEFS       = None  #@IgnorePep8
-NPROCESSES      = 16    #@IgnorePep8
-ONLYCOUPLING    = 0     #@IgnorePep8
-USE_ONLY_THREE_BPMS_FOR_BETA_FROM_PHASE   = 0    #@IgnorePep8
-
-#===================================================================================================
-# _parse_args()-function
-#===================================================================================================
-def _parse_args():
-    ''' Parses command line arguments. '''
-    from optparse import OptionParser
-    parser = OptionParser()
-    parser.add_option("-a", "--accel",
-                    help="Which accelerator: LHCB1 LHCB2 LHCB4? SPS RHIC TEVATRON",
-                    metavar="ACCEL", default=ACCEL, dest="ACCEL")
-    parser.add_option("-d", "--dictionary",
-                    help="File with the BPM dictionary",
-                    metavar="DICT", default=DICT, dest="dict")
-    parser.add_option("-m", "--model",
-                    help="Twiss free model file *.dat. For free oscillations, ONLY the file *.dat should be present in the path. For AC dipole, the path should also contain a file *_ac.dat (BOTH files a needed in this case).",
-                    metavar="MODELTWISS", default=MODELTWISS, dest="Twiss")
-    parser.add_option("-f", "--files",
-                    help="Files from analysis, separated by comma",
-                    metavar="FILES", default=FILES, dest="files")
-    parser.add_option("-o", "--output",
-                    help="Output Path",
-                    metavar="OUT", default=OUTPATH, dest="output")
-    parser.add_option("-c", "--cocut",
-                    help="Cut for closed orbit measurement [um]",
-                    metavar="COCUT", default=COCUT, dest="COcut")
-    parser.add_option("-n", "--nbcpl",
-                    help="Analysis option for coupling, 1 bpm or 2 bpms",
-                    metavar="NBCPL", default=NBCPL, dest="NBcpl")
-    parser.add_option("-t", "--tbtana",
-                    help="Turn-by-turn data analysis algorithm: SUSSIX, SVD or HA",
-                    metavar="TBTANA", default=TBTANA, dest="TBTana")
-    parser.add_option("--nonlinear",
-                    help="Run the RDT analysis",
-                    metavar="NONLINEAR", default=NONLINEAR, dest="nonlinear")
-    parser.add_option("-b", "--bpmu",
-                    help="BPMunit: um, mm, cm, m (default um)",
-                    metavar="BPMUNIT", default=BPMUNIT, dest="BPMUNIT")
-    parser.add_option("-p", "--lhcphase",
-                    help="Compensate phase shifts by tunes for the LHC experiment data, off=0(default)/on=1",
-                    metavar="LHCPHASE", default=LHCPHASE, dest="lhcphase")
-    parser.add_option("-k", "--bbthreshold",
-                    help="Set beta-beating threshold for action calculations, default = 0.15",
-                    metavar="BBTHRESH", default=BBTHRESH, dest="bbthreshold")
-    parser.add_option("-e", "--errthreshold",
-                    help="Set beta relative uncertainty threshold for action calculations, default = 0.1",
-                    metavar="ERRTHRESH", default=ERRTHRESH, dest="errthreshold")
-    parser.add_option("-g", "--threebpm",
-                    help="Forces to use the 3 BPM method, yes=1/no=0, default = 0",
-                    metavar="USE_ONLY_THREE_BPMS_FOR_BETA_FROM_PHASE", type="int",
-                    default=USE_ONLY_THREE_BPMS_FOR_BETA_FROM_PHASE, dest="use_only_three_bpms_for_beta_from_phase")
-    parser.add_option("-j", "--numbpm",
-                    help="Number of different BPM combinations for beta-calculation, default = 10",
-                    metavar="NUMBER_OF_BPMS", default=NUMBER_OF_BPMS, dest="number_of_bpms")
-    parser.add_option("-i", "--range",
-                    help="Range of BPM for beta-calculation (>=3 and odd), default = 11",
-                    metavar="RANGE_OF_BPMS", default=RANGE_OF_BPMS, dest="range_of_bpms")
-    parser.add_option("-r", "--average_tune",
-                    help="Set to 1 to use average tune for all BPMs instead of specific for each one.",
-                    metavar="AVERAGE_TUNE", type="int", default=AVERAGE_TUNE, dest="use_average")
-    parser.add_option("--calibration",
-                    help="Path to the directory where the calibration files (calibration_x.out, calibration_y.out) are stored.",
-                    metavar="CALIBRATION", default=CALIBRATION, dest="calibration_dir_path")
-    parser.add_option("--errordefs",
-                      help="Gives path to the error definition file. If specified, the analytical formula will be used to calculate weighted beta and alpha. Default = None",
-                      metavar="PATH_TO_FILE", default=ERRORDEFS, dest="errordefspath")
-    parser.add_option("--nprocesses", default=NPROCESSES, dest="nprocesses",
-                      metavar="NPROCESSES", type="int",
-                      help="Sets the number of processes used. -1: take the number of CPUs 0: run serially >1: take the specified number. default = {0:d}".format(NPROCESSES))
-    parser.add_option("--coupling", default=ONLYCOUPLING, dest="onlycoupling",
-                      metavar="ONLYCOUPLING", type="int",
-                      help="When enabled only coupling is calculated. ")
-
-
-    # awegsche June 2016, option to include an errorfile
-    # update August 2016, looking by default for this file, raising error if unable to find it
-    options, _ = parser.parse_args()
-    
-    return options
-
-
-#===================================================================================================
-# main()-function
-#===================================================================================================
-def main(outputpath,
-         files_to_analyse,
-         model_filename,
-         dict_file=DICT,
-         accel=ACCEL,
->>>>>>> 66a8e90a
          lhcphase=LHCPHASE,
          bpmu=BPMUNIT,
          cocut=COCUT,
          nbcpl=NBCPL,
          nonlinear=NONLINEAR,
-<<<<<<< HEAD
-=======
          tbtana=TBTANA,
->>>>>>> 66a8e90a
          bbthreshold=BBTHRESH,
          errthreshold=ERRTHRESH,
          use_only_three_bpms_for_beta_from_phase=USE_ONLY_THREE_BPMS_FOR_BETA_FROM_PHASE,
@@ -427,14 +307,9 @@
          range_of_bpms=RANGE_OF_BPMS,
          use_average=AVERAGE_TUNE,
          calibration_dir_path=CALIBRATION,
-<<<<<<< HEAD
          nprocesses=NPROCESSES,
+         onlycoupling=ONLYCOUPLING,
         union=False):
-=======
-         errordefspath=ERRORDEFS,
-         nprocesses=NPROCESSES,
-         onlycoupling=ONLYCOUPLING):
->>>>>>> 66a8e90a
     '''
     GetLLM main function.
 
@@ -457,11 +332,10 @@
     :param int range_of_bpms: Range of BPMs for beta from phase
     :param int use_average: Uses AVG_MUX and AVG_MUY in _analyse_src_files if 1
     :returns: int  -- 0 if the function run successfully otherwise !=0.
-<<<<<<< HEAD
 
     '''
     return_code = 0
-    
+
     LOGGER.info("Starting GetLLM " + VERSION)
     global __getllm_starttime
     __getllm_starttime = time()
@@ -470,15 +344,6 @@
     use_average = (use_average == 1)
     use_only_three_bpms_for_beta_from_phase = (use_only_three_bpms_for_beta_from_phase == 1)
     union = (union == 1)
-=======
-    '''
-    return_code = 0
-    
-    print "Starting GetLLM ", VERSION
-    
-    use_average = (use_average == 1)
-    use_only_three_bpms_for_beta_from_phase = (use_only_three_bpms_for_beta_from_phase == 1)
->>>>>>> 66a8e90a
 
     # The following objects stores multiple variables for GetLLM to avoid having many local
     # variables. Identifiers supposed to be as short as possible.
@@ -493,7 +358,6 @@
     getllm_d.number_of_bpms = number_of_bpms
     getllm_d.range_of_bpms = range_of_bpms
     getllm_d.use_only_three_bpms_for_beta_from_phase = use_only_three_bpms_for_beta_from_phase
-<<<<<<< HEAD
     getllm_d.accelerator = accelerator
     getllm_d.nprocesses = nprocesses
     getllm_d.union = union
@@ -540,74 +404,6 @@
         )
     print_time("AFTER_PHASE", time() - __getllm_starttime)
 
-    #-------- START Beta
-    try:
-        beta_d = algorithms.beta.calculate_beta_from_phase(
-            getllm_d, twiss_d, tune_d, phase_d_bk, files_dict
-        )
-    except:
-        _tb_()
-    if use_only_three_bpms_for_beta_from_phase:
-        print_time("AFTER_BETA_FROM_PHASE", time() - __getllm_starttime)
-    else:
-        print_time("AFTER_A_NBPM", time() - __getllm_starttime)
-
-    try:
-        algorithms.lobster.get_local_observable(phase_d_bk, getllm_d, files_dict)
-    except:
-        _tb_()
-
-    #------- START beta from amplitude
-    try:
-        beta_d = algorithms.beta.calculate_beta_from_amplitude(
-            getllm_d, twiss_d, tune_d, phase_d_bk, beta_d,
-            files_dict, accelerator
-        )
-    except:
-        _tb_()
-
-    # in the following functions, nothing should change, so we choose the models now
-    mad_twiss = accelerator.get_model_tfs()
-    mad_elements = accelerator.get_elements_tfs()
-    if accelerator.excitation != AccExcitationMode.FREE:
-        mad_ac = accelerator.get_driven_tfs()
-    else:
-        mad_ac = mad_twiss
-
-    #-------- START IP
-    try:
-        algorithms.interaction_point.calculate_ip(
-            getllm_d, twiss_d, tune_d, phase_d_bk, beta_d, mad_twiss, mad_ac,
-            files_dict
-        )
-    except:
-        _tb_()
-
-    #-------- START Orbit
-    try:
-        list_of_co_x, list_of_co_y, files_dict = _calculate_orbit(
-            getllm_d, twiss_d, tune_d, mad_twiss, files_dict
-        )
-    except:
-        _tb_()
-
-    #-------- START Dispersion
-    try:
-        algorithms.dispersion.calculate_dispersion(
-            getllm_d, twiss_d, tune_d, mad_twiss, files_dict, beta_d.x_amp, list_of_co_x, list_of_co_y
-        )
-    except:
-        _tb_()
-    
-    #------ Start get Q,JX,delta
-    try:
-        files_dict, inv_x, inv_y = _calculate_kick(
-            getllm_d, twiss_d, phase_d_bk, beta_d, files_dict,
-            bbthreshold, errthreshold
-        )
-    except:
-        _tb_()
-
     #-------- START coupling.
     try:
         tune_d = algorithms.coupling.calculate_coupling(
@@ -615,6 +411,78 @@
         )
     except:
         _tb_()
+
+    if getllm_d.onlycoupling == 1:
+        #-------- START Beta
+        try:
+            beta_d = algorithms.beta.calculate_beta_from_phase(
+                getllm_d, twiss_d, tune_d, phase_d_bk, files_dict
+            )
+        except:
+            _tb_()
+        if use_only_three_bpms_for_beta_from_phase:
+            print_time("AFTER_BETA_FROM_PHASE", time() - __getllm_starttime)
+        else:
+            print_time("AFTER_A_NBPM", time() - __getllm_starttime)
+
+        try:
+            algorithms.lobster.get_local_observable(phase_d_bk, getllm_d, files_dict)
+        except:
+            _tb_()
+
+        #------- START beta from amplitude
+        try:
+            beta_d = algorithms.beta.calculate_beta_from_amplitude(
+                getllm_d, twiss_d, tune_d, phase_d_bk, beta_d,
+                files_dict, accelerator
+            )
+        except:
+            _tb_()
+
+        # in the following functions, nothing should change, so we choose the models now
+        mad_twiss = accelerator.get_model_tfs()
+        mad_elements = accelerator.get_elements_tfs()
+        if accelerator.excitation != AccExcitationMode.FREE:
+            mad_ac = accelerator.get_driven_tfs()
+        else:
+            mad_ac = mad_twiss
+
+        #-------- START IP
+        try:
+            algorithms.interaction_point.calculate_ip(
+                getllm_d, twiss_d, tune_d, phase_d_bk, beta_d, mad_twiss, mad_ac,
+                files_dict
+            )
+        except:
+            _tb_()
+
+        #-------- START Orbit
+        try:
+            list_of_co_x, list_of_co_y, files_dict = _calculate_orbit(
+                getllm_d, twiss_d, tune_d, mad_twiss, files_dict
+            )
+        except:
+            _tb_()
+
+        #-------- START Dispersion
+        try:
+            algorithms.dispersion.calculate_dispersion(
+                getllm_d, twiss_d, tune_d, mad_twiss, files_dict, beta_d.x_amp, list_of_co_x, list_of_co_y
+            )
+        except:
+            _tb_()
+        
+        #------ Start get Q,JX,delta
+        try:
+            files_dict, inv_x, inv_y = _calculate_kick(
+                getllm_d, twiss_d, phase_d_bk, beta_d, files_dict,
+                bbthreshold, errthreshold
+            )
+        except:
+            _tb_()
+    else:
+        LOGGER.info("GetLLM was only calculating coupling. Skipping the rest and returning ...")
+
 
     #-------- START RDTs
     if nonlinear:
@@ -646,229 +514,7 @@
 #---------------------------------------------------------------------------------------------------
 # helper-functions
 #---------------------------------------------------------------------------------------------------
-=======
-    getllm_d.errordefspath = errordefspath
-    getllm_d.accel = accel
-    getllm_d.nprocesses = nprocesses
-    getllm_d.onlycoupling = onlycoupling
-    # Setup
-    mad_twiss, mad_ac, bpm_dictionary, mad_elem, mad_best_knowledge, mad_ac_best_knowledge, mad_elem_centre = _intial_setup(getllm_d,
-                                                                                                                            model_filename,
-                                                                                                                            dict_file)
-
-    if sys.flags.debug:
-        print "INFO: DEBUG ON"
-
-    # Creates the output files dictionary
-    files_dict = _create_tfs_files(getllm_d, model_filename, nonlinear)
-
-    # Copy calibration files calibration_x/y.out from calibration_dir_path to outputpath
-    calibration_twiss = _copy_calibration_files(outputpath, calibration_dir_path)
-    twiss_d, files_dict = _analyse_src_files(getllm_d, twiss_d, files_to_analyse, nonlinear, tbtana, files_dict, use_average, calibration_twiss)
-
-    # Load tunes from twiss instances, depending on with_ac_calc
-    
-    tune_d.initialize_tunes(getllm_d.with_ac_calc, mad_twiss, mad_ac, twiss_d)
-   
-    # Construct pseudo-double plane BPMs
-    if (getllm_d.accel == "SPS" or "RHIC" in getllm_d.accel) and twiss_d.has_zero_dpp_x() and twiss_d.has_zero_dpp_y():
-        [pseudo_list_x, pseudo_list_y] = algorithms.helper.pseudo_double_plane_monitors(mad_twiss, twiss_d.zero_dpp_x, twiss_d.zero_dpp_y, bpm_dictionary)
-    else:
-        # Initialize variables otherwise calculate_coupling would raise an exception(vimaier)
-        pseudo_list_x = None
-        pseudo_list_y = None
- 
-    #-------- Check monitor compatibility between data and model
-    _check_bpm_compatibility(twiss_d, mad_twiss)
-    try:
-        #-------- START Phase for beta calculation with best knowledge model in ac phase compensation
-        temp_dict = copy.deepcopy(files_dict)
-        #This one changes the results for some reason
-        if(getllm_d.onlycoupling is 0):
-            phase_d_bk, _ = algorithms.phase.calculate_phase(getllm_d, twiss_d, tune_d, mad_best_knowledge, mad_ac_best_knowledge, mad_elem, temp_dict)
-
-        #-------- START Phase
-        phase_d, tune_d = algorithms.phase.calculate_phase(getllm_d, twiss_d, tune_d, mad_twiss, mad_ac, mad_elem, files_dict)
-
-
-        #-------- START coupling.
-        if (getllm_d.num_bpms_for_coupling > 0):
-            tune_d = algorithms.coupling.calculate_coupling(getllm_d, twiss_d, phase_d, tune_d, mad_twiss, mad_ac, files_dict, pseudo_list_x, pseudo_list_y)
-        else:
-            print("nbcpl (num_bpms_for_coupling) is is zero or negative: skipping coupling calculation")
-
-        if(getllm_d.onlycoupling is 0):
-           
-                
-            #-------- START Total Phase
-            algorithms.phase.calculate_total_phase(getllm_d, twiss_d, tune_d, phase_d, mad_twiss, mad_ac, files_dict)
-
-            #-------- START Beta
-            beta_d = algorithms.beta.calculate_beta_from_phase(getllm_d, twiss_d, tune_d, phase_d_bk, mad_twiss, mad_ac, mad_elem, mad_elem_centre, mad_best_knowledge, mad_ac_best_knowledge, files_dict)
-
-            #------- START beta from amplitude
-            beta_d = algorithms.beta.calculate_beta_from_amplitude(getllm_d, twiss_d, tune_d, phase_d, beta_d, mad_twiss, mad_ac, files_dict)
-
-            #-------- START IP
-            algorithms.interaction_point.calculate_ip(getllm_d, twiss_d, tune_d, phase_d, beta_d, mad_twiss, mad_ac, files_dict)
-
-            #-------- START Orbit
-            list_of_co_x, list_of_co_y, files_dict = _calculate_orbit(getllm_d, twiss_d, tune_d, mad_twiss, files_dict)
-
-            #-------- START Dispersion
-            algorithms.dispersion.calculate_dispersion(getllm_d, twiss_d, tune_d, mad_twiss, files_dict, beta_d.x_amp, list_of_co_x, list_of_co_y)
-            
-            #------ Start get Q,JX,delta
-            files_dict, inv_x, inv_y = _calculate_kick(getllm_d, twiss_d, phase_d, beta_d, mad_twiss, mad_ac, files_dict, bbthreshold, errthreshold)
-
-           
-            #-------- START RDTs
-            if nonlinear:
-                algorithms.resonant_driving_terms.calculate_RDTs(mad_twiss, getllm_d, twiss_d, phase_d, tune_d, files_dict, inv_x, inv_y)
-
-            if tbtana == "SUSSIX":
-                #------ Start getsextupoles @ Glenn Vanbavinckhove
-                files_dict = _calculate_getsextupoles(twiss_d, phase_d, mad_twiss, files_dict, tune_d.q1f)
-
-                #------ Start getchiterms @ Glenn Vanbavinckhove
-                files_dict = algorithms.chi_terms.calculate_chiterms(getllm_d, twiss_d, mad_twiss, files_dict)
-
-    except:
-        traceback.print_exc()
-        return_code = 1
-    finally:
-        # Write results to files in files_dict
-        print "Writing files"
-        for tfsfile in files_dict.itervalues():
-            tfsfile.write_to_file(formatted=True)
-
-    return return_code
-# END main() ---------------------------------------------------------------------------------------
-
-
-#===================================================================================================
-# helper-functions
-#===================================================================================================
-def _intial_setup(getllm_d, model_filename, dict_file):
-
-    if dict_file == "0":
-        bpm_dictionary = {}
-    else:
-        execfile(dict_file)
-        bpm_dictionary = dictionary  # temporarily since presently name is not bpm_dictionary
-
-    # Beam direction
-    getllm_d.beam_direction = 1
-    if getllm_d.accel == "LHCB2":
-        getllm_d.beam_direction = -1  # THIS IS CORRECT, be careful with tune sign in SUSSIX and eigenmode order in SVD
-    elif getllm_d.accel == "LHCB4":
-        getllm_d.beam_direction = 1  # IS THIS CORRECT? I (rogelio) try for Simon...
-        getllm_d.accel = "LHCB2"  # This is because elements later are named B2 anyway, not B4
-
-    #-- finding base model
-    try:
-        mad_twiss = Python_Classes4MAD.metaclass.twiss(model_filename, bpm_dictionary)  # model from MAD : Twiss instance
-        print "Base model found!"
-    except IOError:
-        print >> sys.stderr, "Twiss file loading failed for:\n\t", model_filename
-        print >> sys.stderr, "Provide a valid model file."
-        sys.exit(1)
-
-    #-- finding the ac dipole model
-    getllm_d.with_ac_calc = False
-    ac_filename = model_filename.replace(".dat", "_ac.dat")
-    adt_filename = model_filename.replace(".dat", "_adt.dat")
-    
-    try:
-        if os.path.exists(ac_filename):
-            
-            mad_ac = Python_Classes4MAD.metaclass.twiss(ac_filename)  # model with ac dipole : Twiss instance
-            getllm_d.with_ac_calc = True
-            print "Driven Twiss file found.\nAC dipole effects calculated with the effective model (get***_free2.out). INFO: ADT will be omitted"
-            try:
-                mad_ac_best_knowledge = Python_Classes4MAD.metaclass.twiss(model_filename.replace(".dat", "_ac_best_knowledge.dat"))
-                print "Best knowledge model found for AC diapole, it will be used for beta calculation."
-            except IOError:
-                mad_ac_best_knowledge = mad_ac
-                print "Best knowledge model not found for AC diapole."
-            getllm_d.acdipole = "ACD"
-        elif os.path.exists(adt_filename):
-    
-            mad_ac = Python_Classes4MAD.metaclass.twiss(adt_filename)  # model with ac dipole : Twiss instance
-            getllm_d.with_ac_calc = True
-            print "Driven Twiss file found. ADT-AC-dipole effects calculated with the effective model (get***_free2.out)."
-            print "Note: Using normal AC Dipole will be omitted."
-            try:
-                mad_ac_best_knowledge = Python_Classes4MAD.metaclass.twiss(model_filename.replace(".dat", "_adt_best_knowledge.dat"))
-                print "Best knowledge model found for ADT-AC-dipole, it will be used for beta calculation."
-            except IOError:
-                mad_ac_best_knowledge = mad_ac
-                print "Best knowledge model not found for ADT-AC-dipole."
-            getllm_d.acdipole = "ADT"
-        else:
-            print "WARN: AC dipole effects not calculated. Driven twiss file does not exsist !"
-            mad_ac = mad_twiss
-            mad_ac_best_knowledge = mad_twiss
-    except IOError:
-        mad_ac = mad_twiss
-        mad_ac_best_knowledge = mad_twiss
-        print "WARN: IOError in loading ac/adt file."
-
-
-    #-- Test if the AC dipole (MKQA) is in the model of LHC
-    #TODO: This was crashing for dpp cases (WAnalysis or normal) I put this try to "fix" it, it should be check.
-    try:
-        mad_elem = Python_Classes4MAD.metaclass.twiss(model_filename.replace(".dat", "_elements.dat"))
-        try:
-            mad_elem_centre = Python_Classes4MAD.metaclass.twiss(model_filename.replace(".dat", "_elements_centre.dat"))
-        except Exception:
-            mad_elem_centre = mad_elem
-            print "WARN: No elements_centre found, use end points instead. This shouldn't change much but is not recommended"
-    except IOError:
-        print >> sys.stderr, "ERROR: twiss_elements (filename {0:s}) not found. Systematic error calculation will fail.".format(model_filename.replace(".dat", "_elements.dat"))
-        mad_elem = mad_twiss
-        mad_elem_centre = mad_elem
-    if getllm_d.with_ac_calc:
-        if 'LHC' in getllm_d.accel:
-            if 'MKQA.6L4.' + getllm_d.accel[3:] in getattr(mad_twiss, "NAME", []):
-                print "AC dipole found in the model. AC dipole effects calculated with analytic equations (get***_free.out)"
-            else:
-                print "AC dipole found in the model. AC dipole effects calculated with analytic equations (get***_free.out)"
-        else:
-            print 'WARN: AC dipole effects calculated with analytic equations only for LHC for now'
-
-    #-- Try to find the best knowledge model
-    try:
-        mad_best_knowledge = Python_Classes4MAD.metaclass.twiss(model_filename.replace(".dat", "_best_knowledge.dat"))
-        if not getllm_d.with_ac_calc:
-            mad_ac_best_knowledge = mad_best_knowledge
-        print "Best knowledge model found, it will be used for beta calculation."
-    except IOError:
-        mad_best_knowledge = mad_twiss
-        print "Best knowledge model not found."
-        
-    # look for file with important BPM pairs
-    pairsfilename = os.path.dirname(model_filename) + "/important_pairs"
-    if os.path.exists(pairsfilename):
-        getllm_d.important_pairs = {}
-        pair_file = open(pairsfilename)
-        for line in pair_file:
-            key_value = line.split(":")
-            key = key_value[0].strip()
-            value = key_value[1].strip()
-            if key in getllm_d.important_pairs:
-                getllm_d.important_pairs[key].append(value)
-            else:
-                getllm_d.important_pairs[key] = [value]
-
-    return mad_twiss, mad_ac, bpm_dictionary, mad_elem, mad_best_knowledge, mad_ac_best_knowledge, mad_elem_centre
-
-
-
-# END _intial_setup ---------------------------------------------------------------------------------
->>>>>>> 66a8e90a
-
-    
+
 def _create_tfs_files(getllm_d, model_filename, nonlinear):
     '''
     Creates the most tfs files and stores it in an dictionary whereby the key represents the file
@@ -884,7 +530,6 @@
     GetllmTfsFile.s_mad_filename = model_filename
 
     files_dict = {}
-<<<<<<< HEAD
     _fill_files_dict_plane(files_dict, "x", getllm_d)
     _fill_files_dict_plane(files_dict, "y", getllm_d)
     files_dict['getcouple.out'] = GetllmTfsFile('getcouple.out')
@@ -898,61 +543,6 @@
     files_dict['getIP.out'] = GetllmTfsFile('getIP.out')
     files_dict['getIPfromphase.out'] = GetllmTfsFile('getIPfromphase.out')
     files_dict['getIPfromphase_free.out'] = GetllmTfsFile('getIPfromphase_free.out')
-=======
-    files_dict['getphasex.out'] = GetllmTfsFile('getphasex.out')
-    files_dict['getphasey.out'] = GetllmTfsFile('getphasey.out')
-    files_dict['getphasetotx.out'] = GetllmTfsFile('getphasetotx.out')
-    files_dict['getphasetoty.out'] = GetllmTfsFile('getphasetoty.out')
-    if getllm_d.with_ac_calc:
-        files_dict['getphasex_free.out'] = GetllmTfsFile('getphasex_free.out')
-        files_dict['getphasey_free.out'] = GetllmTfsFile('getphasey_free.out')
-        files_dict['getphasex_free2.out'] = GetllmTfsFile('getphasex_free2.out')
-        files_dict['getphasey_free2.out'] = GetllmTfsFile('getphasey_free2.out')
-        files_dict['getphasetotx_free.out'] = GetllmTfsFile('getphasetotx_free.out')
-        files_dict['getphasetoty_free.out'] = GetllmTfsFile('getphasetoty_free.out')
-        files_dict['getphasetotx_free2.out'] = GetllmTfsFile('getphasetotx_free2.out')
-        files_dict['getphasetoty_free2.out'] = GetllmTfsFile('getphasetoty_free2.out')
-    files_dict['getbetax.out'] = GetllmTfsFile('getbetax.out')
-    files_dict['getbetay.out'] = GetllmTfsFile('getbetay.out')
-    if getllm_d.with_ac_calc:
-        files_dict['getbetax_free.out'] = GetllmTfsFile('getbetax_free.out')
-        files_dict['getbetay_free.out'] = GetllmTfsFile('getbetay_free.out')
-        files_dict['getbetax_free2.out'] = GetllmTfsFile('getbetax_free2.out')
-        files_dict['getbetay_free2.out'] = GetllmTfsFile('getbetay_free2.out')
-    files_dict['getampbetax.out'] = GetllmTfsFile('getampbetax.out')
-    files_dict['getampbetay.out'] = GetllmTfsFile('getampbetay.out')
-    if getllm_d.with_ac_calc:
-        files_dict['getampbetax_free.out'] = GetllmTfsFile('getampbetax_free.out')
-        files_dict['getampbetay_free.out'] = GetllmTfsFile('getampbetay_free.out')
-        files_dict['getampbetax_free2.out'] = GetllmTfsFile('getampbetax_free2.out')
-        files_dict['getampbetay_free2.out'] = GetllmTfsFile('getampbetay_free2.out')
-    files_dict['getCOx.out'] = GetllmTfsFile('getCOx.out')
-    files_dict['getCOy.out'] = GetllmTfsFile('getCOy.out')
-    files_dict['getNDx.out'] = GetllmTfsFile('getNDx.out')
-    files_dict['getDx.out'] = GetllmTfsFile('getDx.out')
-    files_dict['getDy.out'] = GetllmTfsFile('getDy.out')
-    files_dict['getcouple.out'] = GetllmTfsFile('getcouple.out')
-    if nonlinear:
-        for rdt in algorithms.resonant_driving_terms.RDT_LIST:
-            files_dict[rdt+'_line.out'] = GetllmTfsFile(rdt + '_line.out')
-            files_dict[rdt+'.out'] = GetllmTfsFile(rdt + '.out')
-    if getllm_d.with_ac_calc:
-        files_dict['getcouple_free.out'] = GetllmTfsFile('getcouple_free.out')
-        files_dict['getcouple_free2.out'] = GetllmTfsFile('getcouple_free2.out')
-    files_dict['getcoupleterms.out'] = GetllmTfsFile('getcoupleterms.out')
-    if "LHC" in getllm_d.accel:
-        files_dict['getIP.out'] = GetllmTfsFile('getIP.out')
-        files_dict['getIPx.out'] = GetllmTfsFile('getIPx.out')
-        files_dict['getIPy.out'] = GetllmTfsFile('getIPy.out')
-        files_dict['getIPfromphase.out'] = GetllmTfsFile('getIPfromphase.out')
-        if getllm_d.with_ac_calc:
-            files_dict['getIPx_free.out'] = GetllmTfsFile('getIPx_free.out')
-            files_dict['getIPy_free.out'] = GetllmTfsFile('getIPy_free.out')
-            files_dict['getIPx_free2.out'] = GetllmTfsFile('getIPx_free2.out')
-            files_dict['getIPy_free2.out'] = GetllmTfsFile('getIPy_free2.out')
-            files_dict['getIPfromphase_free.out'] = GetllmTfsFile('getIPfromphase_free.out')
-            files_dict['getIPfromphase_free2.out'] = GetllmTfsFile('getIPfromphase_free2.out')
->>>>>>> 66a8e90a
 
     files_dict["getsex3000.out"] = GetllmTfsFile("getsex3000.out")
     files_dict['getchi3000.out'] = GetllmTfsFile('getchi3000.out')
@@ -960,15 +550,10 @@
     files_dict['getkick.out'] = GetllmTfsFile('getkick.out')
     files_dict['getkickphase.out'] = GetllmTfsFile('getkickphase.out')
     files_dict['getkickac.out'] = GetllmTfsFile('getkickac.out')
-<<<<<<< HEAD
     files_dict['getlobster.out'] = GetllmTfsFile('getlobster.out')
-=======
->>>>>>> 66a8e90a
-
     return files_dict
 # END _create_tfs_files -----------------------------------------------------------------------------
 
-<<<<<<< HEAD
 def _fill_files_dict_plane(files_dict, plane, getllm_d):
 
     if getllm_d.accelerator.excitation == AccExcitationMode.FREE:
@@ -1141,157 +726,6 @@
         else:
             twiss_d.non_zero_dpp_y.append(twiss_file_y)
             files_dict['getDy.out'].add_filename_to_getllm_header(file_y)
-=======
-
-def _analyse_src_files(getllm_d, twiss_d, files_to_analyse, nonlinear, turn_by_turn_algo, files_dict, use_average, calibration_twiss):
-
-    if turn_by_turn_algo == "SUSSIX":
-        suffix_x = '_linx'
-        suffix_y = '_liny'
-    elif turn_by_turn_algo == 'SVD':
-        suffix_x = '_svdx'
-        suffix_y = '_svdy'
-    elif turn_by_turn_algo == 'HA':
-        suffix_x = '_hax'
-        suffix_y = '_hay'
-
-    for file_in in files_to_analyse.split(','):
-        # x file
-        if file_in.endswith(".gz"):
-            file_x = file_in.replace(".gz", suffix_x + ".gz")
-        else:
-            file_x = file_in + suffix_x
-            if not os.path.exists(file_x):
-                file_x = file_in + '.linx'
-
-        twiss_file_x = None
-        try:
-            twiss_file_x = Python_Classes4MAD.metaclass.twiss(file_x)
-            if twiss_file_x.has_no_bpm_data():
-                print >> sys.stderr, "Ignoring empty file:", twiss_file_x.filename
-                twiss_file_x = None
-        except IOError:
-            print >> sys.stderr, "Cannot load file:", file_x
-        except ValueError:
-            pass  # Information printed by metaclass already
-
-        if None != twiss_file_x:
-            if use_average:
-                twiss_file_x.MUX = twiss_file_x.AVG_MUX
-            if calibration_twiss is not None:
-                twiss_file_x.AMPX, twiss_file_x.ERRAMPX = _get_calibrated_amplitudes(twiss_file_x, calibration_twiss, "X")
-            try:
-                dppi = getattr(twiss_file_x, "DPP", 0.0)
-            except AttributeError:
-                dppi = 0.0
-            if type(dppi) != float:
-                print >> sys.stderr, 'Warning: DPP may not be given as a number in ', file_x, '...trying to forcibly cast it as a number'
-                try:
-                    dppi = float(dppi)
-                    print 'dppi= ', dppi
-                except ValueError:
-                    print >> sys.stderr, 'but failing. DPP in ', file_x, ' is something wrong. String? --- leaving GetLLM'
-                    print >> sys.stderr, traceback.format_exc()
-                    sys.exit(1)
-            if dppi == 0.0:
-                twiss_d.zero_dpp_x.append(twiss_file_x)
-                files_dict['getphasex.out'].add_filename_to_getllm_header(file_x)
-                files_dict['getphasetotx.out'].add_filename_to_getllm_header(file_x)
-                files_dict['getbetax.out'].add_filename_to_getllm_header(file_x)
-                files_dict['getampbetax.out'].add_filename_to_getllm_header(file_x)
-                files_dict['getCOx.out'].add_filename_to_getllm_header(file_x)
-                files_dict['getNDx.out'].add_filename_to_getllm_header(file_x)
-                files_dict['getDx.out'].add_filename_to_getllm_header(file_x)
-                files_dict['getcouple.out'].add_filename_to_getllm_header(file_in)
-                if nonlinear:
-                    for rdt in algorithms.resonant_driving_terms.RDT_LIST:
-                        files_dict[rdt+'_line.out'].add_filename_to_getllm_header(file_in)
-                        files_dict[rdt+'.out'].add_filename_to_getllm_header(file_in)
-                if "LHC" in getllm_d.accel:
-                    files_dict['getIPx.out'].add_filename_to_getllm_header(file_in)
-                    files_dict['getIPy.out'].add_filename_to_getllm_header(file_in)
-                    files_dict['getIPfromphase.out'].add_filename_to_getllm_header(file_in)
-                    if getllm_d.with_ac_calc:
-                        files_dict['getIPx_free.out'].add_filename_to_getllm_header(file_in)
-                        files_dict['getIPy_free.out'].add_filename_to_getllm_header(file_in)
-                        files_dict['getIPx_free2.out'].add_filename_to_getllm_header(file_in)
-                        files_dict['getIPy_free2.out'].add_filename_to_getllm_header(file_in)
-                        files_dict['getIPfromphase_free.out'].add_filename_to_getllm_header(file_in)
-                        files_dict['getIPfromphase_free2.out'].add_filename_to_getllm_header(file_in)
-                if getllm_d.with_ac_calc:
-                    files_dict['getphasex_free.out'].add_filename_to_getllm_header(file_x)
-                    files_dict['getphasex_free2.out'].add_filename_to_getllm_header(file_x)
-                    files_dict['getphasetotx_free.out'].add_filename_to_getllm_header(file_x)
-                    files_dict['getphasetotx_free2.out'].add_filename_to_getllm_header(file_x)
-                    files_dict['getbetax_free.out'].add_filename_to_getllm_header(file_x)
-                    files_dict['getbetax_free2.out'].add_filename_to_getllm_header(file_x)
-                    files_dict['getampbetax_free.out'].add_filename_to_getllm_header(file_x)
-                    files_dict['getampbetax_free2.out'].add_filename_to_getllm_header(file_x)
-                    files_dict['getcouple_free.out'].add_filename_to_getllm_header(file_in)
-                    files_dict['getcouple_free2.out'].add_filename_to_getllm_header(file_in)
-            else:
-                twiss_d.non_zero_dpp_x.append(twiss_file_x)
-                files_dict['getNDx.out'].add_filename_to_getllm_header(file_x)
-                files_dict['getDx.out'].add_filename_to_getllm_header(file_x)
-
-        # y file
-        if file_in.endswith(".gz"):
-            file_y = file_in.replace(".gz", suffix_y + ".gz")
-        else:
-            file_y = file_in + suffix_y
-            if not os.path.exists(file_y):
-                file_y = file_in + '.liny'
-
-        twiss_file_y = None
-        try:
-            twiss_file_y = Python_Classes4MAD.metaclass.twiss(file_y)
-            if twiss_file_y.has_no_bpm_data():
-                print >> sys.stderr, "Ignoring empty file:", twiss_file_y.filename
-                twiss_file_y = None
-        except IOError:
-            print 'Warning: There seems no ' + str(file_y) + ' file in the specified directory.'
-        except ValueError:
-            pass  # Information printed by metaclass already
-
-        if None != twiss_file_y:
-            if use_average:
-                twiss_file_y.MUY = twiss_file_y.AVG_MUY
-            if calibration_twiss is not None:
-                twiss_file_y.AMPY, twiss_file_y.ERRAMPY = _get_calibrated_amplitudes(twiss_file_y, calibration_twiss, "Y")
-            try:
-                dppi = getattr(twiss_file_y, "DPP", 0.0)
-            except AttributeError:
-                dppi = 0.0
-            if type(dppi) != float:
-                print >> sys.stderr, 'Warning: DPP may not be given as a number in ', file_y, '...trying to forcibly cast it as a number'
-                try:
-                    dppi = float(dppi)
-                    print 'dppi= ', dppi
-                except ValueError:
-                    print >> sys.stderr, 'but failing. DPP in ', file_y, ' is something wrong. String? --- leaving GetLLM'
-                    print >> sys.stderr, traceback.format_exc()
-                    sys.exit(1)
-            if dppi == 0.0:
-                twiss_d.zero_dpp_y.append(twiss_file_y)
-                files_dict['getphasey.out'].add_filename_to_getllm_header(file_y)
-                files_dict['getphasetoty.out'].add_filename_to_getllm_header(file_y)
-                files_dict['getbetay.out'].add_filename_to_getllm_header(file_y)
-                files_dict['getampbetay.out'].add_filename_to_getllm_header(file_y)
-                files_dict['getCOy.out'].add_filename_to_getllm_header(file_y)
-                files_dict['getDy.out'].add_filename_to_getllm_header(file_y)
-                if getllm_d.with_ac_calc:
-                    files_dict['getphasey_free.out'].add_filename_to_getllm_header(file_y)
-                    files_dict['getphasey_free2.out'].add_filename_to_getllm_header(file_y)
-                    files_dict['getphasetoty_free.out'].add_filename_to_getllm_header(file_y)
-                    files_dict['getphasetoty_free2.out'].add_filename_to_getllm_header(file_y)
-                    files_dict['getbetay_free.out'].add_filename_to_getllm_header(file_y)
-                    files_dict['getbetay_free2.out'].add_filename_to_getllm_header(file_y)
-                    files_dict['getampbetay_free.out'].add_filename_to_getllm_header(file_y)
-                    files_dict['getampbetay_free2.out'].add_filename_to_getllm_header(file_y)
-            else:
-                twiss_d.non_zero_dpp_y.append(twiss_file_y)
-                files_dict['getDy.out'].add_filename_to_getllm_header(file_y)
->>>>>>> 66a8e90a
 
     if not twiss_d.has_zero_dpp_x():
         print 'Warning: you are running GetLLM without "linx of dp/p=0". Are you sure?'
@@ -1303,7 +737,6 @@
             twiss_d.non_zero_dpp_y = []
 
             print "Previous warning suppressed, running in chromatic mode"
-<<<<<<< HEAD
             _add_filename_to_header_for_files(
                 files_dict, "chrommode",
                 [
@@ -1322,29 +755,11 @@
                     'getCOx.out',
                     'getDy.out'
                 ])
-=======
-            files_dict['getphasex.out'].add_filename_to_getllm_header("chrommode")
-            files_dict['getbetax.out'].add_filename_to_getllm_header("chrommode")
-            files_dict['getampbetax.out'].add_filename_to_getllm_header("chrommode")
-            files_dict['getCOx.out'].add_filename_to_getllm_header("chrommode")
-            files_dict['getNDx.out'].add_filename_to_getllm_header("chrommode")
-            files_dict['getDx.out'].add_filename_to_getllm_header("chrommode")
-            files_dict['getcouple.out'].add_filename_to_getllm_header("chrommode")
-            if getllm_d.with_ac_calc:
-                files_dict['getcouple_free.out'].add_filename_to_getllm_header("chrommode")
-                files_dict['getcouple_free2.out'].add_filename_to_getllm_header("chrommode")
-            files_dict['getphasey.out'].add_filename_to_getllm_header("chrommode")
-            files_dict['getbetay.out'].add_filename_to_getllm_header("chrommode")
-            files_dict['getampbetay.out'].add_filename_to_getllm_header("chrommode")
-            files_dict['getCOx.out'].add_filename_to_getllm_header("chrommode")
-            files_dict['getDy.out'].add_filename_to_getllm_header("chrommode")
->>>>>>> 66a8e90a
 
     if twiss_d.has_no_input_files():
         print >> sys.stderr, "No parsed input files"
         sys.exit(1)
 
-<<<<<<< HEAD
     twiss_d.zero_dpp_commonbpms_x, twiss_d.zero_dpp_unionbpms_x = _get_commonbpms(twiss_d.zero_dpp_x, model, union, "H")
     twiss_d.zero_dpp_commonbpms_y, twiss_d.zero_dpp_unionbpms_y = _get_commonbpms(twiss_d.zero_dpp_y, model, union, "V")
     twiss_d.non_zero_dpp_commonbpms_x, twiss_d.non_zero_dpp_unionbpms_x = _get_commonbpms(twiss_d.non_zero_dpp_x, model,
@@ -1434,9 +849,6 @@
 def _is_in_same_range(a, b):
     return b <= a + DPP_TOLERANCE and b >= a - DPP_TOLERANCE
 
-=======
-    return twiss_d, files_dict
->>>>>>> 66a8e90a
 # END _analyse_src_files ----------------------------------------------------------------------------
 
 
@@ -1482,11 +894,7 @@
         tfs_file = files_dict['getCOx.out']
         tfs_file.add_string_descriptor("TABLE", 'ORBIT')
         tfs_file.add_string_descriptor("TYPE", 'ORBIT')
-<<<<<<< HEAD
         # TODO: tfs_file.add_string_descriptor("SEQUENCE", getllm_d.accel)
-=======
-        tfs_file.add_string_descriptor("SEQUENCE", getllm_d.accel)
->>>>>>> 66a8e90a
         tfs_file.add_float_descriptor("Q1", tune_d.q1)
         tfs_file.add_float_descriptor("Q2", tune_d.q2)
         tfs_file.add_column_names(["NAME", "S", "COUNT", "X", "STDX", "XMDL", "MUXMDL"])
@@ -1494,12 +902,8 @@
         for i in range(0, len(bpms)):
             bn1 = str.upper(bpms[i][1])
             bns1 = bpms[i][0]
-<<<<<<< HEAD
             list_row_entries = ['"' + bn1 + '"', bns1, len(twiss_d.zero_dpp_x), cox[bn1][0], cox[bn1][1],
                                 mad_twiss.loc[bn1, "X"], mad_twiss.loc[bn1, "MUX"]]
-=======
-            list_row_entries = ['"' + bn1 + '"', bns1, len(twiss_d.zero_dpp_x), cox[bn1][0], cox[bn1][1], mad_twiss.X[mad_twiss.indx[bn1]], mad_twiss.MUX[mad_twiss.indx[bn1]]]
->>>>>>> 66a8e90a
             tfs_file.add_table_row(list_row_entries)
 
         list_of_co_x.append(cox)
@@ -1510,11 +914,7 @@
         tfs_file = files_dict['getCOy.out']
         tfs_file.add_string_descriptor("TABLE", 'ORBIT')
         tfs_file.add_string_descriptor("TYPE", 'ORBIT')
-<<<<<<< HEAD
         #TODO: tfs_file.add_string_descriptor("SEQUENCE", getllm_d.accel)
-=======
-        tfs_file.add_string_descriptor("SEQUENCE", getllm_d.accel)
->>>>>>> 66a8e90a
         tfs_file.add_float_descriptor("Q1", tune_d.q1)
         tfs_file.add_float_descriptor("Q2", tune_d.q2)
         tfs_file.add_column_names(["NAME", "S", "COUNT", "Y", "STDY", "YMDL", "MUYMDL"])
@@ -1522,12 +922,8 @@
         for i in range(0, len(bpms)):
             bn1 = str.upper(bpms[i][1])
             bns1 = bpms[i][0]
-<<<<<<< HEAD
             list_row_entries = ['"' + bn1 + '"', bns1, len(twiss_d.zero_dpp_y), coy[bn1][0], coy[bn1][1],
                                 mad_twiss.loc[bn1, "Y"], mad_twiss.loc[bn1, "MUY"]]
-=======
-            list_row_entries = ['"' + bn1 + '"', bns1, len(twiss_d.zero_dpp_y), coy[bn1][0], coy[bn1][1], mad_twiss.Y[mad_twiss.indx[bn1]], mad_twiss.MUY[mad_twiss.indx[bn1]]]
->>>>>>> 66a8e90a
             tfs_file.add_table_row(list_row_entries)
 
         list_of_co_y.append(coy)
@@ -1550,12 +946,8 @@
             for i in range(0, len(bpms)):
                 bn1 = str.upper(bpms[i][1])
                 bns1 = bpms[i][0]
-<<<<<<< HEAD
                 list_row_entries = ['"' + bn1 + '"', bns1, len(twiss_d.zero_dpp_x), codpp[bn1][0], codpp[bn1][1],
                                     mad_twiss.loc[bn1, "X"], mad_twiss.loc[bn1, "MUX"]]
-=======
-                list_row_entries = ['"' + bn1 + '"', bns1, len(twiss_d.zero_dpp_x), codpp[bn1][0], codpp[bn1][1], mad_twiss.X[mad_twiss.indx[bn1]], mad_twiss.MUX[mad_twiss.indx[bn1]]]
->>>>>>> 66a8e90a
                 tfs_file.add_table_row(list_row_entries)
 
             list_of_co_x.append(codpp)
@@ -1579,13 +971,8 @@
             for i in range(0, len(bpms)):
                 bn1 = str.upper(bpms[i][1])
                 bns1 = bpms[i][0]
-<<<<<<< HEAD
                 list_row_entries = ['"' + bn1 + '"', bns1, len(twiss_d.zero_dpp_y), codpp[bn1][0], codpp[bn1][1],
                                     mad_twiss.loc[bn1, "Y"], mad_twiss.loc[bn1, "MUY"]]
-=======
-                #TODO: why twiss_d.zero_dpp_y.. above used twiss_d.non_zero_dpp_y(vimaier)
-                list_row_entries = ['"' + bn1 + '"', bns1, len(twiss_d.zero_dpp_y), codpp[bn1][0], codpp[bn1][1], mad_twiss.Y[mad_twiss.indx[bn1]], mad_twiss.MUY[mad_twiss.indx[bn1]]]
->>>>>>> 66a8e90a
                 tfs_file.add_table_row(list_row_entries)
 
             list_of_co_y.append(codpp)
@@ -1621,11 +1008,7 @@
 # END _calculate_getsextupoles ----------------------------------------------------------------------
 
 
-<<<<<<< HEAD
 def _calculate_kick(getllm_d, twiss_d, phase_d, beta_d, files_dict, bbthreshold, errthreshold):
-=======
-def _calculate_kick(getllm_d, twiss_d, phase_d, beta_d, mad_twiss, mad_ac, files_dict, bbthreshold, errthreshold):
->>>>>>> 66a8e90a
     '''
     Fills the following TfsFiles:
      - getkick.out
@@ -1633,7 +1016,6 @@
 
     :returns: dict string --> GetllmTfsFile -- The same instace of files_dict to indicate that the dict was extended
     '''
-<<<<<<< HEAD
     accelerator = getllm_d.accelerator
 
     mad_twiss = accelerator.get_model_tfs()
@@ -1645,10 +1027,6 @@
     common_index = twiss_d.non_zero_dpp_commonbpms_x.index.intersection(
         twiss_d.non_zero_dpp_commonbpms_y.index.intersection(
             beta_d.x_phase.keys())).intersection(beta_d.y_phase.keys())
-=======
-    print "Calculating kick"
-    files = [twiss_d.zero_dpp_x + twiss_d.non_zero_dpp_x, twiss_d.zero_dpp_y + twiss_d.non_zero_dpp_y]
->>>>>>> 66a8e90a
 
     meansqrt_2jx = {}
     meansqrt_2jy = {}
@@ -1656,12 +1034,8 @@
     bpmrejy = {}
 
     try:
-<<<<<<< HEAD
         [meansqrt_2jx, meansqrt_2jy, _, _, tunes, dpp, bpmrejx, bpmrejy] = algorithms.helper.getkick(
             files, mad_twiss, beta_d, bbthreshold, errthreshold)
-=======
-        [meansqrt_2jx, meansqrt_2jy, _, _, tunes, dpp, bpmrejx, bpmrejy] = algorithms.helper.getkick(files, mad_twiss, beta_d, bbthreshold, errthreshold)
->>>>>>> 66a8e90a
     except IndexError:  # occurs if either no x or no y files exist
         return files_dict, [], []
 
@@ -1675,16 +1049,12 @@
     tfs_file_model.add_column_datatypes(column_types_list)
 
     for i in range(0, len(dpp)):
-<<<<<<< HEAD
         list_row_entries = [dpp[i], tunes[0][i], tunes[1][i], tunes[2][i], tunes[3][i], tunes[4][i], tunes[5][i],
                             tunes[6][i], tunes[7][i], meansqrt_2jx['model'][i][0], meansqrt_2jx['model'][i][1],
                             meansqrt_2jy['model'][i][0], meansqrt_2jy['model'][i][1], (meansqrt_2jx['model'][i][0]**2),
                             (2*meansqrt_2jx['model'][i][0]*meansqrt_2jx['model'][i][1]),
                             (meansqrt_2jy['model'][i][0]**2),
                             (2*meansqrt_2jy['model'][i][0]*meansqrt_2jy['model'][i][1])]
-=======
-        list_row_entries = [dpp[i], tunes[0][i], tunes[1][i], tunes[2][i], tunes[3][i], tunes[4][i], tunes[5][i], tunes[6][i], tunes[7][i], meansqrt_2jx['model'][i][0], meansqrt_2jx['model'][i][1], meansqrt_2jy['model'][i][0], meansqrt_2jy['model'][i][1], (meansqrt_2jx['model'][i][0]**2), (2*meansqrt_2jx['model'][i][0]*meansqrt_2jx['model'][i][1]), (meansqrt_2jy['model'][i][0]**2), (2*meansqrt_2jy['model'][i][0]*meansqrt_2jy['model'][i][1])]
->>>>>>> 66a8e90a
         tfs_file_model.add_table_row(list_row_entries)
         actions_x, actions_y = meansqrt_2jx['phase'], meansqrt_2jy['phase']
 
@@ -1696,7 +1066,6 @@
     tfs_file_phase.add_column_names(column_names_list)
     tfs_file_phase.add_column_datatypes(column_types_list)
     for i in range(0, len(dpp)):
-<<<<<<< HEAD
         list_row_entries = [dpp[i], tunes[0][i], tunes[1][i], tunes[2][i], tunes[3][i], tunes[4][i], tunes[5][i],
                             tunes[6][i], tunes[7][i], meansqrt_2jx['phase'][i][0], meansqrt_2jx['phase'][i][1],
                             meansqrt_2jy['phase'][i][0], meansqrt_2jy['phase'][i][1], (meansqrt_2jx['model'][i][0]**2),
@@ -1706,23 +1075,13 @@
         tfs_file_phase.add_table_row(list_row_entries)
 
     if getllm_d.accelerator.excitation != AccExcitationMode.FREE:
-=======
-        list_row_entries = [dpp[i], tunes[0][i], tunes[1][i], tunes[2][i], tunes[3][i], tunes[4][i], tunes[5][i], tunes[6][i], tunes[7][i], meansqrt_2jx['phase'][i][0], meansqrt_2jx['phase'][i][1], meansqrt_2jy['phase'][i][0], meansqrt_2jy['phase'][i][1], (meansqrt_2jx['model'][i][0]**2), (2*meansqrt_2jx['model'][i][0]*meansqrt_2jx['model'][i][1]), (meansqrt_2jy['model'][i][0]**2), (2*meansqrt_2jy['model'][i][0]*meansqrt_2jy['model'][i][1])]
-        tfs_file_phase.add_table_row(list_row_entries)
-
-    if getllm_d.with_ac_calc:
->>>>>>> 66a8e90a
         tfs_file = files_dict['getkickac.out']
         tfs_file.add_float_descriptor("RescalingFactor_for_X", beta_d.x_ratio_f)
         tfs_file.add_float_descriptor("RescalingFactor_for_Y", beta_d.y_ratio_f)
         tfs_file.add_column_names(column_names_list + ["sqrt2JXRES", "sqrt2JXSTDRES", "sqrt2JYRES", "sqrt2JYSTDRES", "2JXRES", "2JXSTDRES", "2JYRES", "2JYSTDRES"])
         tfs_file.add_column_datatypes(column_types_list + ["%le", "%le", "%le", "%le", "%le", "%le", "%le", "%le"])
-<<<<<<< HEAD
         [inv_jx, inv_jy, tunes, dpp] = algorithms.compensate_excitation.getkickac(
             mad_ac, files, phase_d.ac2bpmac_x, phase_d.ac2bpmac_y, getllm_d.accelerator.get_beam_direction(), getllm_d.lhc_phase)
-=======
-        [inv_jx, inv_jy, tunes, dpp] = algorithms.compensate_ac_effect.getkickac(mad_ac, files, phase_d.acphasex_ac2bpmac, phase_d.acphasey_ac2bpmac, getllm_d.beam_direction, getllm_d.lhc_phase)
->>>>>>> 66a8e90a
         for i in range(0, len(dpp)):
             #TODO: in table will be the ratio without f(beta_d.x_ratio) used but rescaling factor is f version(beta_d.x_ratio_f). Check it (vimaier)
             list_row_entries = [dpp[i], tunes[0][i], tunes[1][i], tunes[2][i], tunes[3][i], tunes[4][i], tunes[5][i], tunes[6][i], tunes[7][i], inv_jx[i][0], inv_jx[i][1], inv_jy[i][0], inv_jy[i][1], (inv_jx[i][0] ** 2), (2 * inv_jx[i][0] * inv_jx[i][1]), (inv_jy[i][0] ** 2), (2 * inv_jy[i][0] * inv_jy[i][1]), (inv_jx[i][0] / math.sqrt(beta_d.x_ratio)), (inv_jx[i][1] / math.sqrt(beta_d.x_ratio)), (inv_jy[i][0] / math.sqrt(beta_d.y_ratio)), (inv_jy[i][1] / math.sqrt(beta_d.y_ratio)), (inv_jx[i][0] ** 2 / beta_d.x_ratio), (2 * inv_jx[i][0] * inv_jx[i][1] / beta_d.x_ratio), (inv_jy[i][0] ** 2 / beta_d.y_ratio), (2 * inv_jy[i][0] * inv_jy[i][1] / beta_d.y_ratio)]
@@ -1747,11 +1106,7 @@
             err_cal_amplitude = calibration_file.ERROR_CALIBRATION[cal_index]
         cal_amplitudes.append(cal_amplitude)
         err_cal_amplitudes.append(err_cal_amplitude)
-<<<<<<< HEAD
     return np.array(cal_amplitudes), np.array(err_cal_amplitudes)
-=======
-    return array(cal_amplitudes), array(err_cal_amplitudes)
->>>>>>> 66a8e90a
 # END _get_calibrated_amplitudes --------------------------------------------------------------------
 
 
@@ -1773,7 +1128,6 @@
 # END _copy_calibration_files --------------------------------------------------------------------
 
 
-<<<<<<< HEAD
 def _get_commonbpms(ListOfFiles, model, union, plane):
     """Returns a DataFrame with the list of common BPMs. 
 
@@ -1821,11 +1175,6 @@
 # helper classes for data structures
 #---------------------------------------------------------------------------------------------------
 
-=======
-#===================================================================================================
-# helper classes for data structures
-#===================================================================================================
->>>>>>> 66a8e90a
 class _GetllmData(object):
     ''' Holds some data from parameters of main function. '''
 
@@ -1834,12 +1183,7 @@
         self.outputpath = ""
         self.list_of_input_files = []
 
-<<<<<<< HEAD
         self.accelerator = None
-=======
-        self.accel = ""
-        self.beam_direction = 0
->>>>>>> 66a8e90a
         self.lhc_phase = ""
         self.bpm_unit = ""
         self.cut_for_closed_orbit = 0
@@ -1850,15 +1194,8 @@
         self.errordefspath = ""
         self.parallel = False
         self.nprocesses = 1
-<<<<<<< HEAD
         self.important_pairs = {}
         self.union = False
-=======
-        self.onlycoupling = 0
-        self.with_ac_calc = False
-        self.acdipole = "None"
-        self.important_pairs = {}
->>>>>>> 66a8e90a
 
     def set_outputpath(self, outputpath):
         ''' Sets the outputpath and creates directories if they not exist.
@@ -1894,15 +1231,11 @@
         self.zero_dpp_x = []  # List of src files which have dpp==0.0
         self.non_zero_dpp_x = []  # List of src files which have dpp!=0.0
         self.zero_dpp_y = []  # List of src files which have dpp==0.0
-<<<<<<< HEAD
         self.non_zero_dpp_y = []  # List of src files which have dpp!=0.0    
         self.zero_dpp_commonbpms_x = []
         self.zero_dpp_commonbpms_y = []
         self.zero_dpp_unionbpms_x = None
         self.zero_dpp_unionbpms_y = None
-=======
-        self.non_zero_dpp_y = []  # List of src files which have dpp!=0.0      
->>>>>>> 66a8e90a
 
     def has_zero_dpp_x(self):
         ''' Returns True if _linx file(s) exist(s) with dpp==0 '''
@@ -1937,15 +1270,11 @@
         self.q2f = 0.0  # Free vertical tune
         self.muxf = 0.0  # Free horizontal phase advance
         self.muyf = 0.0  # Free vertical phase advance
-<<<<<<< HEAD
-        
         self.q1mdl = 0.0
         self.q2mdl = 0.0
 
         self.q1mdlf = 0.0
         self.q2mdlf = 0.0
-=======
->>>>>>> 66a8e90a
 
         # Free2 is using the effective model
         self.muxf2 = 0.0  # Free2 horizontal phase advance
@@ -1954,67 +1283,30 @@
         self.delta1 = None  # Used later to calculate free Q1. Only if with ac calculation.
         self.delta2 = None  # Used later to calculate free Q2. Only if with ac calculation.
 
-<<<<<<< HEAD
 #---------------------------------------------------------------------------------------------------
 # main invocation
 #---------------------------------------------------------------------------------------------------
-=======
-    def initialize_tunes(self, with_ac_calc, mad_twiss, mad_ac, twiss_d):
-        ''' Calculates and sets the initial tunes. '''
-        if with_ac_calc:
-            # Get fractional part: frac(62.23) = 0.23; 62.23 % 1 ==> 0.23 (vimaier)
-            self.q1f = abs(mad_twiss.Q1) % 1  # -- Free Q1 (tempolarlly, overwritten later)
-            self.q2f = abs(mad_twiss.Q2) % 1  # -- Free Q2 (tempolarlly, overwritten later)
-            self.q1 = abs(mad_ac.Q1) % 1  # -- Drive Q1 (tempolarlly, overwritten later)
-            self.q2 = abs(mad_ac.Q2) % 1  # -- Drive Q2 (tempolarlly, overwritten later)
-            self.delta1 = self.q1 - self.q1f  # -- Used later to calculate free Q1
-            self.delta2 = self.q2 - self.q2f  # -- Used later to calculate free Q2
-        else:
-            try:
-                self.q1f = twiss_d.zero_dpp_x[0].Q1
-                self.q2f = twiss_d.zero_dpp_y[0].Q2
-            except IndexError:
-                pass
-
-#===================================================================================================
-# main invocation
-#===================================================================================================
-
->>>>>>> 66a8e90a
 
 def _start():
     '''
     Starter function to avoid polluting global namespace with variables options,args.
     Before the following code was after 'if __name__=="__main__":'
     '''
-<<<<<<< HEAD
-    
+
     options, accelerator = _parse_args()
-    
+
     if options.errordefspath is not None:
         accelerator.set_errordefspath(options.errordefspath)
-    
+
     main(accelerator,
          accelerator.model_dir,
          outputpath=options.output,
          files_to_analyse=options.files,
-=======
-    options = _parse_args()
-    main(outputpath=options.output,
-         dict_file=options.dict,
-         files_to_analyse=options.files,
-         model_filename=options.Twiss,
-         accel=options.ACCEL,
->>>>>>> 66a8e90a
          lhcphase=options.lhcphase,
          bpmu=options.BPMUNIT,
          cocut=float(options.COcut),
          nbcpl=int(options.NBcpl),
          nonlinear=options.nonlinear,
-<<<<<<< HEAD
-=======
-         tbtana=options.TBTana,
->>>>>>> 66a8e90a
          bbthreshold=options.bbthreshold,
          errthreshold=options.errthreshold,
          use_only_three_bpms_for_beta_from_phase=options.use_only_three_bpms_for_beta_from_phase,
@@ -2022,17 +1314,9 @@
          range_of_bpms=options.range_of_bpms,
          use_average=options.use_average,
          calibration_dir_path=options.calibration_dir_path,
-<<<<<<< HEAD
          nprocesses=options.nprocesses,
-        union=options.union)
-
-
-=======
-         errordefspath=options.errordefspath,
-         nprocesses=options.nprocesses,
+         union=options.union,
          onlycoupling=options.onlycoupling)
-     
-     
->>>>>>> 66a8e90a
+
 if __name__ == "__main__":
     _start()