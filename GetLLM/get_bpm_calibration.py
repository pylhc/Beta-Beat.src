--- conflicted
+++ resolved
@@ -1,14 +1,8 @@
-<<<<<<< HEAD
 import os
 import sys
-from os.path import abspath, join, dirname
-
-new_path = abspath(join(dirname(abspath(__file__)), os.pardir))
-=======
-import sys
 from os.path import abspath, join, dirname, pardir
+
 new_path = abspath(join(dirname(abspath(__file__)), pardir))
->>>>>>> 067848fe
 if new_path not in sys.path:
     sys.path.append(new_path)
 
