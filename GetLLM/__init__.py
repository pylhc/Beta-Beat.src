import sys
import os

# Root of Beta-Beat.src
<<<<<<< HEAD
new_path = os.path.abspath(os.path.join(os.path.dirname(os.path.abspath(__file__)),"..",".."))
=======
new_path = os.path.abspath(os.path.join(os.path.dirname(os.path.abspath(__file__)),".."))
>>>>>>> 10b37f3b
if new_path not in sys.path:
    sys.path.append(new_path)

new_path = os.path.abspath(os.path.join( os.path.dirname(os.path.abspath(__file__)), "..", "..", "Python_Classes4MAD" ))
if new_path not in sys.path:
    sys.path.append(new_path)
<|MERGE_RESOLUTION|>--- conflicted
+++ resolved
@@ -1,15 +1,11 @@
-import sys
-import os
-
-# Root of Beta-Beat.src
-<<<<<<< HEAD
-new_path = os.path.abspath(os.path.join(os.path.dirname(os.path.abspath(__file__)),"..",".."))
-=======
-new_path = os.path.abspath(os.path.join(os.path.dirname(os.path.abspath(__file__)),".."))
->>>>>>> 10b37f3b
-if new_path not in sys.path:
-    sys.path.append(new_path)
-
-new_path = os.path.abspath(os.path.join( os.path.dirname(os.path.abspath(__file__)), "..", "..", "Python_Classes4MAD" ))
-if new_path not in sys.path:
-    sys.path.append(new_path)
+import sys
+import os
+
+# Root of Beta-Beat.src
+new_path = os.path.abspath(os.path.join(os.path.dirname(os.path.abspath(__file__)),".."))
+if new_path not in sys.path:
+    sys.path.append(new_path)
+
+new_path = os.path.abspath(os.path.join( os.path.dirname(os.path.abspath(__file__)), "..", "..", "Python_Classes4MAD" ))
+if new_path not in sys.path:
+    sys.path.append(new_path)