<<<<<<< HEAD
'''
Created on 5 Jun 2013

@author: ?, vimaier

@version: 0.0.2

GetLLM.algorithms.helper contains some helper functions which are used by GetLLM.py.
This module is not intended to be executed. It stores only functions.

Change history:
 - 0.0.2, vimaier, 27/06/2013:
    Extracted reated functions to new modules(phase,beta...)
'''

import sys

import Python_Classes4MAD.metaclass as metaclass
import os
import math

from numpy import sin, cos, tan
import numpy as np

import phase
import beta
import Utilities.bpm
from Utilities import logging_tools


DEBUG = sys.flags.debug # True with python option -d! ("python -d GetLLM.py...") (vimaier)

LOGGER = logging_tools.get_logger(__name__)


#===================================================================================================
# helper-functions
#===================================================================================================



#-------------------------

def calculate_orbit(mad_twiss, list_of_files, commonbpms):

    co={} # Disctionary for output
    for bpm_name in commonbpms.index:
        coi=0.0
        coi2=0.0

        for tw_file in list_of_files:
            coi=coi + tw_file.loc[bpm_name, "CO"]
            coi2=coi2 + tw_file.loc[bpm_name, "CO"]**2

        coi = coi/len(list_of_files)
        corms = math.sqrt(coi2/len(list_of_files)-coi**2+2.2e-16)
        co[bpm_name] = [coi,corms]

    return co



def ComplexSecondaryLine(delta, cw, cw1, pw, pw1):
    tp = 2.0*np.pi
    a1 = complex(1.0,-tan(tp*delta))
    a2 = cw*complex(cos(tp*pw),sin(tp*pw))
    a3 = -1.0/cos(tp*delta)*complex(0.0,1.0)
    a4 = cw1*complex(cos(tp*pw1),sin(tp*pw1))
    SL = a1*a2+a3*a4
    sizeSL = math.sqrt(SL.real**2+SL.imag**2)
    phiSL = (np.arctan2(SL.imag , SL.real)/tp) %1.0
    #SL=complex(-SL.real,SL.imag)    # This sign change in the real part is to comply with MAD output
    return [sizeSL,phiSL]


def ComplexSecondaryLineSTD(delta, cw, cw1, pw, pw1, std, std1):
    '''Calculates the propagated error on ComplexSecondaryLine'''
    tp = 2.0*np.pi
    # Aij corresponds to ai*aj from above without cw/cw1
    A12 = complex(1.0,-tan(tp*delta))*complex(cos(tp*pw),sin(tp*pw))
    A34 = -1.0/cos(tp*delta)*complex(0.0,1.0)*complex(cos(tp*pw1),sin(tp*pw1))
    # calculate the propagated STD on the output
    # the first np.abs in the sqrt suppresses an error but canNOT modify the result!
    sigma = 0.5/np.abs(A12*cw+A34*cw1)*math.sqrt(np.abs((std*(2*np.abs(A12)**2*cw+cw1*(A12*np.conj(A34)+np.conj(A12)*A34)))**2+((std1*(2*np.abs(A34)**2*cw1+cw*(np.conj(A12)*A34+A12*np.conj(A34)))))**2))
    
    return sigma


def ComplexSecondaryLineExtended(delta,edelta, amp1,amp2, phase1,phase2):
    '''
     Input : - delta: phase advance between two BPMs
             - edelta: error on the phase advance between two BPMs
             - amp1: amplitude of secondary line at ith BPM
             - amp2: amplitude of secondary line at i+1th BPM
             - phase1: phase of secondary line at ith BPM
             - phase2: phase of secondary line at i+1th BPM
     Return: - amp: amplitude of the complex signal
             - phase: phase of the complex signal
             - eamp: error on amplitude of the complex signal
             - ephase: error on phase of the complex signal
    '''

    # functions
    tp=2.0*np.pi
    C=cos(delta*tp)
    S=sin(delta*tp)
    T=tan(delta*tp)
    S2_1 = 1/S**2
    # signal
    cs1=cos(tp*phase1)
    ss1=sin(tp*phase1)
    cs2=cos(tp*phase2)
    ss2=sin(tp*phase2)

    sig1=amp1*complex(cs1,ss1)
    sig2=amp2*complex(cs2,ss2)

    # computing complex secondary line (h-)
    sig=sig1*complex(1,-1/T)-sig2*complex(0,1/S)

    amp=abs(sig)
    phase=(np.arctan2(sig.imag,sig.real)/tp) %1.0

    # computing error secondary line (h-)
    esig = (sig1 * complex(0, S2_1 ) + sig2*complex(0, -S2_1*C))*edelta

    eamp=abs(esig)
    ephase=(np.arctan2(esig.imag,esig.real)/tp) %1.0

    return [amp,phase,eamp,ephase]


def pseudo_double_plane_monitors(mad_twiss, list_of_zero_dpp_x, list_of_zero_dpp_y, bpm_dictionary):
    execfile(mad_twiss.filename.replace("twiss.dat","BPMpair.py"))

    # check linx/liny files, if it's OK it is confirmed that ListofZeroDPPX[i] and ListofZeroDPPY[i]
    # come from the same (simultaneous) measurement. It might be redundant check.
    if len(list_of_zero_dpp_x)!=len(list_of_zero_dpp_y):
        print 'Leaving pseudo_double_plane_monitors as linx and liny files seem not correctly paired...'
        dum0={}
        dum1=[]
        return [dum0,dum1]

    bpmh=Utilities.bpm.intersect(list_of_zero_dpp_x)
    bpmv=Utilities.bpm.intersect(list_of_zero_dpp_y)
    bpmh=Utilities.bpm.model_intersect(bpmh, mad_twiss)
    bpmv=Utilities.bpm.model_intersect(bpmv, mad_twiss)


    fbpmx=[]
    fbpmy=[]
    for i in range(0,len(list_of_zero_dpp_x)):
        filex='temp'+str(i)+'_linx'
        filey='temp'+str(i)+'_liny'
        fbpmxi=open(filex,'w')
        fbpmyi=open(filey,'w')
        fbpmx.append(fbpmxi)
        fbpmy.append(fbpmyi)
        fbpmx[i].write('* NAME   S      TUNEX  MUX    AMPX   AMP01  PHASE01\n')
        fbpmy[i].write('* NAME   S      TUNEY  MUY    AMPY   AMP10  PHASE10\n')
        fbpmx[i].write('$ %s     %le    %le    %le    %le    %le    %le\n')
        fbpmy[i].write('$ %s     %le    %le    %le    %le    %le    %le\n')

        # bpmhp will be used for storing in this section. Not used further. Replaced by
        # 'tentative solution' with bpmpair. See some lines below.
        # --vimaier
#     bpmhp=[]
#     for i in range(0,len(bpmh)):
#         smin=1.0e10
#         jsave=0
#         for j in range (0,len(bpmv),10):
#             sdiff=abs(bpmh[i][0]-bpmv[j][0])
#             if sdiff<smin:
#                 smin=sdiff
#                 jsave=j

#         jlower=jsave-9
#         jupper=jsave+9
#         if jupper > len(bpmv):
#             jupper=len(bpmv)
#         for j in range (jlower,jupper):
#             sdiff=abs(bpmh[i][0]-bpmv[j][0])
#             if sdiff<smin:
#                 smin=sdiff
#                 jsave=j
#
#         bpmhp.append([bpmh[i][0],bpmh[i][1],bpmv[jsave][1],0])


    #bpmvp=[]
    #for i in range(0,len(bpmv)):
        #smin=1.0e10
        #jsave=0
        #for j in range (0,len(bpmh),10):
            #sdiff=abs(bpmv[i][0]-bpmh[j][0])
            #if sdiff<smin:
                #smin=sdiff
                #jsave=j
        #jlower=jsave-9
        #jupper=jsave+9
        #if jupper > len(bpmh):
            #jupper=len(bpmh)
        #for j in range (jlower,jupper):
            #sdiff=abs(bpmv[i][0]-bpmh[j][0])
            #if sdiff<smin:
                #smin=sdiff
                #jsave=j

        #bpmvp.append([bpmv[i][0],bpmv[i][1],bpmh[jsave][1],1])


    #dbpms=combinebpms(bpmhp,bpmvp)
    # dbpms is replaced through 'tentative solution' (vimaier)
#     dbpms=bpmhp

    # tentative solution
    dbpms = bpmpair() # model BPM name
    count_of_missing_bpms = 0
    for i in xrange(0, len(dbpms)):
        wname = str.upper(dbpms[i][1]) # horizontal BPM basis of the pairing (model name)
        pname = str.upper(dbpms[i][2]) # vertical pair of the horizontal as in SPSBPMpairs (model name)
        ws = dbpms[i][0]  # Location
        #Check whether the inputs (linx/y) have BPM name of model or experiment
        try:
            exwname = bpm_dictionary[wname][0] #Experimental BPM name of horizontal To be paired
            expname = bpm_dictionary[pname][1] #Experimental BPM name of vertical  (one of them does not exist!) to be paired

        except KeyError:
            if len(bpm_dictionary)!=0:
                count_of_missing_bpms = count_of_missing_bpms + 1
                print wname, "or", pname, "not found in the BPMdictionary. Total so far = ", count_of_missing_bpms
        try:
            for j in xrange(0, len(list_of_zero_dpp_x)):
                twiss_x = list_of_zero_dpp_x[j]
                twiss_y = list_of_zero_dpp_y[j]
                #if dbpms[i][3]==0:
                # dphix is used only in commented out code beneath (vimaier)
#                 dphix=mad_twiss.MUX[mad_twiss.indx[str.upper(pname)]]-mad_twiss.MUX[mad_twiss.indx[str.upper(wname)]]
                dphiy = mad_twiss.MUY[mad_twiss.indx[str.upper(pname)]]-mad_twiss.MUY[mad_twiss.indx[str.upper(wname)]]
                # Going to try using model names, to be able to use simulation data
                try:
                    wampx = twiss_x.AMPX[twiss_x.indx[wname]]
                    wampy = twiss_y.AMPY[twiss_y.indx[pname]]
                    wamp01 = twiss_x.AMP01[twiss_x.indx[wname]]
                    wamp10 = twiss_y.AMP10[twiss_y.indx[pname]]
                    wtunex = twiss_x.TUNEX[twiss_x.indx[wname]]
                    wtuney = twiss_y.TUNEY[twiss_y.indx[pname]]
                    wmux = twiss_x.MUX[twiss_x.indx[wname]]
                    wmuy = (twiss_y.MUY[twiss_y.indx[pname]]-dphiy)%1.0
                    if (wmuy > 0.5):
                        wmuy = wmuy-1.0
                    wphase01 = twiss_x.PHASE01[twiss_x.indx[wname]]
                    wphase10 = (twiss_y.PHASE10[twiss_y.indx[pname]]-dphiy)%1.0
                    if (wphase10 > 0.5):
                        wphase10 = wphase10-1.0
                # This seems to be experiment data, going to try with experimental names
                except:
                    wampx = twiss_x.AMPX[twiss_x.indx[exwname]]
                    wampy = twiss_y.AMPY[twiss_y.indx[expname]]
                    wamp01 = twiss_x.AMP01[twiss_x.indx[exwname]]
                    wamp10 = twiss_y.AMP10[twiss_y.indx[expname]]
                    wtunex = twiss_x.TUNEX[twiss_x.indx[exwname]]
                    wtuney = twiss_y.TUNEY[twiss_y.indx[expname]]
                    wmux = twiss_x.MUX[twiss_x.indx[exwname]]
                    wmuy = (twiss_y.MUY[twiss_y.indx[expname]]-dphiy)%1.0
                    if (wmuy > 0.5):
                        wmuy = wmuy-1.0
                    wphase01 = twiss_x.PHASE01[twiss_x.indx[exwname]]
                    wphase10 = (twiss_y.PHASE10[twiss_y.indx[expname]]-dphiy)%1.0
                    if (wphase10 > 0.5):
                        wphase10 = wphase10-1.0
                #elif dbpms[i][3]==1:
                    #wampx=twiss_x.AMPX[twiss_x.indx[pname]]
                    #wampy=twiss_y.AMPY[twiss_y.indx[wname]]
                    #wamp01=twiss_x.AMP01[twiss_x.indx[pname]]
                    #wamp10=twiss_y.AMP10[twiss_y.indx[wname]]
                    #wtunex=twiss_x.TUNEX[twiss_x.indx[pname]]
                    #wtuney=twiss_y.TUNEY[twiss_y.indx[wname]]
                    #dphix=mad_twiss.MUX[mad_twiss.indx[str.upper(pname)]]-mad_twiss.MUX[mad_twiss.indx[str.upper(wname)]]
                    #dphiy=mad_twiss.MUY[mad_twiss.indx[str.upper(pname)]]-mad_twiss.MUY[mad_twiss.indx[str.upper(wname)]]
                    #wmux=(twiss_x.MUX[twiss_x.indx[pname]]-dphix)%1.0
                    #if (wmux > 0.5): wmux=wmux-1
                    #wmuy=twiss_y.MUY[twiss_y.indx[wname]]
                    #wphase01=(twiss_x.PHASE01[twiss_x.indx[pname]]-dphix)%1.0
                    #wphase10=twiss_y.PHASE10[twiss_y.indx[wname]]
                    #if (wphase01 > 0.5): wphase01=wphase01-1
                #elif dbpms[i][3]==2:
                    #wampx=twiss_x.AMPX[twiss_x.indx[wname]]
                    #wampy=twiss_y.AMPY[twiss_y.indx[wname]]
                    #wamp01=twiss_x.AMP01[twiss_x.indx[wname]]
                    #wamp10=twiss_y.AMP10[twiss_y.indx[wname]]
                    #wtunex=twiss_x.TUNEX[twiss_x.indx[wname]]
                    #wtuney=twiss_y.TUNEY[twiss_y.indx[wname]]
                    #wmux=twiss_x.MUX[twiss_x.indx[wname]]
                    #wmuy=twiss_y.MUY[twiss_y.indx[wname]]
                    #wphase01=twiss_x.PHASE01[twiss_x.indx[wname]]
                    #wphase10=twiss_y.PHASE10[twiss_y.indx[wname]]
                fbpmx[j].write('"'+wname+'" '+str(ws)+' '+str(wtunex)+' '+str(wmux)+' '+str(wampx)+' '+str(wamp01)+' '+str(wphase01)+'\n')
                fbpmy[j].write('"'+wname+'" '+str(ws)+' '+str(wtuney)+' '+str(wmuy)+' '+str(wampy)+' '+str(wamp10)+' '+str(wphase10)+'\n')
        except:
            if len(bpm_dictionary)!=0:
                count_of_missing_bpms = count_of_missing_bpms + 1
                print wname, "or", pname, "not found in the DATA. Total so far = ", count_of_missing_bpms


    pseudo_list_x = []
    pseudo_list_y = []
    for j in range(0, len(list_of_zero_dpp_x)):
        fbpmx[j].close()
        fbpmy[j].close()
        filex = 'temp' + str(j) + '_linx'
        filey = 'temp' + str(j) +'_liny'
        pseudo_list_x.append(metaclass.twiss(filex))
        pseudo_list_y.append(metaclass.twiss(filey))

        # Delete temp files again. (vimaier)
        os.remove(filex)
        os.remove(filey)


    return [pseudo_list_x, pseudo_list_y]

#----------------------- for finding the lines of the sextupoles (@ Glenn Vanbavinckhove)
def _convert_f_term_to_h_term(amp,ampphase,termj,factor,term,M2M):
    # conversion to include _convert_f_term_to_h_term
    tp=2.0*np.pi
    H=(amp/(termj*factor))*(1-np.e**complex(0,term*tp))

    Ampi=H.imag
    Ampr=H.real
    Amp=abs(H)/M2M
    phase=(math.atan2(Ampi,Ampr))/tp


    fh=[Ampi,Ampr,Amp,phase]

    return fh


def Getsextupole(MADTwiss,amp20list,phase,tune,j,k):
    '''
    function written to calculate resonance driving terms
    '''
    # constructing complex amplitude and phase using two BPM method

    bpms=Utilities.bpm.intersect(amp20list)
    bpms=Utilities.bpm.model_intersect(bpms,MADTwiss)

    # Since beta,rmsbb(return_value[0:2]) are not used, slice return value([2:4])(vimaier)
    [bpms,invariantJx] = ( beta.beta_from_amplitude(MADTwiss,amp20list,'H') )[2:4]
    sqrt2jx=invariantJx[0]

    Q=tune+float(str(MADTwiss.Q1).split(".")[0])

    afactor=(1-cos(2*(j-k)*np.pi*Q))#(2*sin(np.pi*(j-k)*Q))
    #print (2*sin(np.pi*(j-k)*Q)),(1-cos(6*np.pi*Q))
    #sys.exit()
    pfactor=(np.pi*(j-k)*Q)

    htot={}

    for i in range(len(bpms)):

        if i<(len(bpms)-1):
            bpm=bpms[i][1]
            bpm1=bpms[i+1][1]
            s=bpms[i][0]
        else:
            bpm=bpms[i][1]
            bpm1=bpms[0][1]
            s=bpms[i][0]

        amp_i_list=[]
        phase_i_list=[]

        hlist=[]
        hplist=[]

        flist=[]
        fplist=[]

        for fileamp in amp20list:
            amp_201=fileamp.AMP_20[fileamp.indx[bpm]]*fileamp.AMPX[fileamp.indx[bpm]]
            amp_202=fileamp.AMP_20[fileamp.indx[bpm1]]*fileamp.AMPX[fileamp.indx[bpm1]]

            phase_201=fileamp.PHASE_20[fileamp.indx[bpm]]
            phase_202=fileamp.PHASE_20[fileamp.indx[bpm1]]

            delta=phase[bpm.upper()][0]-0.25
            edelta=phase[bpm.upper()][1]

            #computing complex line
            # Since eampi,ephasei(return_value[2:4]) are not used, slice return value([0:1])(vimaier)
            ampi,phasei = ( ComplexSecondaryLineExtended(delta,edelta,amp_201,amp_202,phase_201,phase_202) )[0:2]

            if ampi!=0.0:

                amp_i_list.append(ampi)
                phase_i_list.append(phasei)

                if (j==3 and k==0):
                    factor=math.sqrt(2)### factor
                    fterm=ampi/(factor*2*j*sqrt2jx**2)
                    pterm=(phasei-phase[bpm.upper()][0]+0.25)%1

                    hterm=fterm/afactor

                    hpterm=(pterm-pfactor)%1

                elif (j==2 and k==1):
                    factor=math.sqrt(2)### factor
                    fterm=ampi/(factor*2*j*sqrt2jx**2)
                    pterm=(phasei-phase[bpm][0]+0.25)%1

                    hterm=fterm/afactor

                    hpterm=(pterm-pfactor)%1

                flist.append(fterm)
                fplist.append(pterm)
                hlist.append(hterm)
                hplist.append(hpterm)

        if len(amp_i_list)!=0.0:
            al=np.mean(amp_i_list)
            alstd=np.std(amp_i_list)

            pl=np.mean(phase_i_list)
            plstd=np.mean(phasei)

            fl=np.mean(flist)
            fstd=np.std(flist)

            fpl=np.mean(fplist)
            fpstd=np.std(fplist)

            hl=np.mean(hlist)
            hstd=np.std(hlist)

            hpl=np.mean(hplist)
            hpstd=np.std(hplist)


            htot[bpm]=[bpm,s,al,alstd,pl,plstd,fl,fstd,fpl,fpstd,hl,hstd,hpl,hpstd]

    return htot,afactor,pfactor


def Getoctopole(MADTwiss,plane,twiss_files,phaseI,Q,fname,fM,NAMES):
    '''
    for finding secondary lines of the octuple (@ Glenn Vanbavinckhove)
    '''
    # intersects BPMs
    dbpms=Utilities.bpm.intersect(twiss_files[0])
    dbpms=Utilities.bpm.model_intersect(dbpms,MADTwiss)

    # value definition
    hMODELT=[]
    hMODELTi=[]
    hMODELTr=[]
    h_phase_MODELT=[]

    AT=[]
    A_RMST=[]

    phaseT=[]
    phase_RMST=[]

    hT=[]
    hTi=[]
    hTr=[]
    h_RMST=[]

    h_phaseT=[]
    h_phase_RMST=[]

    invarianceJx=[]
    invarianceJy=[]

    # finding the invariances
    for j in range(0,len(twiss_files[0])):
        singleFilex=[twiss_files[0][j]]
        singleFiley=[twiss_files[1][j]]

        # Since beta,rmsbb,bpms(return_value[0:3]) are not used, slice return value([3])(vimaier)
        invariantJx = ( beta.beta_from_amplitude(MADTwiss,singleFilex,'H') )[3]

        # Since beta,rmsbb,bpms(return_value[0:3]) are not used, slice return value([3])(vimaier)
        invariantJy = ( beta.beta_from_amplitude(MADTwiss,singleFiley,'V') )[3]

        invarianceJx.append(invariantJx)
        invarianceJy.append(invariantJy)

    # for the model
    for i in range(0,len(dbpms)):

        bpm=str.upper(dbpms[i][1])

        #TODO: think about the thing with bpm_name_according_to_tw_file = tw.NAME[tw.indx[bpm_name]]
        #Maybe change name in twiss ctor to upper.
        bpmC=MADTwiss.NAME[MADTwiss.indx[bpm]]


        for j in range(0,len(NAMES)):
            try:
                name=NAMES[j]

                if name==bpmC:

                    amp=abs(fM[j])
                    ampr=fM[i].real
                    ampi=fM[j].imag
                    phase=np.arctan2(ampi,ampr)%1

                    hMODELT.append(amp)
                    hMODELTr.append(ampr)
                    hMODELTi.append(ampi)
                    h_phase_MODELT.append(phase)

            except:
                print 'name '+str(NAMES[j])+' is not found in dictionary'
            hMODEL=[hMODELT,hMODELTi,hMODELTr,h_phase_MODELT]

    #calculation of f,q,h,qh
    for i in range(0,len(dbpms)-1):
        bn1=str.upper(dbpms[i][1])
        bn2=str.upper(dbpms[i+1][1])

        dell= phaseI[bn1][0] - 0.25

        # internal value definition
        AS=[]
        A_SRMS=[]
        phaseS=[]
        phase_RMSS=[]

        hS=[]
        hSi=[]
        hSr=[]
        h_RMSS=[]
        h_phaseS=[]
        h_phase_RMSS=[]

        for j in range(0,len(twiss_files[0])):

            single_twiss = twiss_files[0][j]

            # for f4000
            if fname=='f4000':

                [A,phi]=ComplexSecondaryLine(dell, single_twiss.AMP_30[single_twiss.indx[bn1]], single_twiss.AMP_30[single_twiss.indx[bn2]], single_twiss.PHASE_30[single_twiss.indx[bn1]], single_twiss.PHASE_30[single_twiss.indx[bn2]])

                factor=float(8*invarianceJx[j][0]**1.5)   # 1 to fit with model
                term=float(4*Q[0])
                termj=4
                M2M=0.5

            #------ converting
            h = _convert_f_term_to_h_term(A,phi,termj,factor,term,M2M)

            #----- adding the terms
            AS.append(A)
            phaseS.append(phi)
            hSi.append(h[0])
            hSr.append(h[1])
            hS.append(h[2])
            h_phaseS.append(h[3])

        # array and taking average for all the input files for one BPM
        AS=np.array(AS)
        A_SRMS=math.sqrt(np.average(AS*AS)-(np.average(AS))**2+2.2e-16)

        phaseS=np.array(phaseS)
        try:
            phase_RMSS=math.sqrt(np.average(phaseS*phaseS)-(np.average(phaseS))**2+2.2e-16)
        except:
            phase_RMSS=0

        hS=np.array(hS)
        hSi=np.array(hSi)
        hSr=np.array(hSr)
        try:
            h_RMSS=math.sqrt(np.average(hS*hS)-(np.average(hS))**2+2.2e-16)
        except:
            h_RMSS=0

        h_phaseS=np.array(h_phaseS)
        try:
            phase_rms=np.average(h_phaseS*h_phaseS)-(np.average(h_phaseS))**2+2.2e-16
        except:
            phase_rms=0
        h_phase_RMSS=math.sqrt(phase_rms)

        # real output
        AT.append(np.average(AS))
        A_RMST.append(A_SRMS)

        phaseT.append(np.average(phaseS))
        phase_RMST.append(phase_RMSS)

        hT.append(np.average(hS))
        hTi.append(np.average(hSi))
        hTr.append(np.average(hSr))
        h_RMST.append(h_RMSS)

        h_phaseT.append(np.average(h_phaseS))
        h_phase_RMST.append(h_phase_RMSS)

        A=[AT,A_RMST,phaseT,phase_RMST]
        h=[hT,hTi,hTr,h_RMST,h_phaseT,h_phase_RMST]

    return [A, h, hMODEL, dbpms]


#---- construct offmomentum
def construct_off_momentum_model(mad_twiss, dpp, dictionary):

    twi = mad_twiss # abbreviation
    bpms = Utilities.bpm.intersect([mad_twiss])

    q_x = twi.Q1+dpp*twi.DQ1
    q_y = twi.Q2+dpp*twi.DQ2

    ftemp_name = "./TempOffMomentumTwiss.dat"
    ftemp = open(ftemp_name,"w")
    ftemp.write("@ Q1 %le "+str(q_x)+"\n")
    ftemp.write("@ Q2 %le "+str(q_y)+"\n")
    ftemp.write("@ DPP %le "+str(dpp)+"\n")
    ftemp.write("* NAME S BETX BETY ALFX ALFY MUX MUY K1L K2L\n")
    ftemp.write("$ %s %le %le  %le  %le  %le  %le %le %le %le\n")


    for bpm in bpms:
        b_n = str.upper(bpm[1]) # bpm name
        bpm_s = bpm[0]

        # dbeta and dalpha will be extract via metaclass. As it is for the time being.
        a_x = twi.WX[twi.indx[b_n]]*cos(2.0*np.pi*twi.PHIX[twi.indx[b_n]])
        b_x = twi.WX[twi.indx[b_n]]*sin(2.0*np.pi*twi.PHIX[twi.indx[b_n]])
        b_x1 = b_x+twi.ALFX[twi.indx[b_n]]*a_x
        nbetx = twi.BETX[twi.indx[b_n]]*(1.0+a_x*dpp)
        nalfx = twi.ALFX[twi.indx[b_n]]+b_x1*dpp
        nmux = twi.MUX[twi.indx[b_n]]+twi.DMUX[twi.indx[b_n]]*dpp

        a_y = twi.WY[twi.indx[b_n]]*cos(2.0*np.pi*twi.PHIY[twi.indx[b_n]])
        b_y = twi.WY[twi.indx[b_n]]*sin(2.0*np.pi*twi.PHIY[twi.indx[b_n]])
        b_y1 = b_y+twi.ALFY[twi.indx[b_n]]*a_y
        nbety = twi.BETY[twi.indx[b_n]]*(1.0+a_y*dpp)
        nalfy = twi.ALFY[twi.indx[b_n]]+b_y1*dpp
        nmuy = twi.MUY[twi.indx[b_n]]+twi.DMUY[twi.indx[b_n]]*dpp
        k1l = twi.K1L[twi.indx[b_n]]  # TODO: Check this formula
        k2l = twi.K2L[twi.indx[b_n]]  # TODO: Check this formula

        ftemp.write('"'+b_n+'" '+str(bpm_s)+" "+str(nbetx)+" "+str(nbety)+" "+str(nalfx)+" "+str(nalfy)+" "+str(nmux)+" "+str(nmuy)+" "+str(k1l)+" "+str(k2l)+"\n")

    ftemp.close()
    dpp_twiss = metaclass.twiss(ftemp_name, dictionary)

    # Delete temp file again(vimaier)
    os.remove(ftemp_name)

    return dpp_twiss


#---- finding kick
def getkick(files,mad_twiss,beta_d,bbthreshold,errthreshold, commonbpms):

    #One source for each beta-function source
    Sources = ['model','amp','phase']

    #To count number of BPM rej in each calculation
    bpmrejx={}
    bpmrejy={}

    #meansqrt_2j-> will be mean{sqrt{2Jx}} and mean_2J-> will be mean{2J} where mean is taken over all BPMs not rejected
    meansqrt_2jx={}
    meansqrt_2jy={}
    mean_2jx={}
    mean_2jy={}

    for source in Sources:
        bpmrejx[source] = []
        bpmrejy[source] = []
        meansqrt_2jx[source] = []
        meansqrt_2jy[source] = []
        mean_2jx[source] = []
        mean_2jy[source] = []

    tunex = []
    tuney = []
    tunexRMS = []
    tuneyRMS = []

    nat_tunex = []
    nat_tuney = []
    nat_tunexRMS = []
    nat_tuneyRMS = []

    dpp=[]
    #thresholds for rejecting, input by user
    bbthreshold = float(bbthreshold)
    errthreshold = float(errthreshold)

    for j in range(0,len(files[0])):
        tw_x = files[0][j]
        tw_y = files[1][j]
        #Loop uses gen_kick_calc to get action for each beta function source in each plane
        #Note that the result for source='amp' is not currently being used
        for source in Sources:
            meansqrt_2jx_temp, mean_2jx_temp, rejected_bpm_countx = gen_kick_calc([tw_x], mad_twiss, beta_d, source,
                                                                                  'H', bbthreshold, errthreshold,
                                                                                  commonbpms)
            meansqrt_2jy_temp, mean_2jy_temp, rejected_bpm_county = gen_kick_calc([tw_y], mad_twiss, beta_d, source,
                                                                                  'V', bbthreshold, errthreshold,
                                                                                  commonbpms)
            meansqrt_2jx[source].append(meansqrt_2jx_temp)
            meansqrt_2jy[source].append(meansqrt_2jy_temp)
            mean_2jx[source].append(mean_2jx_temp)
            mean_2jy[source].append(mean_2jy_temp)
            bpmrejx[source].append(rejected_bpm_countx)
            bpmrejy[source].append(rejected_bpm_county)


        dpp.append(getattr(tw_x, "DPP", 0.0))

        tunex.append(getattr(tw_x, "Q1", 0.0))
        tuney.append(getattr(tw_y, "Q2", 0.0))
        tunexRMS.append(getattr(tw_x, "Q1RMS", 0.0))
        tuneyRMS.append(getattr(tw_y, "Q2RMS", 0.0))

        nat_tunex.append(getattr(tw_x, "NATQ1", 0.0))
        nat_tuney.append(getattr(tw_y, "NATQ2", 0.0))
        nat_tunexRMS.append(getattr(tw_x, "NATQ1RMS", 0.0))
        nat_tuneyRMS.append(getattr(tw_y, "NATQ2RMS", 0.0))

    tune_values_list = [tunex, tunexRMS, tuney, tuneyRMS, nat_tunex, nat_tunexRMS, nat_tuney, nat_tuneyRMS]
    return [meansqrt_2jx, meansqrt_2jy, mean_2jx, mean_2jy, tune_values_list, dpp, bpmrejx, bpmrejy]


def gen_kick_calc(list_of_files, mad_twiss, beta_d, source, plane, bbthreshold, errthreshold, commonbpms):
    '''
    Gets action for a given beta function source and plane
     :Parameters:
        'list_of_files': list
            list of either linx or liny files input, produced by drive
        'mad_twiss': twiss
            The model file.
        'beta_d': BetaData
            Contains measured beta functions calculated in GetLLM
        'source': string
            From where the beta function was calcuated, either model, phase, or amp
        returns:  list, list, int
            The value and uncertainty for sqrt(2J) and 2J resp., along #BPM rej
    '''

    meansqrt2j = []
    mean2j = []
    rejbpmcount = 0

    #Two different action calcs follow, one is by finding mean(sqrt(2j))-->meansqrt2j and the other is by finding mean(2j)-->mean2j
    for bn1 in commonbpms.index:
        #Gets beta function for use in action calculation- performs checks on its quality, rejects if above threshold
        if plane == 'H':
            if source == 'model':
                tembeta = mad_twiss.loc[bn1, "BETX"]
            elif source == 'amp':
                if beta_d.x_amp[bn1][0] <= 0:
                    rejbpmcount += 1
                    continue
                elif abs(beta_d.x_amp[bn1][0] / mad_twiss.loc[bn1, "BETX"] - 1.0) > bbthreshold:
                    rejbpmcount += 1
                    continue
                elif (beta_d.x_amp[bn1][1]/beta_d.x_amp[bn1][0]) > errthreshold:
                    rejbpmcount += 1
                    continue
                tembeta = beta_d.x_amp[bn1][0]
            elif source == 'phase':
                if     beta_d.x_phase[bn1][0] <= 0:
                    rejbpmcount += 1
                    continue
                elif abs(beta_d.x_phase[bn1][0] / mad_twiss.loc[bn1, "BETX"] - 1.0) > bbthreshold:
                    rejbpmcount += 1
                    continue
                elif (beta_d.x_phase[bn1][1]/beta_d.x_phase[bn1][0]) > errthreshold:
                    rejbpmcount += 1
                    continue
                tembeta = beta_d.x_phase[bn1][0]
        elif plane == 'V':
            if source == 'model':
                tembeta = mad_twiss.BETY[mad_twiss.indx[bn1]]
            elif source == 'amp':
                if     beta_d.y_amp[bn1][0] <= 0:
                    rejbpmcount += 1
                    continue
                elif abs(beta_d.y_amp[bn1][0] / mad_twiss.loc[bn1, "BETY"] - 1.0) > bbthreshold:
                    rejbpmcount += 1
                    continue
                elif (beta_d.y_amp[bn1][1]/beta_d.y_amp[bn1][0]) > errthreshold:
                    rejbpmcount += 1
                    continue
                tembeta = beta_d.y_amp[bn1][0]
            elif source == 'phase':
                if     beta_d.y_phase[bn1][0] <= 0:
                    rejbpmcount += 1
                    continue
                elif abs(beta_d.y_phase[bn1][0] / mad_twiss.loc[bn1, "BETY"] - 1.0) > bbthreshold:
                    rejbpmcount += 1
                    continue
                elif (beta_d.y_phase[bn1][1]/beta_d.y_phase[bn1][0]) > errthreshold:
                    rejbpmcount += 1
                    continue
                tembeta = beta_d.y_phase[bn1][0]

        meansqrt2j_i = 0.0
        mean2j_i = 0.0

        for tw_file in list_of_files:
            meansqrt2j_i += tw_file.loc[bn1, "PK2PK"] / 2.
            mean2j_i = (tw_file.loc[bn1, "PK2PK"] / 2)**2

        meansqrt2j_i = meansqrt2j_i / len(list_of_files)
        meansqrt2j.append(meansqrt2j_i / math.sqrt(tembeta))
        mean2j_i = mean2j_i / len(list_of_files)
        mean2j.append(mean2j_i / tembeta)

    if len(commonbpms) == rejbpmcount:
        LOGGER.warning(("Beta function calculated from {} in plane {} is no good, no kick or action will be calculated "
                       "from it.").format(source, plane))
        j_old, mean_2j = [0, 0], [0, 0]
        return j_old, mean_2j, rejbpmcount

    meansqrt2j = np.array(meansqrt2j)
    meansqrt2j_ave = np.average(meansqrt2j)
    meansqrt2j_std = math.sqrt(np.average(meansqrt2j*meansqrt2j)-meansqrt2j_ave**2+2.2e-16) #this is std dev, not RMS
    mean2j = np.array(mean2j)
    mean2j_ave = np.average(mean2j)
    mean2j_std = math.sqrt(np.average(mean2j*mean2j)-mean2j_ave**2+2.2e-16) #this is std dev, not RMS

    meansqrt_2j = [meansqrt2j_ave, meansqrt2j_std]
    mean_2j = [ mean2j_ave, mean2j_std]

    return meansqrt_2j, mean_2j, rejbpmcount
=======
'''
Created on 5 Jun 2013

@author: ?, vimaier

@version: 0.0.2

GetLLM.algorithms.helper contains some helper functions which are used by GetLLM.py.
This module is not intended to be executed. It stores only functions.

Change history:
 - 0.0.2, vimaier, 27/06/2013:
    Extracted reated functions to new modules(phase,beta...)
'''

import sys

import Python_Classes4MAD.metaclass as metaclass
import os
import math

from numpy import sin, cos, tan
import numpy as np

import phase
import beta
import utils.bpm


DEBUG = sys.flags.debug # True with python option -d! ("python -d GetLLM.py...") (vimaier)




#===================================================================================================
# helper-functions
#===================================================================================================



#-------------------------

def calculate_orbit(mad_twiss, list_of_files):

    commonbpms=utils.bpm.intersect(list_of_files)
    commonbpms=utils.bpm.model_intersect(commonbpms, mad_twiss)
    co={} # Disctionary for output
    for i in range(0,len(commonbpms)):
        bpm_name=str.upper(commonbpms[i][1])
        coi=0.0
        coi2=0.0

        for tw_file in list_of_files:
            coi=coi + tw_file.CO[tw_file.indx[bpm_name]]
            coi2=coi2 + tw_file.CO[tw_file.indx[bpm_name]]**2

        coi = coi/len(list_of_files)
        corms = math.sqrt(coi2/len(list_of_files)-coi**2+2.2e-16)
        co[bpm_name] = [coi,corms]

    return [co, commonbpms]



def ComplexSecondaryLine(delta, cw, cw1, pw, pw1):
    tp = 2.0*np.pi
    a1 = complex(1.0,-tan(tp*delta))
    a2 = cw*complex(cos(tp*pw),sin(tp*pw))
    a3 = -1.0/cos(tp*delta)*complex(0.0,1.0)
    a4 = cw1*complex(cos(tp*pw1),sin(tp*pw1))
    SL = a1*a2+a3*a4
    sizeSL = math.sqrt(SL.real**2+SL.imag**2)
    phiSL = (np.arctan2(SL.imag , SL.real)/tp) %1.0
    #SL=complex(-SL.real,SL.imag)    # This sign change in the real part is to comply with MAD output
    return [sizeSL,phiSL]


def ComplexSecondaryLineSTD(delta, cw, cw1, pw, pw1, std, std1):
    '''Calculates the propagated error on ComplexSecondaryLine'''
    tp = 2.0*np.pi
    # Aij corresponds to ai*aj from above without cw/cw1
    A12 = complex(1.0,-tan(tp*delta))*complex(cos(tp*pw),sin(tp*pw))
    A34 = -1.0/cos(tp*delta)*complex(0.0,1.0)*complex(cos(tp*pw1),sin(tp*pw1))
    # calculate the propagated STD on the output
    # the first np.abs in the sqrt suppresses an error but canNOT modify the result!
    sigma = 0.5/np.abs(A12*cw+A34*cw1)*math.sqrt(np.abs((std*(2*np.abs(A12)**2*cw+cw1*(A12*np.conj(A34)+np.conj(A12)*A34)))**2+((std1*(2*np.abs(A34)**2*cw1+cw*(np.conj(A12)*A34+A12*np.conj(A34)))))**2))
    
    return sigma


def ComplexSecondaryLineExtended(delta,edelta, amp1,amp2, phase1,phase2):
    '''
     Input : - delta: phase advance between two BPMs
             - edelta: error on the phase advance between two BPMs
             - amp1: amplitude of secondary line at ith BPM
             - amp2: amplitude of secondary line at i+1th BPM
             - phase1: phase of secondary line at ith BPM
             - phase2: phase of secondary line at i+1th BPM
     Return: - amp: amplitude of the complex signal
             - phase: phase of the complex signal
             - eamp: error on amplitude of the complex signal
             - ephase: error on phase of the complex signal
    '''

    # functions
    tp=2.0*np.pi
    C=cos(delta*tp)
    S=sin(delta*tp)
    T=tan(delta*tp)
    S2_1 = 1/S**2
    # signal
    cs1=cos(tp*phase1)
    ss1=sin(tp*phase1)
    cs2=cos(tp*phase2)
    ss2=sin(tp*phase2)

    sig1=amp1*complex(cs1,ss1)
    sig2=amp2*complex(cs2,ss2)

    # computing complex secondary line (h-)
    sig=sig1*complex(1,-1/T)-sig2*complex(0,1/S)

    amp=abs(sig)
    phase=(np.arctan2(sig.imag,sig.real)/tp) %1.0

    # computing error secondary line (h-)
    esig = (sig1 * complex(0, S2_1 ) + sig2*complex(0, -S2_1*C))*edelta

    eamp=abs(esig)
    ephase=(np.arctan2(esig.imag,esig.real)/tp) %1.0

    return [amp,phase,eamp,ephase]


def pseudo_double_plane_monitors(mad_twiss, list_of_zero_dpp_x, list_of_zero_dpp_y, bpm_dictionary):
    execfile(mad_twiss.filename.replace("twiss.dat","BPMpair.py"))

    # check linx/liny files, if it's OK it is confirmed that ListofZeroDPPX[i] and ListofZeroDPPY[i]
    # come from the same (simultaneous) measurement. It might be redundant check.
    if len(list_of_zero_dpp_x)!=len(list_of_zero_dpp_y):
        print 'Leaving pseudo_double_plane_monitors as linx and liny files seem not correctly paired...'
        dum0={}
        dum1=[]
        return [dum0,dum1]

    bpmh=utils.bpm.intersect(list_of_zero_dpp_x)
    bpmv=utils.bpm.intersect(list_of_zero_dpp_y)
    bpmh=utils.bpm.model_intersect(bpmh, mad_twiss)
    bpmv=utils.bpm.model_intersect(bpmv, mad_twiss)


    fbpmx=[]
    fbpmy=[]
    for i in range(0,len(list_of_zero_dpp_x)):
        filex='temp'+str(i)+'_linx'
        filey='temp'+str(i)+'_liny'
        fbpmxi=open(filex,'w')
        fbpmyi=open(filey,'w')
        fbpmx.append(fbpmxi)
        fbpmy.append(fbpmyi)
        fbpmx[i].write('* NAME   S      TUNEX  MUX    AMPX   AMP01  PHASE01\n')
        fbpmy[i].write('* NAME   S      TUNEY  MUY    AMPY   AMP10  PHASE10\n')
        fbpmx[i].write('$ %s     %le    %le    %le    %le    %le    %le\n')
        fbpmy[i].write('$ %s     %le    %le    %le    %le    %le    %le\n')

        # bpmhp will be used for storing in this section. Not used further. Replaced by
        # 'tentative solution' with bpmpair. See some lines below.
        # --vimaier
#     bpmhp=[]
#     for i in range(0,len(bpmh)):
#         smin=1.0e10
#         jsave=0
#         for j in range (0,len(bpmv),10):
#             sdiff=abs(bpmh[i][0]-bpmv[j][0])
#             if sdiff<smin:
#                 smin=sdiff
#                 jsave=j

#         jlower=jsave-9
#         jupper=jsave+9
#         if jupper > len(bpmv):
#             jupper=len(bpmv)
#         for j in range (jlower,jupper):
#             sdiff=abs(bpmh[i][0]-bpmv[j][0])
#             if sdiff<smin:
#                 smin=sdiff
#                 jsave=j
#
#         bpmhp.append([bpmh[i][0],bpmh[i][1],bpmv[jsave][1],0])


    #bpmvp=[]
    #for i in range(0,len(bpmv)):
        #smin=1.0e10
        #jsave=0
        #for j in range (0,len(bpmh),10):
            #sdiff=abs(bpmv[i][0]-bpmh[j][0])
            #if sdiff<smin:
                #smin=sdiff
                #jsave=j
        #jlower=jsave-9
        #jupper=jsave+9
        #if jupper > len(bpmh):
            #jupper=len(bpmh)
        #for j in range (jlower,jupper):
            #sdiff=abs(bpmv[i][0]-bpmh[j][0])
            #if sdiff<smin:
                #smin=sdiff
                #jsave=j

        #bpmvp.append([bpmv[i][0],bpmv[i][1],bpmh[jsave][1],1])


    #dbpms=combinebpms(bpmhp,bpmvp)
    # dbpms is replaced through 'tentative solution' (vimaier)
#     dbpms=bpmhp

    # tentative solution
    dbpms = bpmpair() # model BPM name
    count_of_missing_bpms = 0
    for i in xrange(0, len(dbpms)):
        wname = str.upper(dbpms[i][1]) # horizontal BPM basis of the pairing (model name)
        pname = str.upper(dbpms[i][2]) # vertical pair of the horizontal as in SPSBPMpairs (model name)
        ws = dbpms[i][0]  # Location
        #Check whether the inputs (linx/y) have BPM name of model or experiment
        try:
            exwname = bpm_dictionary[wname][0] #Experimental BPM name of horizontal To be paired
            expname = bpm_dictionary[pname][1] #Experimental BPM name of vertical  (one of them does not exist!) to be paired

        except KeyError:
            if len(bpm_dictionary)!=0:
                count_of_missing_bpms = count_of_missing_bpms + 1
                print wname, "or", pname, "not found in the BPMdictionary. Total so far = ", count_of_missing_bpms
        try:
            for j in xrange(0, len(list_of_zero_dpp_x)):
                twiss_x = list_of_zero_dpp_x[j]
                twiss_y = list_of_zero_dpp_y[j]
                #if dbpms[i][3]==0:
                # dphix is used only in commented out code beneath (vimaier)
#                 dphix=mad_twiss.MUX[mad_twiss.indx[str.upper(pname)]]-mad_twiss.MUX[mad_twiss.indx[str.upper(wname)]]
                dphiy = mad_twiss.MUY[mad_twiss.indx[str.upper(pname)]]-mad_twiss.MUY[mad_twiss.indx[str.upper(wname)]]
                # Going to try using model names, to be able to use simulation data
                try:
                    wampx = twiss_x.AMPX[twiss_x.indx[wname]]
                    wampy = twiss_y.AMPY[twiss_y.indx[pname]]
                    wamp01 = twiss_x.AMP01[twiss_x.indx[wname]]
                    wamp10 = twiss_y.AMP10[twiss_y.indx[pname]]
                    wtunex = twiss_x.TUNEX[twiss_x.indx[wname]]
                    wtuney = twiss_y.TUNEY[twiss_y.indx[pname]]
                    wmux = twiss_x.MUX[twiss_x.indx[wname]]
                    wmuy = (twiss_y.MUY[twiss_y.indx[pname]]-dphiy)%1.0
                    if (wmuy > 0.5):
                        wmuy = wmuy-1.0
                    wphase01 = twiss_x.PHASE01[twiss_x.indx[wname]]
                    wphase10 = (twiss_y.PHASE10[twiss_y.indx[pname]]-dphiy)%1.0
                    if (wphase10 > 0.5):
                        wphase10 = wphase10-1.0
                # This seems to be experiment data, going to try with experimental names
                except:
                    wampx = twiss_x.AMPX[twiss_x.indx[exwname]]
                    wampy = twiss_y.AMPY[twiss_y.indx[expname]]
                    wamp01 = twiss_x.AMP01[twiss_x.indx[exwname]]
                    wamp10 = twiss_y.AMP10[twiss_y.indx[expname]]
                    wtunex = twiss_x.TUNEX[twiss_x.indx[exwname]]
                    wtuney = twiss_y.TUNEY[twiss_y.indx[expname]]
                    wmux = twiss_x.MUX[twiss_x.indx[exwname]]
                    wmuy = (twiss_y.MUY[twiss_y.indx[expname]]-dphiy)%1.0
                    if (wmuy > 0.5):
                        wmuy = wmuy-1.0
                    wphase01 = twiss_x.PHASE01[twiss_x.indx[exwname]]
                    wphase10 = (twiss_y.PHASE10[twiss_y.indx[expname]]-dphiy)%1.0
                    if (wphase10 > 0.5):
                        wphase10 = wphase10-1.0
                #elif dbpms[i][3]==1:
                    #wampx=twiss_x.AMPX[twiss_x.indx[pname]]
                    #wampy=twiss_y.AMPY[twiss_y.indx[wname]]
                    #wamp01=twiss_x.AMP01[twiss_x.indx[pname]]
                    #wamp10=twiss_y.AMP10[twiss_y.indx[wname]]
                    #wtunex=twiss_x.TUNEX[twiss_x.indx[pname]]
                    #wtuney=twiss_y.TUNEY[twiss_y.indx[wname]]
                    #dphix=mad_twiss.MUX[mad_twiss.indx[str.upper(pname)]]-mad_twiss.MUX[mad_twiss.indx[str.upper(wname)]]
                    #dphiy=mad_twiss.MUY[mad_twiss.indx[str.upper(pname)]]-mad_twiss.MUY[mad_twiss.indx[str.upper(wname)]]
                    #wmux=(twiss_x.MUX[twiss_x.indx[pname]]-dphix)%1.0
                    #if (wmux > 0.5): wmux=wmux-1
                    #wmuy=twiss_y.MUY[twiss_y.indx[wname]]
                    #wphase01=(twiss_x.PHASE01[twiss_x.indx[pname]]-dphix)%1.0
                    #wphase10=twiss_y.PHASE10[twiss_y.indx[wname]]
                    #if (wphase01 > 0.5): wphase01=wphase01-1
                #elif dbpms[i][3]==2:
                    #wampx=twiss_x.AMPX[twiss_x.indx[wname]]
                    #wampy=twiss_y.AMPY[twiss_y.indx[wname]]
                    #wamp01=twiss_x.AMP01[twiss_x.indx[wname]]
                    #wamp10=twiss_y.AMP10[twiss_y.indx[wname]]
                    #wtunex=twiss_x.TUNEX[twiss_x.indx[wname]]
                    #wtuney=twiss_y.TUNEY[twiss_y.indx[wname]]
                    #wmux=twiss_x.MUX[twiss_x.indx[wname]]
                    #wmuy=twiss_y.MUY[twiss_y.indx[wname]]
                    #wphase01=twiss_x.PHASE01[twiss_x.indx[wname]]
                    #wphase10=twiss_y.PHASE10[twiss_y.indx[wname]]
                fbpmx[j].write('"'+wname+'" '+str(ws)+' '+str(wtunex)+' '+str(wmux)+' '+str(wampx)+' '+str(wamp01)+' '+str(wphase01)+'\n')
                fbpmy[j].write('"'+wname+'" '+str(ws)+' '+str(wtuney)+' '+str(wmuy)+' '+str(wampy)+' '+str(wamp10)+' '+str(wphase10)+'\n')
        except:
            if len(bpm_dictionary)!=0:
                count_of_missing_bpms = count_of_missing_bpms + 1
                print wname, "or", pname, "not found in the DATA. Total so far = ", count_of_missing_bpms


    pseudo_list_x = []
    pseudo_list_y = []
    for j in range(0, len(list_of_zero_dpp_x)):
        fbpmx[j].close()
        fbpmy[j].close()
        filex = 'temp' + str(j) + '_linx'
        filey = 'temp' + str(j) +'_liny'
        pseudo_list_x.append(metaclass.twiss(filex))
        pseudo_list_y.append(metaclass.twiss(filey))

        # Delete temp files again. (vimaier)
        os.remove(filex)
        os.remove(filey)


    return [pseudo_list_x, pseudo_list_y]

#----------------------- for finding the lines of the sextupoles (@ Glenn Vanbavinckhove)
def _convert_f_term_to_h_term(amp,ampphase,termj,factor,term,M2M):
    # conversion to include _convert_f_term_to_h_term
    tp=2.0*np.pi
    H=(amp/(termj*factor))*(1-np.e**complex(0,term*tp))

    Ampi=H.imag
    Ampr=H.real
    Amp=abs(H)/M2M
    phase=(math.atan2(Ampi,Ampr))/tp


    fh=[Ampi,Ampr,Amp,phase]

    return fh


def Getsextupole(MADTwiss,amp20list,phase,tune,j,k):
    '''
    function written to calculate resonance driving terms
    '''
    # constructing complex amplitude and phase using two BPM method

    bpms=utils.bpm.intersect(amp20list)
    bpms=utils.bpm.model_intersect(bpms, MADTwiss)

    # Since beta,rmsbb(return_value[0:2]) are not used, slice return value([2:4])(vimaier)
    [bpms,invariantJx] = ( beta.beta_from_amplitude(MADTwiss,amp20list,'H') )[2:4]
    sqrt2jx=invariantJx[0]

    Q=tune+float(str(MADTwiss.Q1).split(".")[0])

    afactor=(1-cos(2*(j-k)*np.pi*Q))#(2*sin(np.pi*(j-k)*Q))
    #print (2*sin(np.pi*(j-k)*Q)),(1-cos(6*np.pi*Q))
    #sys.exit()
    pfactor=(np.pi*(j-k)*Q)

    htot={}

    for i in range(len(bpms)):

        if i<(len(bpms)-1):
            bpm=bpms[i][1]
            bpm1=bpms[i+1][1]
            s=bpms[i][0]
        else:
            bpm=bpms[i][1]
            bpm1=bpms[0][1]
            s=bpms[i][0]

        amp_i_list=[]
        phase_i_list=[]

        hlist=[]
        hplist=[]

        flist=[]
        fplist=[]

        for fileamp in amp20list:
            amp_201=fileamp.AMP_20[fileamp.indx[bpm]]*fileamp.AMPX[fileamp.indx[bpm]]
            amp_202=fileamp.AMP_20[fileamp.indx[bpm1]]*fileamp.AMPX[fileamp.indx[bpm1]]

            phase_201=fileamp.PHASE_20[fileamp.indx[bpm]]
            phase_202=fileamp.PHASE_20[fileamp.indx[bpm1]]

            delta=phase[bpm.upper()][0]-0.25
            edelta=phase[bpm.upper()][1]

            #computing complex line
            # Since eampi,ephasei(return_value[2:4]) are not used, slice return value([0:1])(vimaier)
            ampi,phasei = ( ComplexSecondaryLineExtended(delta,edelta,amp_201,amp_202,phase_201,phase_202) )[0:2]

            if ampi!=0.0:

                amp_i_list.append(ampi)
                phase_i_list.append(phasei)

                if (j==3 and k==0):
                    factor=math.sqrt(2)### factor
                    fterm=ampi/(factor*2*j*sqrt2jx**2)
                    pterm=(phasei-phase[bpm.upper()][0]+0.25)%1

                    hterm=fterm/afactor

                    hpterm=(pterm-pfactor)%1

                elif (j==2 and k==1):
                    factor=math.sqrt(2)### factor
                    fterm=ampi/(factor*2*j*sqrt2jx**2)
                    pterm=(phasei-phase[bpm][0]+0.25)%1

                    hterm=fterm/afactor

                    hpterm=(pterm-pfactor)%1

                flist.append(fterm)
                fplist.append(pterm)
                hlist.append(hterm)
                hplist.append(hpterm)

        if len(amp_i_list)!=0.0:
            al=np.mean(amp_i_list)
            alstd=np.std(amp_i_list)

            pl=np.mean(phase_i_list)
            plstd=np.mean(phasei)

            fl=np.mean(flist)
            fstd=np.std(flist)

            fpl=np.mean(fplist)
            fpstd=np.std(fplist)

            hl=np.mean(hlist)
            hstd=np.std(hlist)

            hpl=np.mean(hplist)
            hpstd=np.std(hplist)


            htot[bpm]=[bpm,s,al,alstd,pl,plstd,fl,fstd,fpl,fpstd,hl,hstd,hpl,hpstd]

    return htot,afactor,pfactor


def Getoctopole(MADTwiss,plane,twiss_files,phaseI,Q,fname,fM,NAMES):
    '''
    for finding secondary lines of the octuple (@ Glenn Vanbavinckhove)
    '''
    # intersects BPMs
    dbpms=utils.bpm.intersect(twiss_files[0])
    dbpms=utils.bpm.model_intersect(dbpms, MADTwiss)

    # value definition
    hMODELT=[]
    hMODELTi=[]
    hMODELTr=[]
    h_phase_MODELT=[]

    AT=[]
    A_RMST=[]

    phaseT=[]
    phase_RMST=[]

    hT=[]
    hTi=[]
    hTr=[]
    h_RMST=[]

    h_phaseT=[]
    h_phase_RMST=[]

    invarianceJx=[]
    invarianceJy=[]

    # finding the invariances
    for j in range(0,len(twiss_files[0])):
        singleFilex=[twiss_files[0][j]]
        singleFiley=[twiss_files[1][j]]

        # Since beta,rmsbb,bpms(return_value[0:3]) are not used, slice return value([3])(vimaier)
        invariantJx = ( beta.beta_from_amplitude(MADTwiss,singleFilex,'H') )[3]

        # Since beta,rmsbb,bpms(return_value[0:3]) are not used, slice return value([3])(vimaier)
        invariantJy = ( beta.beta_from_amplitude(MADTwiss,singleFiley,'V') )[3]

        invarianceJx.append(invariantJx)
        invarianceJy.append(invariantJy)

    # for the model
    for i in range(0,len(dbpms)):

        bpm=str.upper(dbpms[i][1])

        #TODO: think about the thing with bpm_name_according_to_tw_file = tw.NAME[tw.indx[bpm_name]]
        #Maybe change name in twiss ctor to upper.
        bpmC=MADTwiss.NAME[MADTwiss.indx[bpm]]


        for j in range(0,len(NAMES)):
            try:
                name=NAMES[j]

                if name==bpmC:

                    amp=abs(fM[j])
                    ampr=fM[i].real
                    ampi=fM[j].imag
                    phase=np.arctan2(ampi,ampr)%1

                    hMODELT.append(amp)
                    hMODELTr.append(ampr)
                    hMODELTi.append(ampi)
                    h_phase_MODELT.append(phase)

            except:
                print 'name '+str(NAMES[j])+' is not found in dictionary'
            hMODEL=[hMODELT,hMODELTi,hMODELTr,h_phase_MODELT]

    #calculation of f,q,h,qh
    for i in range(0,len(dbpms)-1):
        bn1=str.upper(dbpms[i][1])
        bn2=str.upper(dbpms[i+1][1])

        dell= phaseI[bn1][0] - 0.25

        # internal value definition
        AS=[]
        A_SRMS=[]
        phaseS=[]
        phase_RMSS=[]

        hS=[]
        hSi=[]
        hSr=[]
        h_RMSS=[]
        h_phaseS=[]
        h_phase_RMSS=[]

        for j in range(0,len(twiss_files[0])):

            single_twiss = twiss_files[0][j]

            # for f4000
            if fname=='f4000':

                [A,phi]=ComplexSecondaryLine(dell, single_twiss.AMP_30[single_twiss.indx[bn1]], single_twiss.AMP_30[single_twiss.indx[bn2]], single_twiss.PHASE_30[single_twiss.indx[bn1]], single_twiss.PHASE_30[single_twiss.indx[bn2]])

                factor=float(8*invarianceJx[j][0]**1.5)   # 1 to fit with model
                term=float(4*Q[0])
                termj=4
                M2M=0.5

            #------ converting
            h = _convert_f_term_to_h_term(A,phi,termj,factor,term,M2M)

            #----- adding the terms
            AS.append(A)
            phaseS.append(phi)
            hSi.append(h[0])
            hSr.append(h[1])
            hS.append(h[2])
            h_phaseS.append(h[3])

        # array and taking average for all the input files for one BPM
        AS=np.array(AS)
        A_SRMS=math.sqrt(np.average(AS*AS)-(np.average(AS))**2+2.2e-16)

        phaseS=np.array(phaseS)
        try:
            phase_RMSS=math.sqrt(np.average(phaseS*phaseS)-(np.average(phaseS))**2+2.2e-16)
        except:
            phase_RMSS=0

        hS=np.array(hS)
        hSi=np.array(hSi)
        hSr=np.array(hSr)
        try:
            h_RMSS=math.sqrt(np.average(hS*hS)-(np.average(hS))**2+2.2e-16)
        except:
            h_RMSS=0

        h_phaseS=np.array(h_phaseS)
        try:
            phase_rms=np.average(h_phaseS*h_phaseS)-(np.average(h_phaseS))**2+2.2e-16
        except:
            phase_rms=0
        h_phase_RMSS=math.sqrt(phase_rms)

        # real output
        AT.append(np.average(AS))
        A_RMST.append(A_SRMS)

        phaseT.append(np.average(phaseS))
        phase_RMST.append(phase_RMSS)

        hT.append(np.average(hS))
        hTi.append(np.average(hSi))
        hTr.append(np.average(hSr))
        h_RMST.append(h_RMSS)

        h_phaseT.append(np.average(h_phaseS))
        h_phase_RMST.append(h_phase_RMSS)

        A=[AT,A_RMST,phaseT,phase_RMST]
        h=[hT,hTi,hTr,h_RMST,h_phaseT,h_phase_RMST]

    return [A, h, hMODEL, dbpms]


#---- construct offmomentum
def construct_off_momentum_model(mad_twiss, dpp, dictionary):

    twi = mad_twiss # abbreviation
    bpms = utils.bpm.intersect([mad_twiss])

    q_x = twi.Q1+dpp*twi.DQ1
    q_y = twi.Q2+dpp*twi.DQ2

    ftemp_name = "./TempOffMomentumTwiss.dat"
    ftemp = open(ftemp_name,"w")
    ftemp.write("@ Q1 %le "+str(q_x)+"\n")
    ftemp.write("@ Q2 %le "+str(q_y)+"\n")
    ftemp.write("@ DPP %le "+str(dpp)+"\n")
    ftemp.write("* NAME S BETX BETY ALFX ALFY MUX MUY K1L K2L\n")
    ftemp.write("$ %s %le %le  %le  %le  %le  %le %le %le %le\n")


    for bpm in bpms:
        b_n = str.upper(bpm[1]) # bpm name
        bpm_s = bpm[0]

        # dbeta and dalpha will be extract via metaclass. As it is for the time being.
        a_x = twi.WX[twi.indx[b_n]]*cos(2.0*np.pi*twi.PHIX[twi.indx[b_n]])
        b_x = twi.WX[twi.indx[b_n]]*sin(2.0*np.pi*twi.PHIX[twi.indx[b_n]])
        b_x1 = b_x+twi.ALFX[twi.indx[b_n]]*a_x
        nbetx = twi.BETX[twi.indx[b_n]]*(1.0+a_x*dpp)
        nalfx = twi.ALFX[twi.indx[b_n]]+b_x1*dpp
        nmux = twi.MUX[twi.indx[b_n]]+twi.DMUX[twi.indx[b_n]]*dpp

        a_y = twi.WY[twi.indx[b_n]]*cos(2.0*np.pi*twi.PHIY[twi.indx[b_n]])
        b_y = twi.WY[twi.indx[b_n]]*sin(2.0*np.pi*twi.PHIY[twi.indx[b_n]])
        b_y1 = b_y+twi.ALFY[twi.indx[b_n]]*a_y
        nbety = twi.BETY[twi.indx[b_n]]*(1.0+a_y*dpp)
        nalfy = twi.ALFY[twi.indx[b_n]]+b_y1*dpp
        nmuy = twi.MUY[twi.indx[b_n]]+twi.DMUY[twi.indx[b_n]]*dpp
        k1l = twi.K1L[twi.indx[b_n]]  # TODO: Check this formula
        k2l = twi.K2L[twi.indx[b_n]]  # TODO: Check this formula

        ftemp.write('"'+b_n+'" '+str(bpm_s)+" "+str(nbetx)+" "+str(nbety)+" "+str(nalfx)+" "+str(nalfy)+" "+str(nmux)+" "+str(nmuy)+" "+str(k1l)+" "+str(k2l)+"\n")

    ftemp.close()
    dpp_twiss = metaclass.twiss(ftemp_name, dictionary)

    # Delete temp file again(vimaier)
    os.remove(ftemp_name)

    return dpp_twiss


#---- finding kick
def getkick(files,mad_twiss,beta_d,bbthreshold,errthreshold):

    #One source for each beta-function source
    Sources = ['model','amp','phase']

    #To count number of BPM rej in each calculation
    bpmrejx={}
    bpmrejy={}

    #meansqrt_2j-> will be mean{sqrt{2Jx}} and mean_2J-> will be mean{2J} where mean is taken over all BPMs not rejected
    meansqrt_2jx={}
    meansqrt_2jy={}
    mean_2jx={}
    mean_2jy={}

    for source in Sources:
        bpmrejx[source] = []
        bpmrejy[source] = []
        meansqrt_2jx[source] = []
        meansqrt_2jy[source] = []
        mean_2jx[source] = []
        mean_2jy[source] = []

    tunex = []
    tuney = []
    tunexRMS = []
    tuneyRMS = []

    nat_tunex = []
    nat_tuney = []
    nat_tunexRMS = []
    nat_tuneyRMS = []

    dpp=[]
    #thresholds for rejecting, input by user
    bbthreshold = float(bbthreshold)
    errthreshold = float(errthreshold)

    for j in range(0,len(files[0])):
        tw_x = files[0][j]
        tw_y = files[1][j]
        #Loop uses gen_kick_calc to get action for each beta function source in each plane
        #Note that the result for source='amp' is not currently being used
        for source in Sources:
            meansqrt_2jx_temp, mean_2jx_temp, rejected_bpm_countx = gen_kick_calc([tw_x], mad_twiss, beta_d, source, 'H', bbthreshold, errthreshold)
            meansqrt_2jy_temp, mean_2jy_temp, rejected_bpm_county = gen_kick_calc([tw_y], mad_twiss, beta_d, source, 'V', bbthreshold, errthreshold)
            meansqrt_2jx[source].append(meansqrt_2jx_temp)
            meansqrt_2jy[source].append(meansqrt_2jy_temp)
            mean_2jx[source].append(mean_2jx_temp)
            mean_2jy[source].append(mean_2jy_temp)
            bpmrejx[source].append(rejected_bpm_countx)
            bpmrejy[source].append(rejected_bpm_county)


        dpp.append(getattr(tw_x, "DPP", 0.0))

        tunex.append(getattr(tw_x, "Q1", 0.0))
        tuney.append(getattr(tw_y, "Q2", 0.0))
        tunexRMS.append(getattr(tw_x, "Q1RMS", 0.0))
        tuneyRMS.append(getattr(tw_y, "Q2RMS", 0.0))

        nat_tunex.append(getattr(tw_x, "NATQ1", 0.0))
        nat_tuney.append(getattr(tw_y, "NATQ2", 0.0))
        nat_tunexRMS.append(getattr(tw_x, "NATQ1RMS", 0.0))
        nat_tuneyRMS.append(getattr(tw_y, "NATQ2RMS", 0.0))

    tune_values_list = [tunex, tunexRMS, tuney, tuneyRMS, nat_tunex, nat_tunexRMS, nat_tuney, nat_tuneyRMS]
    return [meansqrt_2jx, meansqrt_2jy, mean_2jx, mean_2jy, tune_values_list, dpp, bpmrejx, bpmrejy]


def gen_kick_calc(list_of_files,mad_twiss,beta_d,source, plane, bbthreshold,errthreshold):
    '''
    Gets action for a given beta function source and plane
     :Parameters:
        'list_of_files': list
            list of either linx or liny files input, produced by drive
        'mad_twiss': twiss
            The model file.
        'beta_d': BetaData
            Contains measured beta functions calculated in GetLLM
        'source': string
            From where the beta function was calcuated, either model, phase, or amp
        returns:  list, list, int
            The value and uncertainty for sqrt(2J) and 2J resp., along #BPM rej
    '''
    commonbpms = utils.bpm.intersect(list_of_files)
    if source == 'model':
        commonbpms = utils.bpm.model_intersect(commonbpms, mad_twiss)
    elif source == 'amp':
        if plane == 'H':
            commonbpms = utils.bpm.intersect_with_bpm_list(commonbpms, beta_d.x_amp.keys())
        elif plane == 'V':
            commonbpms = utils.bpm.intersect_with_bpm_list(commonbpms, beta_d.y_amp.keys())
    elif source == 'phase':
        if plane == 'H':
            commonbpms = utils.bpm.intersect_with_bpm_list(commonbpms, beta_d.x_phase.keys())
        elif plane == 'V':
            commonbpms = utils.bpm.intersect_with_bpm_list(commonbpms, beta_d.y_phase.keys())

    meansqrt2j = []
    mean2j = []
    rejbpmcount = 0

    #Two different action calcs follow, one is by finding mean(sqrt(2j))-->meansqrt2j and the other is by finding mean(2j)-->mean2j
    for i in range(0, len(commonbpms)):
        bn1 = str.upper(commonbpms[i][1])
        #Gets beta function for use in action calculation- performs checks on its quality, rejects if above threshold
        if plane == 'H':
            if source == 'model':
                tembeta = mad_twiss.BETX[mad_twiss.indx[bn1]]
            elif source == 'amp':
                if beta_d.x_amp[bn1][0] <= 0:
                    rejbpmcount += 1
                    continue
                elif abs((beta_d.x_amp[bn1][0] - mad_twiss.BETX[mad_twiss.indx[bn1]])/mad_twiss.BETX[mad_twiss.indx[bn1]]) > bbthreshold:
                    rejbpmcount += 1
                    continue
                elif (beta_d.x_amp[bn1][1]/beta_d.x_amp[bn1][0]) > errthreshold:
                    rejbpmcount += 1
                    continue
                tembeta = beta_d.x_amp[bn1][0]
            elif source == 'phase':
                if     beta_d.x_phase[bn1][0] <= 0:
                    rejbpmcount += 1
                    continue
                elif abs((beta_d.x_phase[bn1][0] - mad_twiss.BETX[mad_twiss.indx[bn1]])/mad_twiss.BETX[mad_twiss.indx[bn1]]) > bbthreshold:
                    rejbpmcount += 1
                    continue
                elif (beta_d.x_phase[bn1][1]/beta_d.x_phase[bn1][0]) > errthreshold:
                    rejbpmcount += 1
                    continue
                tembeta = beta_d.x_phase[bn1][0]
        elif plane == 'V':
            if source == 'model':
                tembeta = mad_twiss.BETY[mad_twiss.indx[bn1]]
            elif source == 'amp':
                if     beta_d.y_amp[bn1][0] <= 0:
                    rejbpmcount += 1
                    continue
                elif abs((beta_d.y_amp[bn1][0] - mad_twiss.BETY[mad_twiss.indx[bn1]])/mad_twiss.BETY[mad_twiss.indx[bn1]]) > bbthreshold:
                    rejbpmcount += 1
                    continue
                elif (beta_d.y_amp[bn1][1]/beta_d.y_amp[bn1][0]) > errthreshold:
                    rejbpmcount += 1
                    continue
                tembeta = beta_d.y_amp[bn1][0]
            elif source == 'phase':
                if     beta_d.y_phase[bn1][0] <= 0:
                    rejbpmcount += 1
                    continue
                elif (abs(beta_d.y_phase[bn1][0] - mad_twiss.BETY[mad_twiss.indx[bn1]])/mad_twiss.BETY[mad_twiss.indx[bn1]])> bbthreshold:
                    rejbpmcount += 1
                    continue
                elif (beta_d.y_phase[bn1][1]/beta_d.y_phase[bn1][0]) > errthreshold:
                    rejbpmcount += 1
                    continue
                tembeta = beta_d.y_phase[bn1][0]

        meansqrt2j_i = 0.0
        mean2j_i = 0.0

        for tw_file in list_of_files:
            meansqrt2j_i += tw_file.PK2PK[tw_file.indx[bn1]] / 2.
            mean2j_i = (tw_file.PK2PK[tw_file.indx[bn1]] / 2)**2

        meansqrt2j_i = meansqrt2j_i / len(list_of_files)
        meansqrt2j.append(meansqrt2j_i / math.sqrt(tembeta))
        mean2j_i = mean2j_i / len(list_of_files)
        mean2j.append(mean2j_i / tembeta)

    if len(commonbpms) == rejbpmcount:
        print "Beta function calculated from", source, "in plane", plane, "is no good, no kick or action will be calculated from it."
        j_old, mean_2j = [0, 0], [0, 0]
        return j_old, mean_2j, rejbpmcount

    meansqrt2j = np.array(meansqrt2j)
    meansqrt2j_ave = np.average(meansqrt2j)
    meansqrt2j_std = math.sqrt(np.average(meansqrt2j*meansqrt2j)-meansqrt2j_ave**2+2.2e-16) #this is std dev, not RMS
    mean2j = np.array(mean2j)
    mean2j_ave = np.average(mean2j)
    mean2j_std = math.sqrt(np.average(mean2j*mean2j)-mean2j_ave**2+2.2e-16) #this is std dev, not RMS

    meansqrt_2j = [meansqrt2j_ave, meansqrt2j_std]
    mean_2j = [ mean2j_ave, mean2j_std]

    return meansqrt_2j, mean_2j, rejbpmcount
>>>>>>> d798d7f9
<|MERGE_RESOLUTION|>--- conflicted
+++ resolved
@@ -1,4 +1,3 @@
-<<<<<<< HEAD
 '''
 Created on 5 Jun 2013
 
@@ -25,8 +24,8 @@
 
 import phase
 import beta
-import Utilities.bpm
-from Utilities import logging_tools
+import utils.bpm
+from utils import logging_tools
 
 
 DEBUG = sys.flags.debug # True with python option -d! ("python -d GetLLM.py...") (vimaier)
@@ -142,10 +141,10 @@
         dum1=[]
         return [dum0,dum1]
 
-    bpmh=Utilities.bpm.intersect(list_of_zero_dpp_x)
-    bpmv=Utilities.bpm.intersect(list_of_zero_dpp_y)
-    bpmh=Utilities.bpm.model_intersect(bpmh, mad_twiss)
-    bpmv=Utilities.bpm.model_intersect(bpmv, mad_twiss)
+    bpmh=utils.bpm.intersect(list_of_zero_dpp_x)
+    bpmv=utils.bpm.intersect(list_of_zero_dpp_y)
+    bpmh=utils.bpm.model_intersect(bpmh, mad_twiss)
+    bpmv=utils.bpm.model_intersect(bpmv, mad_twiss)
 
 
     fbpmx=[]
@@ -344,8 +343,8 @@
     '''
     # constructing complex amplitude and phase using two BPM method
 
-    bpms=Utilities.bpm.intersect(amp20list)
-    bpms=Utilities.bpm.model_intersect(bpms,MADTwiss)
+    bpms=utils.bpm.intersect(amp20list)
+    bpms=utils.bpm.model_intersect(bpms,MADTwiss)
 
     # Since beta,rmsbb(return_value[0:2]) are not used, slice return value([2:4])(vimaier)
     [bpms,invariantJx] = ( beta.beta_from_amplitude(MADTwiss,amp20list,'H') )[2:4]
@@ -452,8 +451,8 @@
     for finding secondary lines of the octuple (@ Glenn Vanbavinckhove)
     '''
     # intersects BPMs
-    dbpms=Utilities.bpm.intersect(twiss_files[0])
-    dbpms=Utilities.bpm.model_intersect(dbpms,MADTwiss)
+    dbpms=utils.bpm.intersect(twiss_files[0])
+    dbpms=utils.bpm.model_intersect(dbpms,MADTwiss)
 
     # value definition
     hMODELT=[]
@@ -617,7 +616,7 @@
 def construct_off_momentum_model(mad_twiss, dpp, dictionary):
 
     twi = mad_twiss # abbreviation
-    bpms = Utilities.bpm.intersect([mad_twiss])
+    bpms = utils.bpm.intersect([mad_twiss])
 
     q_x = twi.Q1+dpp*twi.DQ1
     q_y = twi.Q2+dpp*twi.DQ2
@@ -840,859 +839,4 @@
     meansqrt_2j = [meansqrt2j_ave, meansqrt2j_std]
     mean_2j = [ mean2j_ave, mean2j_std]
 
-    return meansqrt_2j, mean_2j, rejbpmcount
-=======
-'''
-Created on 5 Jun 2013
-
-@author: ?, vimaier
-
-@version: 0.0.2
-
-GetLLM.algorithms.helper contains some helper functions which are used by GetLLM.py.
-This module is not intended to be executed. It stores only functions.
-
-Change history:
- - 0.0.2, vimaier, 27/06/2013:
-    Extracted reated functions to new modules(phase,beta...)
-'''
-
-import sys
-
-import Python_Classes4MAD.metaclass as metaclass
-import os
-import math
-
-from numpy import sin, cos, tan
-import numpy as np
-
-import phase
-import beta
-import utils.bpm
-
-
-DEBUG = sys.flags.debug # True with python option -d! ("python -d GetLLM.py...") (vimaier)
-
-
-
-
-#===================================================================================================
-# helper-functions
-#===================================================================================================
-
-
-
-#-------------------------
-
-def calculate_orbit(mad_twiss, list_of_files):
-
-    commonbpms=utils.bpm.intersect(list_of_files)
-    commonbpms=utils.bpm.model_intersect(commonbpms, mad_twiss)
-    co={} # Disctionary for output
-    for i in range(0,len(commonbpms)):
-        bpm_name=str.upper(commonbpms[i][1])
-        coi=0.0
-        coi2=0.0
-
-        for tw_file in list_of_files:
-            coi=coi + tw_file.CO[tw_file.indx[bpm_name]]
-            coi2=coi2 + tw_file.CO[tw_file.indx[bpm_name]]**2
-
-        coi = coi/len(list_of_files)
-        corms = math.sqrt(coi2/len(list_of_files)-coi**2+2.2e-16)
-        co[bpm_name] = [coi,corms]
-
-    return [co, commonbpms]
-
-
-
-def ComplexSecondaryLine(delta, cw, cw1, pw, pw1):
-    tp = 2.0*np.pi
-    a1 = complex(1.0,-tan(tp*delta))
-    a2 = cw*complex(cos(tp*pw),sin(tp*pw))
-    a3 = -1.0/cos(tp*delta)*complex(0.0,1.0)
-    a4 = cw1*complex(cos(tp*pw1),sin(tp*pw1))
-    SL = a1*a2+a3*a4
-    sizeSL = math.sqrt(SL.real**2+SL.imag**2)
-    phiSL = (np.arctan2(SL.imag , SL.real)/tp) %1.0
-    #SL=complex(-SL.real,SL.imag)    # This sign change in the real part is to comply with MAD output
-    return [sizeSL,phiSL]
-
-
-def ComplexSecondaryLineSTD(delta, cw, cw1, pw, pw1, std, std1):
-    '''Calculates the propagated error on ComplexSecondaryLine'''
-    tp = 2.0*np.pi
-    # Aij corresponds to ai*aj from above without cw/cw1
-    A12 = complex(1.0,-tan(tp*delta))*complex(cos(tp*pw),sin(tp*pw))
-    A34 = -1.0/cos(tp*delta)*complex(0.0,1.0)*complex(cos(tp*pw1),sin(tp*pw1))
-    # calculate the propagated STD on the output
-    # the first np.abs in the sqrt suppresses an error but canNOT modify the result!
-    sigma = 0.5/np.abs(A12*cw+A34*cw1)*math.sqrt(np.abs((std*(2*np.abs(A12)**2*cw+cw1*(A12*np.conj(A34)+np.conj(A12)*A34)))**2+((std1*(2*np.abs(A34)**2*cw1+cw*(np.conj(A12)*A34+A12*np.conj(A34)))))**2))
-    
-    return sigma
-
-
-def ComplexSecondaryLineExtended(delta,edelta, amp1,amp2, phase1,phase2):
-    '''
-     Input : - delta: phase advance between two BPMs
-             - edelta: error on the phase advance between two BPMs
-             - amp1: amplitude of secondary line at ith BPM
-             - amp2: amplitude of secondary line at i+1th BPM
-             - phase1: phase of secondary line at ith BPM
-             - phase2: phase of secondary line at i+1th BPM
-     Return: - amp: amplitude of the complex signal
-             - phase: phase of the complex signal
-             - eamp: error on amplitude of the complex signal
-             - ephase: error on phase of the complex signal
-    '''
-
-    # functions
-    tp=2.0*np.pi
-    C=cos(delta*tp)
-    S=sin(delta*tp)
-    T=tan(delta*tp)
-    S2_1 = 1/S**2
-    # signal
-    cs1=cos(tp*phase1)
-    ss1=sin(tp*phase1)
-    cs2=cos(tp*phase2)
-    ss2=sin(tp*phase2)
-
-    sig1=amp1*complex(cs1,ss1)
-    sig2=amp2*complex(cs2,ss2)
-
-    # computing complex secondary line (h-)
-    sig=sig1*complex(1,-1/T)-sig2*complex(0,1/S)
-
-    amp=abs(sig)
-    phase=(np.arctan2(sig.imag,sig.real)/tp) %1.0
-
-    # computing error secondary line (h-)
-    esig = (sig1 * complex(0, S2_1 ) + sig2*complex(0, -S2_1*C))*edelta
-
-    eamp=abs(esig)
-    ephase=(np.arctan2(esig.imag,esig.real)/tp) %1.0
-
-    return [amp,phase,eamp,ephase]
-
-
-def pseudo_double_plane_monitors(mad_twiss, list_of_zero_dpp_x, list_of_zero_dpp_y, bpm_dictionary):
-    execfile(mad_twiss.filename.replace("twiss.dat","BPMpair.py"))
-
-    # check linx/liny files, if it's OK it is confirmed that ListofZeroDPPX[i] and ListofZeroDPPY[i]
-    # come from the same (simultaneous) measurement. It might be redundant check.
-    if len(list_of_zero_dpp_x)!=len(list_of_zero_dpp_y):
-        print 'Leaving pseudo_double_plane_monitors as linx and liny files seem not correctly paired...'
-        dum0={}
-        dum1=[]
-        return [dum0,dum1]
-
-    bpmh=utils.bpm.intersect(list_of_zero_dpp_x)
-    bpmv=utils.bpm.intersect(list_of_zero_dpp_y)
-    bpmh=utils.bpm.model_intersect(bpmh, mad_twiss)
-    bpmv=utils.bpm.model_intersect(bpmv, mad_twiss)
-
-
-    fbpmx=[]
-    fbpmy=[]
-    for i in range(0,len(list_of_zero_dpp_x)):
-        filex='temp'+str(i)+'_linx'
-        filey='temp'+str(i)+'_liny'
-        fbpmxi=open(filex,'w')
-        fbpmyi=open(filey,'w')
-        fbpmx.append(fbpmxi)
-        fbpmy.append(fbpmyi)
-        fbpmx[i].write('* NAME   S      TUNEX  MUX    AMPX   AMP01  PHASE01\n')
-        fbpmy[i].write('* NAME   S      TUNEY  MUY    AMPY   AMP10  PHASE10\n')
-        fbpmx[i].write('$ %s     %le    %le    %le    %le    %le    %le\n')
-        fbpmy[i].write('$ %s     %le    %le    %le    %le    %le    %le\n')
-
-        # bpmhp will be used for storing in this section. Not used further. Replaced by
-        # 'tentative solution' with bpmpair. See some lines below.
-        # --vimaier
-#     bpmhp=[]
-#     for i in range(0,len(bpmh)):
-#         smin=1.0e10
-#         jsave=0
-#         for j in range (0,len(bpmv),10):
-#             sdiff=abs(bpmh[i][0]-bpmv[j][0])
-#             if sdiff<smin:
-#                 smin=sdiff
-#                 jsave=j
-
-#         jlower=jsave-9
-#         jupper=jsave+9
-#         if jupper > len(bpmv):
-#             jupper=len(bpmv)
-#         for j in range (jlower,jupper):
-#             sdiff=abs(bpmh[i][0]-bpmv[j][0])
-#             if sdiff<smin:
-#                 smin=sdiff
-#                 jsave=j
-#
-#         bpmhp.append([bpmh[i][0],bpmh[i][1],bpmv[jsave][1],0])
-
-
-    #bpmvp=[]
-    #for i in range(0,len(bpmv)):
-        #smin=1.0e10
-        #jsave=0
-        #for j in range (0,len(bpmh),10):
-            #sdiff=abs(bpmv[i][0]-bpmh[j][0])
-            #if sdiff<smin:
-                #smin=sdiff
-                #jsave=j
-        #jlower=jsave-9
-        #jupper=jsave+9
-        #if jupper > len(bpmh):
-            #jupper=len(bpmh)
-        #for j in range (jlower,jupper):
-            #sdiff=abs(bpmv[i][0]-bpmh[j][0])
-            #if sdiff<smin:
-                #smin=sdiff
-                #jsave=j
-
-        #bpmvp.append([bpmv[i][0],bpmv[i][1],bpmh[jsave][1],1])
-
-
-    #dbpms=combinebpms(bpmhp,bpmvp)
-    # dbpms is replaced through 'tentative solution' (vimaier)
-#     dbpms=bpmhp
-
-    # tentative solution
-    dbpms = bpmpair() # model BPM name
-    count_of_missing_bpms = 0
-    for i in xrange(0, len(dbpms)):
-        wname = str.upper(dbpms[i][1]) # horizontal BPM basis of the pairing (model name)
-        pname = str.upper(dbpms[i][2]) # vertical pair of the horizontal as in SPSBPMpairs (model name)
-        ws = dbpms[i][0]  # Location
-        #Check whether the inputs (linx/y) have BPM name of model or experiment
-        try:
-            exwname = bpm_dictionary[wname][0] #Experimental BPM name of horizontal To be paired
-            expname = bpm_dictionary[pname][1] #Experimental BPM name of vertical  (one of them does not exist!) to be paired
-
-        except KeyError:
-            if len(bpm_dictionary)!=0:
-                count_of_missing_bpms = count_of_missing_bpms + 1
-                print wname, "or", pname, "not found in the BPMdictionary. Total so far = ", count_of_missing_bpms
-        try:
-            for j in xrange(0, len(list_of_zero_dpp_x)):
-                twiss_x = list_of_zero_dpp_x[j]
-                twiss_y = list_of_zero_dpp_y[j]
-                #if dbpms[i][3]==0:
-                # dphix is used only in commented out code beneath (vimaier)
-#                 dphix=mad_twiss.MUX[mad_twiss.indx[str.upper(pname)]]-mad_twiss.MUX[mad_twiss.indx[str.upper(wname)]]
-                dphiy = mad_twiss.MUY[mad_twiss.indx[str.upper(pname)]]-mad_twiss.MUY[mad_twiss.indx[str.upper(wname)]]
-                # Going to try using model names, to be able to use simulation data
-                try:
-                    wampx = twiss_x.AMPX[twiss_x.indx[wname]]
-                    wampy = twiss_y.AMPY[twiss_y.indx[pname]]
-                    wamp01 = twiss_x.AMP01[twiss_x.indx[wname]]
-                    wamp10 = twiss_y.AMP10[twiss_y.indx[pname]]
-                    wtunex = twiss_x.TUNEX[twiss_x.indx[wname]]
-                    wtuney = twiss_y.TUNEY[twiss_y.indx[pname]]
-                    wmux = twiss_x.MUX[twiss_x.indx[wname]]
-                    wmuy = (twiss_y.MUY[twiss_y.indx[pname]]-dphiy)%1.0
-                    if (wmuy > 0.5):
-                        wmuy = wmuy-1.0
-                    wphase01 = twiss_x.PHASE01[twiss_x.indx[wname]]
-                    wphase10 = (twiss_y.PHASE10[twiss_y.indx[pname]]-dphiy)%1.0
-                    if (wphase10 > 0.5):
-                        wphase10 = wphase10-1.0
-                # This seems to be experiment data, going to try with experimental names
-                except:
-                    wampx = twiss_x.AMPX[twiss_x.indx[exwname]]
-                    wampy = twiss_y.AMPY[twiss_y.indx[expname]]
-                    wamp01 = twiss_x.AMP01[twiss_x.indx[exwname]]
-                    wamp10 = twiss_y.AMP10[twiss_y.indx[expname]]
-                    wtunex = twiss_x.TUNEX[twiss_x.indx[exwname]]
-                    wtuney = twiss_y.TUNEY[twiss_y.indx[expname]]
-                    wmux = twiss_x.MUX[twiss_x.indx[exwname]]
-                    wmuy = (twiss_y.MUY[twiss_y.indx[expname]]-dphiy)%1.0
-                    if (wmuy > 0.5):
-                        wmuy = wmuy-1.0
-                    wphase01 = twiss_x.PHASE01[twiss_x.indx[exwname]]
-                    wphase10 = (twiss_y.PHASE10[twiss_y.indx[expname]]-dphiy)%1.0
-                    if (wphase10 > 0.5):
-                        wphase10 = wphase10-1.0
-                #elif dbpms[i][3]==1:
-                    #wampx=twiss_x.AMPX[twiss_x.indx[pname]]
-                    #wampy=twiss_y.AMPY[twiss_y.indx[wname]]
-                    #wamp01=twiss_x.AMP01[twiss_x.indx[pname]]
-                    #wamp10=twiss_y.AMP10[twiss_y.indx[wname]]
-                    #wtunex=twiss_x.TUNEX[twiss_x.indx[pname]]
-                    #wtuney=twiss_y.TUNEY[twiss_y.indx[wname]]
-                    #dphix=mad_twiss.MUX[mad_twiss.indx[str.upper(pname)]]-mad_twiss.MUX[mad_twiss.indx[str.upper(wname)]]
-                    #dphiy=mad_twiss.MUY[mad_twiss.indx[str.upper(pname)]]-mad_twiss.MUY[mad_twiss.indx[str.upper(wname)]]
-                    #wmux=(twiss_x.MUX[twiss_x.indx[pname]]-dphix)%1.0
-                    #if (wmux > 0.5): wmux=wmux-1
-                    #wmuy=twiss_y.MUY[twiss_y.indx[wname]]
-                    #wphase01=(twiss_x.PHASE01[twiss_x.indx[pname]]-dphix)%1.0
-                    #wphase10=twiss_y.PHASE10[twiss_y.indx[wname]]
-                    #if (wphase01 > 0.5): wphase01=wphase01-1
-                #elif dbpms[i][3]==2:
-                    #wampx=twiss_x.AMPX[twiss_x.indx[wname]]
-                    #wampy=twiss_y.AMPY[twiss_y.indx[wname]]
-                    #wamp01=twiss_x.AMP01[twiss_x.indx[wname]]
-                    #wamp10=twiss_y.AMP10[twiss_y.indx[wname]]
-                    #wtunex=twiss_x.TUNEX[twiss_x.indx[wname]]
-                    #wtuney=twiss_y.TUNEY[twiss_y.indx[wname]]
-                    #wmux=twiss_x.MUX[twiss_x.indx[wname]]
-                    #wmuy=twiss_y.MUY[twiss_y.indx[wname]]
-                    #wphase01=twiss_x.PHASE01[twiss_x.indx[wname]]
-                    #wphase10=twiss_y.PHASE10[twiss_y.indx[wname]]
-                fbpmx[j].write('"'+wname+'" '+str(ws)+' '+str(wtunex)+' '+str(wmux)+' '+str(wampx)+' '+str(wamp01)+' '+str(wphase01)+'\n')
-                fbpmy[j].write('"'+wname+'" '+str(ws)+' '+str(wtuney)+' '+str(wmuy)+' '+str(wampy)+' '+str(wamp10)+' '+str(wphase10)+'\n')
-        except:
-            if len(bpm_dictionary)!=0:
-                count_of_missing_bpms = count_of_missing_bpms + 1
-                print wname, "or", pname, "not found in the DATA. Total so far = ", count_of_missing_bpms
-
-
-    pseudo_list_x = []
-    pseudo_list_y = []
-    for j in range(0, len(list_of_zero_dpp_x)):
-        fbpmx[j].close()
-        fbpmy[j].close()
-        filex = 'temp' + str(j) + '_linx'
-        filey = 'temp' + str(j) +'_liny'
-        pseudo_list_x.append(metaclass.twiss(filex))
-        pseudo_list_y.append(metaclass.twiss(filey))
-
-        # Delete temp files again. (vimaier)
-        os.remove(filex)
-        os.remove(filey)
-
-
-    return [pseudo_list_x, pseudo_list_y]
-
-#----------------------- for finding the lines of the sextupoles (@ Glenn Vanbavinckhove)
-def _convert_f_term_to_h_term(amp,ampphase,termj,factor,term,M2M):
-    # conversion to include _convert_f_term_to_h_term
-    tp=2.0*np.pi
-    H=(amp/(termj*factor))*(1-np.e**complex(0,term*tp))
-
-    Ampi=H.imag
-    Ampr=H.real
-    Amp=abs(H)/M2M
-    phase=(math.atan2(Ampi,Ampr))/tp
-
-
-    fh=[Ampi,Ampr,Amp,phase]
-
-    return fh
-
-
-def Getsextupole(MADTwiss,amp20list,phase,tune,j,k):
-    '''
-    function written to calculate resonance driving terms
-    '''
-    # constructing complex amplitude and phase using two BPM method
-
-    bpms=utils.bpm.intersect(amp20list)
-    bpms=utils.bpm.model_intersect(bpms, MADTwiss)
-
-    # Since beta,rmsbb(return_value[0:2]) are not used, slice return value([2:4])(vimaier)
-    [bpms,invariantJx] = ( beta.beta_from_amplitude(MADTwiss,amp20list,'H') )[2:4]
-    sqrt2jx=invariantJx[0]
-
-    Q=tune+float(str(MADTwiss.Q1).split(".")[0])
-
-    afactor=(1-cos(2*(j-k)*np.pi*Q))#(2*sin(np.pi*(j-k)*Q))
-    #print (2*sin(np.pi*(j-k)*Q)),(1-cos(6*np.pi*Q))
-    #sys.exit()
-    pfactor=(np.pi*(j-k)*Q)
-
-    htot={}
-
-    for i in range(len(bpms)):
-
-        if i<(len(bpms)-1):
-            bpm=bpms[i][1]
-            bpm1=bpms[i+1][1]
-            s=bpms[i][0]
-        else:
-            bpm=bpms[i][1]
-            bpm1=bpms[0][1]
-            s=bpms[i][0]
-
-        amp_i_list=[]
-        phase_i_list=[]
-
-        hlist=[]
-        hplist=[]
-
-        flist=[]
-        fplist=[]
-
-        for fileamp in amp20list:
-            amp_201=fileamp.AMP_20[fileamp.indx[bpm]]*fileamp.AMPX[fileamp.indx[bpm]]
-            amp_202=fileamp.AMP_20[fileamp.indx[bpm1]]*fileamp.AMPX[fileamp.indx[bpm1]]
-
-            phase_201=fileamp.PHASE_20[fileamp.indx[bpm]]
-            phase_202=fileamp.PHASE_20[fileamp.indx[bpm1]]
-
-            delta=phase[bpm.upper()][0]-0.25
-            edelta=phase[bpm.upper()][1]
-
-            #computing complex line
-            # Since eampi,ephasei(return_value[2:4]) are not used, slice return value([0:1])(vimaier)
-            ampi,phasei = ( ComplexSecondaryLineExtended(delta,edelta,amp_201,amp_202,phase_201,phase_202) )[0:2]
-
-            if ampi!=0.0:
-
-                amp_i_list.append(ampi)
-                phase_i_list.append(phasei)
-
-                if (j==3 and k==0):
-                    factor=math.sqrt(2)### factor
-                    fterm=ampi/(factor*2*j*sqrt2jx**2)
-                    pterm=(phasei-phase[bpm.upper()][0]+0.25)%1
-
-                    hterm=fterm/afactor
-
-                    hpterm=(pterm-pfactor)%1
-
-                elif (j==2 and k==1):
-                    factor=math.sqrt(2)### factor
-                    fterm=ampi/(factor*2*j*sqrt2jx**2)
-                    pterm=(phasei-phase[bpm][0]+0.25)%1
-
-                    hterm=fterm/afactor
-
-                    hpterm=(pterm-pfactor)%1
-
-                flist.append(fterm)
-                fplist.append(pterm)
-                hlist.append(hterm)
-                hplist.append(hpterm)
-
-        if len(amp_i_list)!=0.0:
-            al=np.mean(amp_i_list)
-            alstd=np.std(amp_i_list)
-
-            pl=np.mean(phase_i_list)
-            plstd=np.mean(phasei)
-
-            fl=np.mean(flist)
-            fstd=np.std(flist)
-
-            fpl=np.mean(fplist)
-            fpstd=np.std(fplist)
-
-            hl=np.mean(hlist)
-            hstd=np.std(hlist)
-
-            hpl=np.mean(hplist)
-            hpstd=np.std(hplist)
-
-
-            htot[bpm]=[bpm,s,al,alstd,pl,plstd,fl,fstd,fpl,fpstd,hl,hstd,hpl,hpstd]
-
-    return htot,afactor,pfactor
-
-
-def Getoctopole(MADTwiss,plane,twiss_files,phaseI,Q,fname,fM,NAMES):
-    '''
-    for finding secondary lines of the octuple (@ Glenn Vanbavinckhove)
-    '''
-    # intersects BPMs
-    dbpms=utils.bpm.intersect(twiss_files[0])
-    dbpms=utils.bpm.model_intersect(dbpms, MADTwiss)
-
-    # value definition
-    hMODELT=[]
-    hMODELTi=[]
-    hMODELTr=[]
-    h_phase_MODELT=[]
-
-    AT=[]
-    A_RMST=[]
-
-    phaseT=[]
-    phase_RMST=[]
-
-    hT=[]
-    hTi=[]
-    hTr=[]
-    h_RMST=[]
-
-    h_phaseT=[]
-    h_phase_RMST=[]
-
-    invarianceJx=[]
-    invarianceJy=[]
-
-    # finding the invariances
-    for j in range(0,len(twiss_files[0])):
-        singleFilex=[twiss_files[0][j]]
-        singleFiley=[twiss_files[1][j]]
-
-        # Since beta,rmsbb,bpms(return_value[0:3]) are not used, slice return value([3])(vimaier)
-        invariantJx = ( beta.beta_from_amplitude(MADTwiss,singleFilex,'H') )[3]
-
-        # Since beta,rmsbb,bpms(return_value[0:3]) are not used, slice return value([3])(vimaier)
-        invariantJy = ( beta.beta_from_amplitude(MADTwiss,singleFiley,'V') )[3]
-
-        invarianceJx.append(invariantJx)
-        invarianceJy.append(invariantJy)
-
-    # for the model
-    for i in range(0,len(dbpms)):
-
-        bpm=str.upper(dbpms[i][1])
-
-        #TODO: think about the thing with bpm_name_according_to_tw_file = tw.NAME[tw.indx[bpm_name]]
-        #Maybe change name in twiss ctor to upper.
-        bpmC=MADTwiss.NAME[MADTwiss.indx[bpm]]
-
-
-        for j in range(0,len(NAMES)):
-            try:
-                name=NAMES[j]
-
-                if name==bpmC:
-
-                    amp=abs(fM[j])
-                    ampr=fM[i].real
-                    ampi=fM[j].imag
-                    phase=np.arctan2(ampi,ampr)%1
-
-                    hMODELT.append(amp)
-                    hMODELTr.append(ampr)
-                    hMODELTi.append(ampi)
-                    h_phase_MODELT.append(phase)
-
-            except:
-                print 'name '+str(NAMES[j])+' is not found in dictionary'
-            hMODEL=[hMODELT,hMODELTi,hMODELTr,h_phase_MODELT]
-
-    #calculation of f,q,h,qh
-    for i in range(0,len(dbpms)-1):
-        bn1=str.upper(dbpms[i][1])
-        bn2=str.upper(dbpms[i+1][1])
-
-        dell= phaseI[bn1][0] - 0.25
-
-        # internal value definition
-        AS=[]
-        A_SRMS=[]
-        phaseS=[]
-        phase_RMSS=[]
-
-        hS=[]
-        hSi=[]
-        hSr=[]
-        h_RMSS=[]
-        h_phaseS=[]
-        h_phase_RMSS=[]
-
-        for j in range(0,len(twiss_files[0])):
-
-            single_twiss = twiss_files[0][j]
-
-            # for f4000
-            if fname=='f4000':
-
-                [A,phi]=ComplexSecondaryLine(dell, single_twiss.AMP_30[single_twiss.indx[bn1]], single_twiss.AMP_30[single_twiss.indx[bn2]], single_twiss.PHASE_30[single_twiss.indx[bn1]], single_twiss.PHASE_30[single_twiss.indx[bn2]])
-
-                factor=float(8*invarianceJx[j][0]**1.5)   # 1 to fit with model
-                term=float(4*Q[0])
-                termj=4
-                M2M=0.5
-
-            #------ converting
-            h = _convert_f_term_to_h_term(A,phi,termj,factor,term,M2M)
-
-            #----- adding the terms
-            AS.append(A)
-            phaseS.append(phi)
-            hSi.append(h[0])
-            hSr.append(h[1])
-            hS.append(h[2])
-            h_phaseS.append(h[3])
-
-        # array and taking average for all the input files for one BPM
-        AS=np.array(AS)
-        A_SRMS=math.sqrt(np.average(AS*AS)-(np.average(AS))**2+2.2e-16)
-
-        phaseS=np.array(phaseS)
-        try:
-            phase_RMSS=math.sqrt(np.average(phaseS*phaseS)-(np.average(phaseS))**2+2.2e-16)
-        except:
-            phase_RMSS=0
-
-        hS=np.array(hS)
-        hSi=np.array(hSi)
-        hSr=np.array(hSr)
-        try:
-            h_RMSS=math.sqrt(np.average(hS*hS)-(np.average(hS))**2+2.2e-16)
-        except:
-            h_RMSS=0
-
-        h_phaseS=np.array(h_phaseS)
-        try:
-            phase_rms=np.average(h_phaseS*h_phaseS)-(np.average(h_phaseS))**2+2.2e-16
-        except:
-            phase_rms=0
-        h_phase_RMSS=math.sqrt(phase_rms)
-
-        # real output
-        AT.append(np.average(AS))
-        A_RMST.append(A_SRMS)
-
-        phaseT.append(np.average(phaseS))
-        phase_RMST.append(phase_RMSS)
-
-        hT.append(np.average(hS))
-        hTi.append(np.average(hSi))
-        hTr.append(np.average(hSr))
-        h_RMST.append(h_RMSS)
-
-        h_phaseT.append(np.average(h_phaseS))
-        h_phase_RMST.append(h_phase_RMSS)
-
-        A=[AT,A_RMST,phaseT,phase_RMST]
-        h=[hT,hTi,hTr,h_RMST,h_phaseT,h_phase_RMST]
-
-    return [A, h, hMODEL, dbpms]
-
-
-#---- construct offmomentum
-def construct_off_momentum_model(mad_twiss, dpp, dictionary):
-
-    twi = mad_twiss # abbreviation
-    bpms = utils.bpm.intersect([mad_twiss])
-
-    q_x = twi.Q1+dpp*twi.DQ1
-    q_y = twi.Q2+dpp*twi.DQ2
-
-    ftemp_name = "./TempOffMomentumTwiss.dat"
-    ftemp = open(ftemp_name,"w")
-    ftemp.write("@ Q1 %le "+str(q_x)+"\n")
-    ftemp.write("@ Q2 %le "+str(q_y)+"\n")
-    ftemp.write("@ DPP %le "+str(dpp)+"\n")
-    ftemp.write("* NAME S BETX BETY ALFX ALFY MUX MUY K1L K2L\n")
-    ftemp.write("$ %s %le %le  %le  %le  %le  %le %le %le %le\n")
-
-
-    for bpm in bpms:
-        b_n = str.upper(bpm[1]) # bpm name
-        bpm_s = bpm[0]
-
-        # dbeta and dalpha will be extract via metaclass. As it is for the time being.
-        a_x = twi.WX[twi.indx[b_n]]*cos(2.0*np.pi*twi.PHIX[twi.indx[b_n]])
-        b_x = twi.WX[twi.indx[b_n]]*sin(2.0*np.pi*twi.PHIX[twi.indx[b_n]])
-        b_x1 = b_x+twi.ALFX[twi.indx[b_n]]*a_x
-        nbetx = twi.BETX[twi.indx[b_n]]*(1.0+a_x*dpp)
-        nalfx = twi.ALFX[twi.indx[b_n]]+b_x1*dpp
-        nmux = twi.MUX[twi.indx[b_n]]+twi.DMUX[twi.indx[b_n]]*dpp
-
-        a_y = twi.WY[twi.indx[b_n]]*cos(2.0*np.pi*twi.PHIY[twi.indx[b_n]])
-        b_y = twi.WY[twi.indx[b_n]]*sin(2.0*np.pi*twi.PHIY[twi.indx[b_n]])
-        b_y1 = b_y+twi.ALFY[twi.indx[b_n]]*a_y
-        nbety = twi.BETY[twi.indx[b_n]]*(1.0+a_y*dpp)
-        nalfy = twi.ALFY[twi.indx[b_n]]+b_y1*dpp
-        nmuy = twi.MUY[twi.indx[b_n]]+twi.DMUY[twi.indx[b_n]]*dpp
-        k1l = twi.K1L[twi.indx[b_n]]  # TODO: Check this formula
-        k2l = twi.K2L[twi.indx[b_n]]  # TODO: Check this formula
-
-        ftemp.write('"'+b_n+'" '+str(bpm_s)+" "+str(nbetx)+" "+str(nbety)+" "+str(nalfx)+" "+str(nalfy)+" "+str(nmux)+" "+str(nmuy)+" "+str(k1l)+" "+str(k2l)+"\n")
-
-    ftemp.close()
-    dpp_twiss = metaclass.twiss(ftemp_name, dictionary)
-
-    # Delete temp file again(vimaier)
-    os.remove(ftemp_name)
-
-    return dpp_twiss
-
-
-#---- finding kick
-def getkick(files,mad_twiss,beta_d,bbthreshold,errthreshold):
-
-    #One source for each beta-function source
-    Sources = ['model','amp','phase']
-
-    #To count number of BPM rej in each calculation
-    bpmrejx={}
-    bpmrejy={}
-
-    #meansqrt_2j-> will be mean{sqrt{2Jx}} and mean_2J-> will be mean{2J} where mean is taken over all BPMs not rejected
-    meansqrt_2jx={}
-    meansqrt_2jy={}
-    mean_2jx={}
-    mean_2jy={}
-
-    for source in Sources:
-        bpmrejx[source] = []
-        bpmrejy[source] = []
-        meansqrt_2jx[source] = []
-        meansqrt_2jy[source] = []
-        mean_2jx[source] = []
-        mean_2jy[source] = []
-
-    tunex = []
-    tuney = []
-    tunexRMS = []
-    tuneyRMS = []
-
-    nat_tunex = []
-    nat_tuney = []
-    nat_tunexRMS = []
-    nat_tuneyRMS = []
-
-    dpp=[]
-    #thresholds for rejecting, input by user
-    bbthreshold = float(bbthreshold)
-    errthreshold = float(errthreshold)
-
-    for j in range(0,len(files[0])):
-        tw_x = files[0][j]
-        tw_y = files[1][j]
-        #Loop uses gen_kick_calc to get action for each beta function source in each plane
-        #Note that the result for source='amp' is not currently being used
-        for source in Sources:
-            meansqrt_2jx_temp, mean_2jx_temp, rejected_bpm_countx = gen_kick_calc([tw_x], mad_twiss, beta_d, source, 'H', bbthreshold, errthreshold)
-            meansqrt_2jy_temp, mean_2jy_temp, rejected_bpm_county = gen_kick_calc([tw_y], mad_twiss, beta_d, source, 'V', bbthreshold, errthreshold)
-            meansqrt_2jx[source].append(meansqrt_2jx_temp)
-            meansqrt_2jy[source].append(meansqrt_2jy_temp)
-            mean_2jx[source].append(mean_2jx_temp)
-            mean_2jy[source].append(mean_2jy_temp)
-            bpmrejx[source].append(rejected_bpm_countx)
-            bpmrejy[source].append(rejected_bpm_county)
-
-
-        dpp.append(getattr(tw_x, "DPP", 0.0))
-
-        tunex.append(getattr(tw_x, "Q1", 0.0))
-        tuney.append(getattr(tw_y, "Q2", 0.0))
-        tunexRMS.append(getattr(tw_x, "Q1RMS", 0.0))
-        tuneyRMS.append(getattr(tw_y, "Q2RMS", 0.0))
-
-        nat_tunex.append(getattr(tw_x, "NATQ1", 0.0))
-        nat_tuney.append(getattr(tw_y, "NATQ2", 0.0))
-        nat_tunexRMS.append(getattr(tw_x, "NATQ1RMS", 0.0))
-        nat_tuneyRMS.append(getattr(tw_y, "NATQ2RMS", 0.0))
-
-    tune_values_list = [tunex, tunexRMS, tuney, tuneyRMS, nat_tunex, nat_tunexRMS, nat_tuney, nat_tuneyRMS]
-    return [meansqrt_2jx, meansqrt_2jy, mean_2jx, mean_2jy, tune_values_list, dpp, bpmrejx, bpmrejy]
-
-
-def gen_kick_calc(list_of_files,mad_twiss,beta_d,source, plane, bbthreshold,errthreshold):
-    '''
-    Gets action for a given beta function source and plane
-     :Parameters:
-        'list_of_files': list
-            list of either linx or liny files input, produced by drive
-        'mad_twiss': twiss
-            The model file.
-        'beta_d': BetaData
-            Contains measured beta functions calculated in GetLLM
-        'source': string
-            From where the beta function was calcuated, either model, phase, or amp
-        returns:  list, list, int
-            The value and uncertainty for sqrt(2J) and 2J resp., along #BPM rej
-    '''
-    commonbpms = utils.bpm.intersect(list_of_files)
-    if source == 'model':
-        commonbpms = utils.bpm.model_intersect(commonbpms, mad_twiss)
-    elif source == 'amp':
-        if plane == 'H':
-            commonbpms = utils.bpm.intersect_with_bpm_list(commonbpms, beta_d.x_amp.keys())
-        elif plane == 'V':
-            commonbpms = utils.bpm.intersect_with_bpm_list(commonbpms, beta_d.y_amp.keys())
-    elif source == 'phase':
-        if plane == 'H':
-            commonbpms = utils.bpm.intersect_with_bpm_list(commonbpms, beta_d.x_phase.keys())
-        elif plane == 'V':
-            commonbpms = utils.bpm.intersect_with_bpm_list(commonbpms, beta_d.y_phase.keys())
-
-    meansqrt2j = []
-    mean2j = []
-    rejbpmcount = 0
-
-    #Two different action calcs follow, one is by finding mean(sqrt(2j))-->meansqrt2j and the other is by finding mean(2j)-->mean2j
-    for i in range(0, len(commonbpms)):
-        bn1 = str.upper(commonbpms[i][1])
-        #Gets beta function for use in action calculation- performs checks on its quality, rejects if above threshold
-        if plane == 'H':
-            if source == 'model':
-                tembeta = mad_twiss.BETX[mad_twiss.indx[bn1]]
-            elif source == 'amp':
-                if beta_d.x_amp[bn1][0] <= 0:
-                    rejbpmcount += 1
-                    continue
-                elif abs((beta_d.x_amp[bn1][0] - mad_twiss.BETX[mad_twiss.indx[bn1]])/mad_twiss.BETX[mad_twiss.indx[bn1]]) > bbthreshold:
-                    rejbpmcount += 1
-                    continue
-                elif (beta_d.x_amp[bn1][1]/beta_d.x_amp[bn1][0]) > errthreshold:
-                    rejbpmcount += 1
-                    continue
-                tembeta = beta_d.x_amp[bn1][0]
-            elif source == 'phase':
-                if     beta_d.x_phase[bn1][0] <= 0:
-                    rejbpmcount += 1
-                    continue
-                elif abs((beta_d.x_phase[bn1][0] - mad_twiss.BETX[mad_twiss.indx[bn1]])/mad_twiss.BETX[mad_twiss.indx[bn1]]) > bbthreshold:
-                    rejbpmcount += 1
-                    continue
-                elif (beta_d.x_phase[bn1][1]/beta_d.x_phase[bn1][0]) > errthreshold:
-                    rejbpmcount += 1
-                    continue
-                tembeta = beta_d.x_phase[bn1][0]
-        elif plane == 'V':
-            if source == 'model':
-                tembeta = mad_twiss.BETY[mad_twiss.indx[bn1]]
-            elif source == 'amp':
-                if     beta_d.y_amp[bn1][0] <= 0:
-                    rejbpmcount += 1
-                    continue
-                elif abs((beta_d.y_amp[bn1][0] - mad_twiss.BETY[mad_twiss.indx[bn1]])/mad_twiss.BETY[mad_twiss.indx[bn1]]) > bbthreshold:
-                    rejbpmcount += 1
-                    continue
-                elif (beta_d.y_amp[bn1][1]/beta_d.y_amp[bn1][0]) > errthreshold:
-                    rejbpmcount += 1
-                    continue
-                tembeta = beta_d.y_amp[bn1][0]
-            elif source == 'phase':
-                if     beta_d.y_phase[bn1][0] <= 0:
-                    rejbpmcount += 1
-                    continue
-                elif (abs(beta_d.y_phase[bn1][0] - mad_twiss.BETY[mad_twiss.indx[bn1]])/mad_twiss.BETY[mad_twiss.indx[bn1]])> bbthreshold:
-                    rejbpmcount += 1
-                    continue
-                elif (beta_d.y_phase[bn1][1]/beta_d.y_phase[bn1][0]) > errthreshold:
-                    rejbpmcount += 1
-                    continue
-                tembeta = beta_d.y_phase[bn1][0]
-
-        meansqrt2j_i = 0.0
-        mean2j_i = 0.0
-
-        for tw_file in list_of_files:
-            meansqrt2j_i += tw_file.PK2PK[tw_file.indx[bn1]] / 2.
-            mean2j_i = (tw_file.PK2PK[tw_file.indx[bn1]] / 2)**2
-
-        meansqrt2j_i = meansqrt2j_i / len(list_of_files)
-        meansqrt2j.append(meansqrt2j_i / math.sqrt(tembeta))
-        mean2j_i = mean2j_i / len(list_of_files)
-        mean2j.append(mean2j_i / tembeta)
-
-    if len(commonbpms) == rejbpmcount:
-        print "Beta function calculated from", source, "in plane", plane, "is no good, no kick or action will be calculated from it."
-        j_old, mean_2j = [0, 0], [0, 0]
-        return j_old, mean_2j, rejbpmcount
-
-    meansqrt2j = np.array(meansqrt2j)
-    meansqrt2j_ave = np.average(meansqrt2j)
-    meansqrt2j_std = math.sqrt(np.average(meansqrt2j*meansqrt2j)-meansqrt2j_ave**2+2.2e-16) #this is std dev, not RMS
-    mean2j = np.array(mean2j)
-    mean2j_ave = np.average(mean2j)
-    mean2j_std = math.sqrt(np.average(mean2j*mean2j)-mean2j_ave**2+2.2e-16) #this is std dev, not RMS
-
-    meansqrt_2j = [meansqrt2j_ave, meansqrt2j_std]
-    mean_2j = [ mean2j_ave, mean2j_std]
-
-    return meansqrt_2j, mean_2j, rejbpmcount
->>>>>>> d798d7f9
+    return meansqrt_2j, mean_2j, rejbpmcount