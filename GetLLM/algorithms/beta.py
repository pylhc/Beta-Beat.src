'''
Created on 27 May 2013

@author: awegsche, vimaier

@version: 2016.11.p2

GetLLM.algorithms.beta.py stores helper functions for phase calculations for GetLLM.
This module is not intended to be executed. It stores only functions.


'''
import sys
import math
import traceback

import numpy as np
from numpy import sin, cos, tan

import Python_Classes4MAD.metaclass
import Utilities.bpm
import compensate_ac_effect
import os
import re
import multiprocessing
import time

__version__ = "2016.11.p1"

DEBUG = sys.flags.debug  # True with python option -d! ("python -d GetLLM.py...") (vimaier)
PRINTTIMES = False

if False:
    from Utilities.progressbar import startProgress, progress, endProgress
else:
    def startProgress(name):
        print_("START " + name)
        
    def progress(i):
        return
    
    def endProgress():
        return

#--- Constants

PI      = 3.14159265358979323846    #@IgnorePep8
TWOPI   = PI * 2.0                  #@IgnorePep8

DEFAULT_WRONG_BETA      = 1000                      #@IgnorePep8
EPSILON                 = 0#1.0E-16                 #@IgnorePep8
SEXT_FACT               = 2.0                       #@IgnorePep8
A_FACT                  = -.5                       #@IgnorePep8
BETA_THRESHOLD          = 1e3                       #@IgnorePep8
ZERO_THRESHOLD          = 1e-4                      #@IgnorePep8
PHASE_THRESHOLD         = 1e-4                      #@IgnorePep8
MOD_POINTFIVE_LOWER     = PHASE_THRESHOLD           #@IgnorePep8
MOD_POINTFIVE_UPPER     = (.5 - PHASE_THRESHOLD)    #@IgnorePep8

BOXLENGTH               = 50                        #@IgnorePep8
BOXINDENT               =  4                        #@IgnorePep8

#=======================================================================================================================
#--- classes
#=======================================================================================================================


class MeasuredValues:
    def __init__(self, alfa, beta, string="", use_it=False):
        self.beta = beta
        self.alfa = alfa
        self.patternstring = string
        self.use_it = use_it
        
        
class BetaData(object):
    """ File for storing results from beta computations. """

    def __init__(self):
        self.x_phase = None  # beta x from phase
        self.x_phase_f = None  # beta x from phase free
        self.y_phase = None  # beta y from phase
        self.y_phase_f = None  # beta y from phase free

        self.x_amp = None  # beta x from amplitude
        self.y_amp = None  # beta y from amplitude

        self.x_ratio = None  # beta x ratio
        self.x_ratio_f = None  # beta x ratio free
        self.y_ratio = None  # beta x ratio
        self.y_ratio_f = None  # beta x ratio free

#===================================================================================================
# main part
#===================================================================================================


def _write_getbeta_out(twiss_d_zero_dpp, q1, q2, mad_ac, number_of_bpms, range_of_bpms, beta_d_col,
                       data, rmsbbx, error_method, bpms,
                       tfs_file, mod_BET, mod_ALF, mod_MU, _plane_char,
                       dpp=0, dppq1=0):
    
    tfs_file.add_float_descriptor("Q1", q1)
    tfs_file.add_float_descriptor("Q2", q2)
    tfs_file.add_float_descriptor("RMSbetabeat", rmsbbx)
    tfs_file.add_float_descriptor("DPP", dpp)
        
    tfs_file.add_string_descriptor("BetaAlgorithmVersion", __version__)
    if error_method == "Estimated by std (3 BPM method), no bet_deviations.npy file found":
        tfs_file.add_float_descriptor("NumberOfBPMs", 3)
        tfs_file.add_float_descriptor("RangeOfBPMs", 5)
    else:
        tfs_file.add_float_descriptor("NumberOfBPMs", number_of_bpms)
        tfs_file.add_float_descriptor("RangeOfBPMs", range_of_bpms)
    tfs_file.add_string_descriptor("ErrorsFrom", error_method)
    tfs_file.add_column_names(["NAME", "S", "COUNT",
                               "BET" + _plane_char, "SYSBET" + _plane_char, "STATBET" + _plane_char, "ERRBET" + _plane_char,
                               "CORR_ALFABETA",
                               "ALF" + _plane_char, "SYSALF" + _plane_char, "STATALF" + _plane_char, "ERRALF" + _plane_char,
                               "BET" + _plane_char + "MDL", "ALF" + _plane_char + "MDL", "MU" + _plane_char + "MDL",
                               "NCOMBINATIONS"])
    tfs_file.add_column_datatypes(["%s", "%le", "%le", "%le", "%le", "%le", "%le", "%le", "%le", "%le", "%le", "%le", "%le", "%le", "%le", "%le"])
    for bpm in bpms:
        name = bpm[1]
        row = data[name]
        beta_d_col[name] = [row[0], row[1], row[2], row[3]]
        model_ac_index = mad_ac.indx[name]
        list_row_entries = ['"' + name + '"', mad_ac.S[model_ac_index], len(twiss_d_zero_dpp),
                            row[0], row[1], row[2], row[3],
                            row[8],
                            row[4], row[5], row[6], row[7],
                            mod_BET[model_ac_index], mod_ALF[model_ac_index], mod_MU[model_ac_index],
                            row[10]]
        tfs_file.add_table_row(list_row_entries)


def calculate_beta_from_phase(getllm_d, twiss_d, tune_d, phase_d,
                              mad_twiss, mad_ac, mad_elem, mad_elem_centre, mad_best_knowledge, mad_ac_best_knowledge,
                              files_dict):
    '''
    
    Calculates beta and fills the following TfsFiles:
        getbetax.out        getbetax_free.out        getbetax_free2.out
        getbetay.out        getbetay_free.out        getbetay_free2.out

    :Parameters:
        'getllm_d': _GetllmData (In-param, values will only be read)
            lhc_phase, accel and beam_direction are used.
        'twiss_d': _TwissData (In-param, values will only be read)
            Holds twiss instances of the src files.
        'tune_d': _TuneData (In-param, values will only be read)
            Holds tunes and phase advances
        'phase_d': _PhaseData (In-param, values will only be read)
            Holds results from get_phases
    '''
    beta_d = BetaData()
    
    debugfile = None
    if getllm_d.nprocesses == -1:
        getllm_d.nprocesses = multiprocessing.cpu_count()
    getllm_d.parallel = (getllm_d.nprocesses > 0)
    #---- H plane
    _plane_char = "X"
    print "\n"
    print_box_edge()
    print_box("CALCULATING BETA FROM PHASE")
    print_box("VERSION: {0:5s}".format(__version__))
    
    if DEBUG:
        debugfile = open(files_dict['getbetax.out'].s_output_path + "/getbetax.debug", "w+")
<<<<<<< HEAD

    if twiss_d.has_zero_dpp_x():
        print "START Calculate beta from phase for plane",_plane_char
        [data, rmsbbx, bpms, error_method] = beta_from_phase(mad_twiss, mad_ac_best_knowledge, mad_elem, mad_elem_centre,
                                                                                    twiss_d.zero_dpp_x, phase_d.ph_x, 'H',
                                                                                    getllm_d, debugfile)
=======
        print_box_edge()
        print_("ATTENTION: DEBUG is set to true, calculation of beta functions will be done serially")
    elif getllm_d.parallel:
        print_box("parallel : TRUE")
        print_box("number of processes : {0:2d}".format(getllm_d.nprocesses))
        print_box_edge()
    else:
        print_box("parallel : FALSE")
        print_box_edge()
        
    starttime = time.time()

    if twiss_d.has_zero_dpp_x():
        print ""
        print_("Calculate beta from phase for plane " + _plane_char, ">")
        data, rmsbbx, bpms, error_method = beta_from_phase(mad_twiss, mad_ac_best_knowledge, mad_elem, mad_elem_centre,
                                                           twiss_d.zero_dpp_x, phase_d.ph_x, 'H',
                                                           getllm_d, debugfile)
>>>>>>> 65d50e78
        beta_d.x_phase = {}
        beta_d.x_phase['DPP'] = 0
        tfs_file = files_dict['getbetax.out']
        
<<<<<<< HEAD
        mad_ac_BET = mad_ac.BETX
        mad_ac_ALF = mad_ac.ALFX
        mad_ac_MU = mad_ac.MUX
   
        _write_getbeta_out(twiss_d.zero_dpp_x, tune_d.q1, tune_d.q2, mad_ac, getllm_d.number_of_bpms, getllm_d.range_of_bpms, beta_d.x_phase, 
=======
        _write_getbeta_out(twiss_d.zero_dpp_x, tune_d.q1, tune_d.q2, mad_ac, getllm_d.number_of_bpms, getllm_d.range_of_bpms, beta_d.x_phase,
>>>>>>> 65d50e78
                           data, rmsbbx, error_method, bpms,
                           tfs_file, mad_ac.BETX, mad_ac.ALFX, mad_ac.MUX, _plane_char)

        #-- ac to free beta
        if getllm_d.with_ac_calc:
            #-- from eq
            print ""
            print_("Calculate beta from phase for plane " + _plane_char + " with AC dipole (_free.out)", ">")
            try:
                if DEBUG:
                    debugfile = open(files_dict['getbetax_free.out'].s_output_path + "/getbetax_free.debug", "w+")

<<<<<<< HEAD
                [dataf, rmsbbxf, bpmsf, error_method] = beta_from_phase(mad_twiss, mad_best_knowledge, mad_elem, mad_elem_centre,
                                                                                                 twiss_d.zero_dpp_x, phase_d.x_f, 'H',
                                                                                                 getllm_d, debugfile)
                tfs_file = files_dict['getbetax_free.out']
                beta_d.x_phase_f = {}
                _write_getbeta_out(twiss_d.zero_dpp_x, tune_d.q1f, tune_d.q2f, mad_twiss, getllm_d.number_of_bpms, getllm_d.range_of_bpms, beta_d.x_phase_f, 
=======
                dataf, rmsbbxf, bpmsf, error_method = beta_from_phase(mad_twiss, mad_best_knowledge, mad_elem, mad_elem_centre,
                                                                      twiss_d.zero_dpp_x, phase_d.x_f, 'H',
                                                                      getllm_d, debugfile)
                tfs_file = files_dict['getbetax_free.out']
                beta_d.x_phase_f = {}
                _write_getbeta_out(twiss_d.zero_dpp_x, tune_d.q1f, tune_d.q2f, mad_twiss, getllm_d.number_of_bpms, getllm_d.range_of_bpms, beta_d.x_phase_f,
>>>>>>> 65d50e78
                                   dataf, rmsbbxf, error_method, bpmsf,
                                   tfs_file, mad_twiss.BETX, mad_twiss.ALFX, mad_twiss.MUX, _plane_char)
                
            except:
                traceback.print_exc()

            #-- from the model
            print ""
            print_("Calculate beta from phase for plane " + _plane_char + " with AC dipole (_free2.out)", ">")
            [dataf2, bpmsf2] = _get_free_beta(mad_ac, mad_twiss, data, bpms, 'H')
            tfs_file = files_dict['getbetax_free2.out']
            betaxf2 = {}
            rmsbbxf2 = 0
            
            _write_getbeta_out(twiss_d.zero_dpp_x, tune_d.q1f, tune_d.q2f, mad_twiss, getllm_d.number_of_bpms, getllm_d.range_of_bpms, betaxf2,
<<<<<<< HEAD
                               dataf2, rmsbbxf2, error_method, bpmsf2, 
=======
                               dataf2, rmsbbxf2, error_method, bpmsf2,
>>>>>>> 65d50e78
                               tfs_file, mad_twiss.BETX, mad_twiss.ALFX, mad_twiss.MUX, _plane_char)
            
    #---- V plane
    _plane_char = "Y"
    
    if twiss_d.has_zero_dpp_y():
        print ""
        print_("Calculate beta from phase for plane " + _plane_char, ">")

        if DEBUG:
            debugfile = open(files_dict['getbetay.out'].s_output_path + "/getbetay.debug", "w+")

        data, rmsbby, bpms, error_method = beta_from_phase(mad_twiss, mad_ac_best_knowledge, mad_elem, mad_elem_centre,
<<<<<<< HEAD
                                                                                    twiss_d.zero_dpp_y, phase_d.ph_y, 'V',
                                                                                    getllm_d, debugfile)
=======
                                                           twiss_d.zero_dpp_y, phase_d.ph_y, 'V',
                                                           getllm_d, debugfile)
>>>>>>> 65d50e78
        beta_d.y_phase = {}
        beta_d.y_phase['DPP'] = 0
        tfs_file = files_dict['getbetay.out']
        
<<<<<<< HEAD
        _write_getbeta_out(twiss_d.zero_dpp_x, tune_d.q1, tune_d.q2, mad_ac, getllm_d.number_of_bpms, getllm_d.range_of_bpms, beta_d.y_phase, 
                           data, rmsbbx, error_method, bpms, 
=======
        _write_getbeta_out(twiss_d.zero_dpp_x, tune_d.q1, tune_d.q2, mad_ac, getllm_d.number_of_bpms, getllm_d.range_of_bpms, beta_d.y_phase,
                           data, rmsbby, error_method, bpms,
>>>>>>> 65d50e78
                           tfs_file, mad_ac.BETY, mad_ac.ALFY, mad_ac.MUY, _plane_char)
        
        #-- ac to free beta
        if getllm_d.with_ac_calc:
            #-- from eq
            print ""
            print_("Calculate beta from phase for plane " + _plane_char + " with AC dipole (_free.out)", ">")

            if DEBUG:
                debugfile = open(files_dict['getbetay_free.out'].s_output_path + "/getbetay_free.debug", "w+")

            try:
<<<<<<< HEAD
                dataf, rembbyf, bpmsf, error_method = beta_from_phase(mad_twiss, mad_best_knowledge, mad_elem, mad_elem_centre,
                                                                                                 twiss_d.zero_dpp_y, phase_d.y_f, 'V',
                                                                                                 getllm_d, debugfile)
                
                tfs_file = files_dict['getbetay_free.out']
                beta_d.y_phase_f = {}
                _write_getbeta_out(twiss_d.zero_dpp_y, tune_d.q1f, tune_d.q2f, mad_twiss, getllm_d.number_of_bpms, getllm_d.range_of_bpms, beta_d.y_phase_f, 
                                   dataf, rmsbbx, error_method, bpmsf,
=======
                dataf, rmsbbyf, bpmsf, error_method = beta_from_phase(mad_twiss, mad_best_knowledge, mad_elem, mad_elem_centre,
                                                                      twiss_d.zero_dpp_y, phase_d.y_f, 'V',
                                                                      getllm_d, debugfile)
                
                tfs_file = files_dict['getbetay_free.out']
                beta_d.y_phase_f = {}
                _write_getbeta_out(twiss_d.zero_dpp_y, tune_d.q1f, tune_d.q2f, mad_twiss, getllm_d.number_of_bpms, getllm_d.range_of_bpms, beta_d.y_phase_f,
                                   dataf, rmsbbyf, error_method, bpmsf,
>>>>>>> 65d50e78
                                   tfs_file, mad_twiss.BETY, mad_twiss.ALFY, mad_twiss.MUY, _plane_char)
            except:
                traceback.print_exc()

            #-- from the model
            print ""
            print_("Calculate beta from phase for plane " + _plane_char + " with AC dipole (_free2.out)", ">")

            [datayf2, bpmsf2] = _get_free_beta(mad_ac, mad_twiss, data, bpms, 'V')
            tfs_file = files_dict['getbetay_free2.out']
            
            betayf2 = {}
            rmsbbyf2 = 0
            
            _write_getbeta_out(twiss_d.zero_dpp_x, tune_d.q1f, tune_d.q2f, mad_twiss, getllm_d.number_of_bpms, getllm_d.range_of_bpms, betayf2,
<<<<<<< HEAD
                               datayf2, rmsbbyf2, error_method, bpmsf2, 
=======
                               datayf2, rmsbbyf2, error_method, bpmsf2,
>>>>>>> 65d50e78
                               tfs_file, mad_twiss.BETY, mad_twiss.ALFY, mad_twiss.MUY, _plane_char)
            
    elapsed = time.time() - starttime
    
    print_box_edge()
    print_box("beta from phase finished")
    print_box("")
    print_box("elapsed time: {0:3.3f}s".format(elapsed))
    print_box_edge()
    if PRINTTIMES:
        timesfile = open("times.dat", "a")
        if getllm_d.parallel:
            timesfile.write("PARALLEL {0:f} {1:d} {2:d}\n".format(elapsed, 0, getllm_d.nprocesses))
        else:
            timesfile.write("SERIAL {0:f} {1:d} {2:d}\n".format(elapsed, 0, getllm_d.nprocesses))

    print "\n"
    
    return beta_d
# END calculate_beta_from_phase -------------------------------------------------------------------------------


def calculate_beta_from_amplitude(getllm_d, twiss_d, tune_d, phase_d, beta_d, mad_twiss, mad_ac, files_dict):
    '''
    Calculates beta and fills the following TfsFiles:
        getampbetax.out        getampbetax_free.out        getampbetax_free2.out
        getampbetay.out        getampbetay_free.out        getampbetay_free2.out

    :Parameters:
        'getllm_d': _GetllmData (In-param, values will only be read)
            accel and beam_direction are used.
        'twiss_d': _TwissData (In-param, values will only be read)
            Holds twiss instances of the src files.
        'tune_d': _TuneData (In-param, values will only be read)
            Holds tunes and phase advances
        'phase_d': _PhaseData (In-param, values will only be read)
            Holds results from get_phases
        'beta_d': _BetaData (In/Out-param, values will be read and set)
            Holds results from get_beta. Beta from amp and ratios will be set.

    :Return: _BetaData
        the same instance as param beta_d to indicate that x_amp,y_amp and ratios were set.
    '''
    print 'Calculating beta from amplitude'

    #---- H plane
    if twiss_d.has_zero_dpp_x():
        [beta_d.x_amp, rmsbbx, bpms, inv_jx] = beta_from_amplitude(mad_ac, twiss_d.zero_dpp_x, 'H')
        beta_d.x_amp['DPP'] = 0
        #-- Rescaling
        beta_d.x_ratio = 0
        skipped_bpmx = []
        arcbpms = Utilities.bpm.filterbpm(bpms)
        for bpm in arcbpms:
            name = str.upper(bpm[1])  # second entry is the name
        #Skip BPM with strange data
            if abs(beta_d.x_phase[name][0] / beta_d.x_amp[name][0]) > 100:
                skipped_bpmx.append(name)
            elif (beta_d.x_amp[name][0] < 0 or beta_d.x_phase[name][0] < 0):
                skipped_bpmx.append(name)
            else:
                beta_d.x_ratio = beta_d.x_ratio + (beta_d.x_phase[name][0] / beta_d.x_amp[name][0])

        try:
            beta_d.x_ratio = beta_d.x_ratio / (len(arcbpms) - len(skipped_bpmx))
        except ZeroDivisionError:
            beta_d.x_ratio = 1
        except:
            traceback.print_exc()
            beta_d.x_ratio = 1

        betax_rescale = {}

        for bpm in bpms:
            name = str.upper(bpm[1])
            betax_rescale[name] = [beta_d.x_ratio * beta_d.x_amp[name][0], beta_d.x_ratio * beta_d.x_amp[name][1], beta_d.x_amp[name][2]]

        tfs_file = files_dict['getampbetax.out']
        tfs_file.add_float_descriptor("Q1", tune_d.q1)
        tfs_file.add_float_descriptor("Q2", tune_d.q2)
        tfs_file.add_float_descriptor("RMSbetabeat", rmsbbx)
        tfs_file.add_float_descriptor("RescalingFactor", beta_d.x_ratio)
        tfs_file.add_column_names(["NAME", "S", "COUNT", "BETX", "BETXSTD", "BETXMDL", "MUXMDL", "BETXRES", "BETXSTDRES"])
        tfs_file.add_column_datatypes(["%s", "%le", "%le", "%le", "%le", "%le", "%le", "%le", "%le"])
        for i in range(0, len(bpms)):
            bn1 = str.upper(bpms[i][1])
            bns1 = bpms[i][0]
            list_row_entries = ['"' + bn1 + '"', bns1, len(twiss_d.zero_dpp_x), beta_d.x_amp[bn1][0], beta_d.x_amp[bn1][1], mad_ac.BETX[mad_ac.indx[bn1]], mad_ac.MUX[mad_ac.indx[bn1]], betax_rescale[bn1][0], betax_rescale[bn1][1]]
            tfs_file.add_table_row(list_row_entries)

        #-- ac to free amp beta
        if getllm_d.with_ac_calc:
            #-- from eq
            try:
                betaxf, rmsbbxf, bpmsf = compensate_ac_effect.get_free_beta_from_amp_eq(mad_ac, twiss_d.zero_dpp_x, tune_d.q1, tune_d.q1f, phase_d.acphasex_ac2bpmac, 'H', getllm_d.beam_direction, getllm_d.lhc_phase)
                #-- Rescaling
                beta_d.x_ratio_f = 0
                skipped_bpmxf = []
                arcbpms = Utilities.bpm.filterbpm(bpmsf)
                for bpm in arcbpms:
                    name = str.upper(bpm[1])  # second entry is the name
                #Skip BPM with strange data
                    if abs(beta_d.x_phase_f[name][0] / betaxf[name][0]) > 10:
                        skipped_bpmxf.append(name)
                    elif abs(beta_d.x_phase_f[name][0] / betaxf[name][0]) < 0.1:
                        skipped_bpmxf.append(name)
                    elif (betaxf[name][0] < 0 or beta_d.x_phase_f[name][0] < 0):
                        skipped_bpmxf.append(name)
                    else:
                        beta_d.x_ratio_f = beta_d.x_ratio_f + (beta_d.x_phase_f[name][0] / betaxf[name][0])

                try:
                    beta_d.x_ratio_f = beta_d.x_ratio_f / (len(arcbpms) - len(skipped_bpmxf))
                except:
                    traceback.print_exc()
                    beta_d.x_ratio_f = 1
                tfs_file = files_dict['getampbetax_free.out']
                tfs_file.add_float_descriptor("Q1", tune_d.q1f)
                tfs_file.add_float_descriptor("Q2", tune_d.q2f)
                tfs_file.add_float_descriptor("RMSbetabeat", rmsbbxf)
                tfs_file.add_float_descriptor("RescalingFactor", beta_d.x_ratio_f)
                tfs_file.add_column_names(["NAME", "S", "COUNT", "BETX", "BETXSTD", "BETXMDL", "MUXMDL", "BETXRES", "BETXSTDRES"])
                tfs_file.add_column_datatypes(["%s", "%le", "%le", "%le", "%le", "%le", "%le", "%le", "%le"])
                for i in range(0, len(bpmsf)):
                    bn1 = str.upper(bpmsf[i][1])
                    bns1 = bpmsf[i][0]
                    list_row_entries = ['"' + bn1 + '"', bns1, len(twiss_d.zero_dpp_x), betaxf[bn1][0], betaxf[bn1][1], mad_twiss.BETX[mad_twiss.indx[bn1]], mad_twiss.MUX[mad_twiss.indx[bn1]], beta_d.x_ratio_f * betaxf[bn1][0], beta_d.x_ratio_f * betaxf[bn1][1]]
                    tfs_file.add_table_row(list_row_entries)

            except:
                traceback.print_exc()
            #-- from the model
            # Since invJxf2(return_value[3]) is not used, slice the return value([:3]) (vimaier)
            [betaxf2, rmsbbxf2, bpmsf2] = _get_free_amp_beta(beta_d.x_amp, rmsbbx, bpms, inv_jx, mad_ac, mad_twiss, 'H')[:3]
            betaxf2_rescale = _get_free_amp_beta(betax_rescale, rmsbbx, bpms, inv_jx, mad_ac, mad_twiss, 'H')[0]
            tfs_file = files_dict['getampbetax_free2.out']
            tfs_file.add_float_descriptor("Q1", tune_d.q1f)
            tfs_file.add_float_descriptor("Q2", tune_d.q2f)
            tfs_file.add_float_descriptor("RMSbetabeat", rmsbbxf2)
            tfs_file.add_float_descriptor("RescalingFactor", beta_d.x_ratio)
            tfs_file.add_column_names(["NAME", "S", "COUNT", "BETX", "BETXSTD", "BETXMDL", "MUXMDL", "BETXRES", "BETXSTDRES"])
            tfs_file.add_column_datatypes(["%s", "%le", "%le", "%le", "%le", "%le", "%le", "%le", "%le"])
            for i in range(0, len(bpmsf2)):
                bn1 = str.upper(bpmsf2[i][1])
                bns1 = bpmsf2[i][0]
                list_row_entries = ['"' + bn1 + '"', bns1, len(twiss_d.zero_dpp_x), betaxf2[bn1][0], betaxf2[bn1][1], mad_twiss.BETX[mad_twiss.indx[bn1]], mad_twiss.MUX[mad_twiss.indx[bn1]], betaxf2_rescale[bn1][0], betaxf2_rescale[bn1][1]]
                tfs_file.add_table_row(list_row_entries)  # V plane

    if twiss_d.has_zero_dpp_y():
        [beta_d.y_amp, rmsbby, bpms, inv_jy] = beta_from_amplitude(mad_ac, twiss_d.zero_dpp_y, 'V')
        beta_d.y_amp['DPP'] = 0
        #-- Rescaling
        beta_d.y_ratio = 0
        skipped_bpmy = []
        arcbpms = Utilities.bpm.filterbpm(bpms)
        for bpm in arcbpms:
            name = str.upper(bpm[1])  # second entry is the name
            #Skip BPM with strange data
            if name in beta_d.y_phase:
                if abs(beta_d.y_phase[name][0] / beta_d.y_amp[name][0]) > 100:
                    skipped_bpmy.append(name)
                elif (beta_d.y_amp[name][0] < 0 or beta_d.y_phase[name][0] < 0):
                    skipped_bpmy.append(name)
                else:
                    beta_d.y_ratio = beta_d.y_ratio + (beta_d.y_phase[name][0] / beta_d.y_amp[name][0])

        try:
            beta_d.y_ratio = beta_d.y_ratio / (len(arcbpms) - len(skipped_bpmy))
        except ZeroDivisionError:
            beta_d.y_ratio = 1
        betay_rescale = {}

        for bpm in bpms:
            name = str.upper(bpm[1])
            betay_rescale[name] = [beta_d.y_ratio * beta_d.y_amp[name][0], beta_d.y_ratio * beta_d.y_amp[name][1], beta_d.y_amp[name][2]]

        tfs_file = files_dict['getampbetay.out']
        tfs_file.add_float_descriptor("Q1", tune_d.q1)
        tfs_file.add_float_descriptor("Q2", tune_d.q2)
        tfs_file.add_float_descriptor("RMSbetabeat", rmsbby)
        tfs_file.add_float_descriptor("RescalingFactor", beta_d.y_ratio)
        tfs_file.add_column_names(["NAME", "S", "COUNT", "BETY", "BETYSTD", "BETYMDL", "MUYMDL", "BETYRES", "BETYSTDRES"])
        tfs_file.add_column_datatypes(["%s", "%le", "%le", "%le", "%le", "%le", "%le", "%le", "%le"])
        for i in range(0, len(bpms)):
            bn1 = str.upper(bpms[i][1])
            bns1 = bpms[i][0]
            list_row_entries = ['"' + bn1 + '"', bns1, len(twiss_d.zero_dpp_y), beta_d.y_amp[bn1][0], beta_d.y_amp[bn1][1], mad_ac.BETY[mad_ac.indx[bn1]], mad_ac.MUY[mad_ac.indx[bn1]], betay_rescale[bn1][0], betay_rescale[bn1][1]]
            tfs_file.add_table_row(list_row_entries)  # ac to free amp beta

        if getllm_d.with_ac_calc:  # from eq
            try:
                betayf, rmsbbyf, bpmsf = compensate_ac_effect.get_free_beta_from_amp_eq(mad_ac, twiss_d.zero_dpp_y, tune_d.q2, tune_d.q2f, phase_d.acphasey_ac2bpmac, 'V', getllm_d.beam_direction, getllm_d.accel)  # Rescaling
                beta_d.y_ratio_f = 0
                skipped_bpmyf = []
                arcbpms = Utilities.bpm.filterbpm(bpmsf)
                for bpm in arcbpms:
                    name = str.upper(bpm[1])  # second entry is the name
                    #Skip BPM with strange data
                    if abs(beta_d.y_phase_f[name][0] / betayf[name][0]) > 10:
                        skipped_bpmyf.append(name)
                    elif (betayf[name][0] < 0 or beta_d.y_phase_f[name][0] < 0):
                        skipped_bpmyf.append(name)
                    elif abs(beta_d.y_phase_f[name][0] / betayf[name][0]) < 0.1:
                        skipped_bpmyf.append(name)
                    else:
                        beta_d.y_ratio_f = beta_d.y_ratio_f + (beta_d.y_phase_f[name][0] / betayf[name][0])

                try:
                    beta_d.y_ratio_f = beta_d.y_ratio_f / (len(arcbpms) - len(skipped_bpmyf))
                except ZeroDivisionError:
                    beta_d.y_ratio_f = 1
                tfs_file = files_dict['getampbetay_free.out']
                tfs_file.add_float_descriptor("Q1", tune_d.q1f)
                tfs_file.add_float_descriptor("Q2", tune_d.q2f)
                tfs_file.add_float_descriptor("RMSbetabeat", rmsbbyf)
                tfs_file.add_float_descriptor("RescalingFactor", beta_d.y_ratio_f)
                tfs_file.add_column_names(["NAME", "S", "COUNT", "BETY", "BETYSTD", "BETYMDL", "MUYMDL", "BETYRES", "BETYSTDRES"])
                tfs_file.add_column_datatypes(["%s", "%le", "%le", "%le", "%le", "%le", "%le", "%le", "%le"])
                for i in range(0, len(bpmsf)):
                    bn1 = str.upper(bpmsf[i][1])
                    bns1 = bpmsf[i][0]
                    list_row_entries = ['"' + bn1 + '"', bns1, len(twiss_d.zero_dpp_y), betayf[bn1][0], betayf[bn1][1], mad_twiss.BETY[mad_twiss.indx[bn1]], mad_twiss.MUY[mad_twiss.indx[bn1]], (beta_d.y_ratio_f * betayf[bn1][0]), (beta_d.y_ratio_f * betayf[bn1][1])]
                    tfs_file.add_table_row(list_row_entries)  # 'except ALL' catched a SystemExit from filterbpm().(vimaier)

            except SystemExit:
                traceback.print_exc()
                sys.exit(1)
            except:
                #-- from the model
                traceback.print_exc()
            # Since invJyf2(return_value[3]) is not used, slice the return value([:3]) (vimaier)
            [betayf2, rmsbbyf2, bpmsf2] = _get_free_amp_beta(beta_d.y_amp, rmsbby, bpms, inv_jy, mad_ac, mad_twiss, 'V')[:3]
            betayf2_rescale = _get_free_amp_beta(betay_rescale, rmsbby, bpms, inv_jy, mad_ac, mad_twiss, 'V')[0]
            tfs_file = files_dict['getampbetay_free2.out']
            tfs_file.add_float_descriptor("Q1", tune_d.q1f)
            tfs_file.add_float_descriptor("Q2", tune_d.q2f)
            tfs_file.add_float_descriptor("RMSbetabeat", rmsbbyf2)
            tfs_file.add_float_descriptor("RescalingFactor", beta_d.y_ratio)
            tfs_file.add_column_names(["NAME", "S", "COUNT", "BETY", "BETYSTD", "BETYMDL", "MUYMDL", "BETYRES", "BETYSTDRES"])
            tfs_file.add_column_datatypes(["%s", "%le", "%le", "%le", "%le", "%le", "%le", "%le", "%le"])
            for i in range(0, len(bpmsf2)):
                bn1 = str.upper(bpmsf2[i][1])
                bns1 = bpmsf2[i][0]
                list_row_entries = ['"' + bn1 + '"', bns1, len(twiss_d.zero_dpp_y), betayf2[bn1][0], betayf2[bn1][1], mad_twiss.BETY[mad_twiss.indx[bn1]], mad_twiss.MUY[mad_twiss.indx[bn1]], betayf2_rescale[bn1][0], betayf2_rescale[bn1][1]]
                tfs_file.add_table_row(list_row_entries)

    return beta_d
# END calculate_beta_from_amplitude ----------------------------------------------------------------


<<<<<<< HEAD
def beta_from_phase(madModel, madTwiss, madElements, madElementsCentre, ListOfFiles,
                    phase, plane, getllm_d, debugfile):
=======
def beta_from_phase(madModel, madTwiss, madElements, madElementsCentre, ListOfFiles, phase, plane, getllm_d, debugfile):
>>>>>>> 65d50e78
    '''
    Calculate the beta function from phase advances
    If range of BPMs is sufficiently large use averaging with weighted mean. The weights are determinde using either the
    output of Monte Carlo simulations or using analytical formulas derived from exacter formulas to calculate the beta
    function.
    

    :Return:
        'data':table
            columns:
             0: beti
             1: betstat
             2: betsys
             3: beterr
             4: alfi
             5: alfstat
             6: alfsys
             7: alferr
             8: corr
             9: delbeta
            10: n_combinations
        'rmsbb':float
            rms beta-beating
        'commonbpms':list
            intersection of common BPMs in measurement files and model

    
    :Parameters:
        'madTwiss':twiss
            model twiss file
        'ListOfFiles':twiss
            measurement files
        'phase':dict
            measured phase advances
        'plane':string
            'H' or 'V'
        'use_only_three_bpms_for_beta_from_phase':Boolean
            self-explanatory
        'number_of_bpms':int
            use the number_of_bpm betas with the lowest phase advance (only used when monte carlo simulations are used)
        'range_of_bpms':int
            length of range of bpms used to calculate the beta function. Has to be an odd number 1 < r < 21
        'errordefspath':String
            the paths to the error definition file. If not specified, Monte Carlo simulation is used
    '''
<<<<<<< HEAD
    errors_method = "NOT DEFINED"
    if phase == {}:
        return {}, 0.0, {}, errors_method
    
=======
    
    errors_method = "NOT DEFINED"
    if phase == {}:
        return [{}, 0.0, {}, errors_method]

>>>>>>> 65d50e78
    commonbpms = Utilities.bpm.intersect(ListOfFiles)
    commonbpms = Utilities.bpm.model_intersect(commonbpms, madTwiss)
    
    errorfile = None
    if not getllm_d.use_only_three_bpms_for_beta_from_phase:
        errorfile = create_errorfile(getllm_d.errordefspath, madTwiss, madElements, madElementsCentre, commonbpms, plane)
   
    if 3 > len(commonbpms):
<<<<<<< HEAD
        print "beta_from_phase: Less than three BPMs for plane", plane + ". Returning empty values."
        return ({}, 0.0, {}, errors_method)

    if 7 > len(commonbpms) and errorfile is None:
        print "beta_from_phase: Less than seven BPMs for plane", plane + ". Can not use optimised algorithm."
=======
        print_("beta_from_phase: Less than three BPMs for plane " + plane + ". Returning empty values.")
        return ({}, 0.0, {}, errors_method)

    if 7 > len(commonbpms) and errorfile is None:
        print_("beta_from_phase: Less than seven BPMs for plane " + plane + ". Can not use optimized algorithm.")
>>>>>>> 65d50e78

    errors_method = "Covariance matrix"
    rmsbb = 0.0
    
    #---- Error definitions given and we decided to not use the simulation => use analytical formulas to calculate the
    # systematic errors
    if errorfile is not None and not getllm_d.use_only_three_bpms_for_beta_from_phase:
        
<<<<<<< HEAD
        rmsbb, errors_method, data = scan_all_BPMs_withsystematicerrors(madModel, madTwiss, errorfile, phase, plane, getllm_d.range_of_bpms, commonbpms, debugfile)
        return [data, rmsbb, commonbpms, errors_method]
    #---- use the simulations
    else:
        rmsbb, errors_method, data = scan_all_BPMs_sim_3bpm(madTwiss, phase, plane,
                                                            getllm_d.use_only_three_bpms_for_beta_from_phase, getllm_d.number_of_bpms, getllm_d.range_of_bpms,
                                                            commonbpms, debugfile)
=======
        rmsbb, errors_method, data = scan_all_BPMs_withsystematicerrors(madModel, madTwiss, errorfile, phase, plane, getllm_d, commonbpms, debugfile)
        return data, rmsbb, commonbpms, errors_method
    #---- use the simulations
    else:
        rmsbb, errors_method, data = scan_all_BPMs_sim_3bpm(madTwiss, phase, plane, getllm_d, commonbpms, debugfile)
>>>>>>> 65d50e78

    return data, rmsbb, commonbpms, errors_method


def beta_from_amplitude(mad_twiss, list_of_files, plane):

    beta = {}
    root2j = []
    commonbpms = Utilities.bpm.intersect(list_of_files)
    commonbpms = Utilities.bpm.model_intersect(commonbpms, mad_twiss)
    sum_a = 0.0
    amp = []
    amp2 = []
    kick2 = []
    for i in range(0, len(commonbpms)):  # this loop have become complicated after modifications... anybody simplify?
        bn1 = str.upper(commonbpms[i][1])
        if plane == 'H':
            tembeta = mad_twiss.BETX[mad_twiss.indx[bn1]]
        elif plane == 'V':
            tembeta = mad_twiss.BETY[mad_twiss.indx[bn1]]
        amp_i = 0.0
        amp_j2 = []
        root2j_i = 0.0
        counter = 0
        for tw_file in list_of_files:
            if i == 0:
                kick2.append(0)
            if plane == 'H':
                amp_i += tw_file.AMPX[tw_file.indx[bn1]]
                amp_j2.append(tw_file.AMPX[tw_file.indx[bn1]] ** 2)
                root2j_i += tw_file.PK2PK[tw_file.indx[bn1]] / 2.
            elif plane == 'V':
                amp_i += tw_file.AMPY[tw_file.indx[bn1]]
                amp_j2.append(tw_file.AMPY[tw_file.indx[bn1]] ** 2)
                root2j_i += tw_file.PK2PK[tw_file.indx[bn1]] / 2.

            kick2[counter] += amp_j2[counter] / tembeta
            counter += 1

        amp_i = amp_i / len(list_of_files)
        root2j_i = root2j_i / len(list_of_files)
        amp.append(amp_i)
        amp2.append(amp_j2)

        sum_a += amp_i ** 2 / tembeta
        root2j.append(root2j_i / math.sqrt(tembeta))

    kick = sum_a / len(commonbpms)  # Assuming the average of beta is constant
    kick2 = np.array(kick2)
    kick2 = kick2 / len(commonbpms)
    amp2 = np.array(amp2)
    root2j = np.array(root2j)
    root2j_ave = np.average(root2j)
    root2j_rms = math.sqrt(np.average(root2j * root2j) - root2j_ave**2 + 2.2e-16)

    delbeta = []
    for i in range(0, len(commonbpms)):
        bn1 = str.upper(commonbpms[i][1])
        location = commonbpms[i][0]
        for j in range(0, len(list_of_files)):
            amp2[i][j] = amp2[i][j] / kick2[j]
        #print np.average(amp2[i]*amp2[i]),np.average(amp2[i])**2
        try:
            betstd = math.sqrt(np.average(amp2[i] * amp2[i]) - np.average(amp2[i])**2 + 2.2e-16)
        except:
            betstd = 0

        beta[bn1] = [amp[i] ** 2 / kick, betstd, location]
        if plane == 'H':
            betmdl = mad_twiss.BETX[mad_twiss.indx[bn1]]
        elif plane == 'V':
            betmdl = mad_twiss.BETY[mad_twiss.indx[bn1]]
        delbeta.append((beta[bn1][0] - betmdl) / betmdl)

    invariant_j = [root2j_ave, root2j_rms]

    delbeta = np.array(delbeta)
    rmsbb = math.sqrt(np.average(delbeta * delbeta))
    return [beta, rmsbb, commonbpms, invariant_j]


#=======================================================================================================================
#---============== using the simulations to calculate the beta function and error bars =================================
#=======================================================================================================================

def scan_all_BPMs_sim_3bpm(madTwiss, phase, plane, getllm_d, commonbpms, debugfile):
    systematics_error_path = os.path.join(os.path.dirname(os.path.abspath(madTwiss.filename)), "bet_deviations.npy")
    systematic_errors = None
    
    montecarlo = True
    errors_method = "Monte-Carlo Simulations"
    
    use_only_three_bpms_for_beta_from_phase = getllm_d.use_only_three_bpms_for_beta_from_phase
    
    if use_only_three_bpms_for_beta_from_phase:
        montecarlo = False
        errors_method = "Standard (3 BPM method)"
    elif not os.path.isfile(systematics_error_path):
        montecarlo = False
        errors_method = "Stdandard (3 BPM method) because no bet_deviations.npy could be found"
        use_only_three_bpms_for_beta_from_phase = True
    else:
        systematic_errors = np.load(systematics_error_path)
        
    data = {}
    used_bpms = 0

    print_("Errors from " + errors_method)
    for i in range(0, len(commonbpms)):
        alfa_beta, probed_bpm_name, M = get_best_three_bpms_with_beta_and_alfa(madTwiss, phase, plane, commonbpms, i, use_only_three_bpms_for_beta_from_phase, getllm_d.number_of_bpms, getllm_d.range_of_bpms)
        alfi = sum([alfa_beta[i][3] for i in range(len(alfa_beta))]) / len(alfa_beta)
        alfstd = math.sqrt(sum([alfa_beta[i][2] ** 2 for i in range(len(alfa_beta))])) / math.sqrt(len(alfa_beta))
        try:
            alferr = math.sqrt(sum([alfa_beta[i][3] ** 2 for i in range(len(alfa_beta))]) / len(alfa_beta) - alfi ** 2.)
        except ValueError:
            alferr = 0
        if plane == 'H':
            betmdl1 = madTwiss.BETX[madTwiss.indx[probed_bpm_name]]
        elif plane == 'V':
            betmdl1 = madTwiss.BETY[madTwiss.indx[probed_bpm_name]]
        beti = DEFAULT_WRONG_BETA
        if montecarlo:
            T = np.transpose(np.matrix([alfa_beta[i][7] for i in range(len(alfa_beta))]))
            V1 = M * T
            V_stat = np.transpose(T) * V1
            V = np.zeros([len(alfa_beta), len(alfa_beta)])
            V_syst = np.zeros([len(alfa_beta), len(alfa_beta)])
            np.fill_diagonal(V_syst, 100000)
            #all_comb = [[alfa_beta[i][5], alfa_beta[i][6]] for i in range(len(alfa_beta))]
            if plane == 'H':
                sindex = 0
            elif plane == 'V':
                sindex = 1
            for comb1 in range(len(alfa_beta)):
                for comb2 in range(len(alfa_beta)):
                    possible_dict_key = [''.join([probed_bpm_name, alfa_beta[comb1][i], alfa_beta[comb1][j], alfa_beta[comb2][k], alfa_beta[comb2][l]]) for i in [5, 6] for j in [5, 6] if i != j for k in [5, 6] for l in [5, 6] if k != l]
                    for keyname in possible_dict_key:
                        if keyname in systematic_errors[sindex]:
                            V_syst[comb1][comb2] = systematic_errors[sindex][keyname] * betmdl1 ** 2
                            V_syst[comb2][comb1] = systematic_errors[sindex][keyname] * betmdl1 ** 2
            
            for k in range(len(alfa_beta)):
                for l in range(len(alfa_beta)):
                    V[k][l] = V_stat.item(k, l) + V_syst[k][l]
            
            try:
                V_inv = np.linalg.pinv(V)
            except:
                V_inv = np.diag(1.0, V.shape[0])
            if DEBUG:
                debugfile.write("\n\nbegin BPM " + probed_bpm_name + " :\n")
                printMatrix(debugfile, V_stat, "V_stat")
                printMatrix(debugfile, np.matrix(V_syst), "V_syst")
                printMatrix(debugfile, V, "V")
                printMatrix(debugfile, V_inv, "V_inv")
                printMatrix(debugfile, np.transpose(T), "T_trans")
                printMatrix(debugfile, M, "M")
            w = np.zeros(len(alfa_beta))
            V_inv_row_sum = V_inv.sum(axis=1, dtype='float')
            V_inv_sum = V_inv.sum(dtype='float')
            betstd = 0
            beterr = 0
            if V_inv_sum != 0:
                for i in range(len(w)):
                    w[i] = V_inv_row_sum[i] / V_inv_sum
                
                beti = float(sum([w[i] * alfa_beta[i][1] for i in range(len(alfa_beta))]))
                for i in range(len(alfa_beta)):
                    for j in range(len(alfa_beta)):
                        betstd = betstd + w[i] * w[j] * V_stat.item(i, j)
                
                betstd = np.sqrt(float(betstd))
                for i in range(len(alfa_beta)):
                    for j in range(len(alfa_beta)):
                        beterr = beterr + w[i] * w[j] * V_syst.item(i, j)
                if beterr < 0:
                    beterr = DEFAULT_WRONG_BETA
                else:
                    beterr = np.sqrt(float(beterr))
                used_bpms = len(w)
                if DEBUG:
                    debugfile.write("\ncombinations:\t")
                    for i in range(len(w)):
                        debugfile.write(alfa_beta[i][8] + "\t")
                    
                    debugfile.write("\n")
                    debugfile.write("\n")
                    debugfile.write("\nweights:\t")
                    #print "beti =", beti
                    for i in range(len(w)):
                        debugfile.write("{:.7f}".format(w[i]) + "\t")
                    
                    debugfile.write("\nbeta_values:\t")
                    for i in range(len(w)):
                        debugfile.write(str(alfa_beta[i][1]) + "\t")
                    
                    debugfile.write("\n")
                    debugfile.write("averaged beta: " + str(beti) + "\n")
                    debugfile.write("\nalfa_values:\t")
                    for i in range(len(w)):
                        debugfile.write(str(alfa_beta[i][3]) + "\t")
                    
                    debugfile.write("\n")
            else:
                betstd = DEFAULT_WRONG_BETA
                beterr = DEFAULT_WRONG_BETA
        else:
            used_bpms = -1
            beti = sum([alfa_beta[i][1] for i in range(len(alfa_beta))]) / len(alfa_beta)
            betstd = math.sqrt(sum([alfa_beta[i][0] ** 2 for i in range(len(alfa_beta))])) / math.sqrt(len(alfa_beta))
            try:
                beterr = math.sqrt(sum([alfa_beta[i][1] ** 2 for i in range(len(alfa_beta))]) / len(alfa_beta) - beti ** 2.)
            except ValueError:
                beterr = 0

        data[probed_bpm_name] = [beti, betstd, beterr, math.sqrt(beterr ** 2 + betstd ** 2),
                                 .0,
                                 alfi, alfstd, alferr, math.sqrt(alferr ** 2 + alfstd ** 2),
                                 (beti - betmdl1) / betmdl1,
                                 used_bpms]
       
        if DEBUG:
            debugfile.write("end\n")

    if DEBUG:
        debugfile.close()
    return 0, errors_method, data


def get_best_three_bpms_with_beta_and_alfa(madTwiss, phase, plane, commonbpms, i, use_only_three_bpms_for_beta_from_phase, number_of_bpms, range_of_bpms):
    '''
    Sorts BPM sets for the beta calculation based on their phase advance.
    If less than 7 BPMs are available it will fall back to using only next neighbours.
    :Parameters:
        'madTwiss':twiss
            model twiss file
        'phase':dict
            measured phase advances
        'plane':string
            'H' or 'V'
        'commonbpms':list
            intersection of common BPMs in measurement files and model
        'i': integer
            current iterator in the loop of all BPMs
    :Return: tupel(candidate1, candidate2, candidate3, bn4)
        'candidate1-3':list
            contains calculated beta and alfa
        'bn4':string
            name of the probed BPM
    '''

    RANGE = int(range_of_bpms)
    probed_index = int((RANGE - 1) / 2.)
 
    if 7 > len(commonbpms) or use_only_three_bpms_for_beta_from_phase:
        bn1 = str.upper(commonbpms[(probed_index + i - 2) % len(commonbpms)][1])
        bn2 = str.upper(commonbpms[(probed_index + i - 1) % len(commonbpms)][1])
        bn3 = str.upper(commonbpms[(probed_index + i) % len(commonbpms)][1])
        bn4 = str.upper(commonbpms[(probed_index + i + 1) % len(commonbpms)][1])
        bn5 = str.upper(commonbpms[(probed_index + i + 2) % len(commonbpms)][1])
        candidates = []
        tbet, tbetstd, talf, talfstd, mdlerr, t1, t2 = _beta_from_phase_BPM_right(bn1, bn2, bn3, madTwiss, phase, plane, 0, 0, 0)
        candidates.append([tbetstd, tbet, talfstd, talf])
        tbet, tbetstd, talf, talfstd, mdlerr, t1, t2 = _beta_from_phase_BPM_mid(bn2, bn3, bn4, madTwiss, phase, plane, 0, 0, 0)
        candidates.append([tbetstd, tbet, talfstd, talf])
        tbet, tbetstd, talf, talfstd, mdlerr, t1, t2 = _beta_from_phase_BPM_left(bn3, bn4, bn5, madTwiss, phase, plane, 0, 0, 0)
        candidates.append([tbetstd, tbet, talfstd, talf])
        return candidates, bn3, []

    bpm_name = {}
    for n in range(RANGE):
        bpm_name[n] = str.upper(commonbpms[(i + n) % len(commonbpms)][1])
        phase_err = {}
    if plane == 'H':
        for i in range(RANGE):
            if i < probed_index:
                phase_err[i] = phase["".join([plane, bpm_name[i], bpm_name[probed_index]])][1] / np.sqrt(1 + madTwiss.BETX[madTwiss.indx[bpm_name[i]]] / madTwiss.BETX[madTwiss.indx[bpm_name[probed_index]]])
            elif i > probed_index:
                phase_err[i] = phase["".join([plane, bpm_name[probed_index], bpm_name[i]])][1] / np.sqrt(1 + madTwiss.BETX[madTwiss.indx[bpm_name[i]]] / madTwiss.BETX[madTwiss.indx[bpm_name[probed_index]]])
        phase_err[probed_index] = min([phase["".join([plane, bpm_name[i], bpm_name[probed_index]])][1] / np.sqrt(1 + madTwiss.BETX[madTwiss.indx[bpm_name[probed_index]]] / madTwiss.BETX[madTwiss.indx[bpm_name[i]]]) for i in range(probed_index)] + [phase["".join([plane, bpm_name[probed_index], bpm_name[probed_index + 1 + i]])][1] / np.sqrt(1 + madTwiss.BETX[madTwiss.indx[bpm_name[probed_index]]] / madTwiss.BETX[madTwiss.indx[bpm_name[probed_index + 1 + i]]]) for i in range(probed_index)])
    if plane == 'V':
        for i in range(RANGE):
            if i < probed_index:
                phase_err[i] = phase["".join([plane, bpm_name[i], bpm_name[probed_index]])][1] / np.sqrt(1 + madTwiss.BETY[madTwiss.indx[bpm_name[i]]] / madTwiss.BETY[madTwiss.indx[bpm_name[probed_index]]])
            if i > probed_index:
                phase_err[i] = phase["".join([plane, bpm_name[probed_index], bpm_name[i]])][1] / np.sqrt(1 + madTwiss.BETY[madTwiss.indx[bpm_name[i]]] / madTwiss.BETY[madTwiss.indx[bpm_name[probed_index]]])
        phase_err[probed_index] = min([phase["".join([plane, bpm_name[i], bpm_name[probed_index]])][1] / np.sqrt(1 + madTwiss.BETY[madTwiss.indx[bpm_name[probed_index]]] / madTwiss.BETY[madTwiss.indx[bpm_name[i]]]) for i in range(probed_index)] + [phase["".join([plane, bpm_name[probed_index], bpm_name[probed_index + 1 + i]])][1] / np.sqrt(1 + madTwiss.BETY[madTwiss.indx[bpm_name[probed_index]]] / madTwiss.BETY[madTwiss.indx[bpm_name[probed_index + 1 + i]]]) for i in range(probed_index)])
   
    M = np.zeros([RANGE - 1, RANGE - 1])
    for k in range(RANGE - 1):
        for l in range(RANGE - 1):
            if k == l and k < probed_index:
                M[k][l] = (2*np.pi)**2 * phase["".join([plane, bpm_name[probed_index], bpm_name[probed_index + k + 1]])][1]**2
            elif k == l and k >= probed_index:
                M[k][l] = (2*np.pi)**2 * phase["".join([plane, bpm_name[RANGE - 2 - k], bpm_name[probed_index]])][1]**2
            elif (k < probed_index and l >= probed_index) or (k >= probed_index and l < probed_index):
                M[k][l] = -(2*np.pi)**2 * phase_err[probed_index]**2
            else:
                M[k][l] = (2*np.pi)**2 * phase_err[probed_index]**2
    candidates = []
    left_bpm = range(probed_index)
    right_bpm = range(probed_index + 1, RANGE)
    left_combo = [[x, y] for x in left_bpm for y in left_bpm if x < y]
    right_combo = [[x, y] for x in right_bpm for y in right_bpm if x < y]
    mid_combo = [[x, y] for x in left_bpm for y in right_bpm]
    
    #right_combo = []    #ABB
    #mid_combo = []      # BAB
    #left_combo = []     # BBA
 
    for n in left_combo:
        tbet, tbetstd, talf, talfstd, mdlerr, t1, t2 = _beta_from_phase_BPM_right(bpm_name[n[0]], bpm_name[n[1]], bpm_name[probed_index], madTwiss, phase, plane, phase_err[n[0]], phase_err[n[1]], phase_err[probed_index])
        t_matrix_row = [0] * (RANGE-1)
        t_matrix_row[RANGE-2 - n[0]] = t1
        t_matrix_row[RANGE-2 - n[1]] = t2
        patternstr = ["x"] * RANGE
        patternstr[n[0]] = "B"
        patternstr[n[1]] = "B"
        patternstr[probed_index] = "A"
        candidates.append([tbetstd, tbet, talfstd, talf, mdlerr, bpm_name[n[0]], bpm_name[n[1]], t_matrix_row, "".join(patternstr)])

    for n in mid_combo:
        tbet, tbetstd, talf, talfstd, mdlerr, t1, t2 = _beta_from_phase_BPM_mid(bpm_name[n[0]], bpm_name[probed_index], bpm_name[n[1]], madTwiss, phase, plane, phase_err[n[0]], phase_err[probed_index], phase_err[n[1]])
        t_matrix_row = [0] * (RANGE - 1)
        t_matrix_row[RANGE - 2 - n[0]] = t1
        t_matrix_row[n[1] - 1 - probed_index] = t2
        patternstr = ["x"] * RANGE
        patternstr[n[0]] = "B"
        patternstr[n[1]] = "B"
        patternstr[probed_index] = "A"
        candidates.append([tbetstd, tbet, talfstd, talf, mdlerr, bpm_name[n[0]], bpm_name[n[1]], t_matrix_row, "".join(patternstr)])

    for n in right_combo:
        tbet, tbetstd, talf, talfstd, mdlerr, t1, t2 = _beta_from_phase_BPM_left(bpm_name[probed_index], bpm_name[n[0]], bpm_name[n[1]], madTwiss, phase, plane, phase_err[probed_index], phase_err[n[0]], phase_err[n[1]])
        t_matrix_row = [0] * (RANGE-1)
        t_matrix_row[n[0] - 1 - probed_index] = t1
        t_matrix_row[n[1] - 1 - probed_index] = t2
        patternstr = ["x"] * RANGE
        patternstr[n[0]] = "B"
        patternstr[n[1]] = "B"
        patternstr[probed_index] = "A"
        candidates.append([tbetstd, tbet, talfstd, talf, mdlerr, bpm_name[n[0]], bpm_name[n[1]], t_matrix_row, "".join(patternstr)])

    #sort_cand = sorted(candidates, key=lambda x: x[4])
    #return [sort_cand[i] for i in range(NUM_BPM_COMBOS)], bpm_name[probed_index], M
    return candidates, bpm_name[probed_index], M


def _beta_from_phase_BPM_left(bn1, bn2, bn3, madTwiss, phase, plane, p1, p2, p3):
    '''
    Calculates the beta/alfa function and their errors using the
    phase advance between three BPMs for the case that the probed BPM is left of the other two BPMs (ABB)
    :Parameters:
        'bn1':string
            Name of probed BPM
        'bn2':string
            Name of first BPM right of the probed BPM
        'bn3':string
            Name of second BPM right of the probed BPM
        'madTwiss':twiss
            model twiss file
        'phase':dict
            measured phase advances
        'plane':string
            'H' or 'V'
    :Return:tupel (bet,betstd,alf,alfstd)
        'bet':float
            calculated beta function at probed BPM
        'betstd':float
            calculated error on beta function at probed BPM
        'alf':float
            calculated alfa function at probed BPM
        'alfstd':float
            calculated error on alfa function at probed BPM
    '''
    ph2pi12=2.*np.pi*phase["".join([plane,bn1,bn2])][0]
    ph2pi13=2.*np.pi*phase["".join([plane,bn1,bn3])][0]

    # Find the model transfer matrices for beta1
    phmdl12 = 2.*np.pi*phase["".join([plane,bn1,bn2])][2]
    phmdl13=2.*np.pi*phase["".join([plane,bn1,bn3])][2]
    if plane=='H':
        betmdl1=madTwiss.BETX[madTwiss.indx[bn1]]
        betmdl2=madTwiss.BETX[madTwiss.indx[bn2]]
        betmdl3=madTwiss.BETX[madTwiss.indx[bn3]]
        alpmdl1=madTwiss.ALFX[madTwiss.indx[bn1]]
    elif plane=='V':
        betmdl1=madTwiss.BETY[madTwiss.indx[bn1]]
        betmdl2=madTwiss.BETY[madTwiss.indx[bn2]]
        betmdl3=madTwiss.BETY[madTwiss.indx[bn3]]
        alpmdl1=madTwiss.ALFY[madTwiss.indx[bn1]]
    if betmdl3 < 0 or betmdl2<0 or betmdl1<0:
        print >> sys.stderr, "Some of the off-momentum betas are negative, change the dpp unit"
        sys.exit(1)

    # Find beta1 and alpha1 from phases assuming model transfer matrix
    # Matrix M: BPM1-> BPM2
    # Matrix N: BPM1-> BPM3
    M11=math.sqrt(betmdl2/betmdl1)*(cos(phmdl12)+alpmdl1*sin(phmdl12))
    M12=math.sqrt(betmdl1*betmdl2)*sin(phmdl12)
    N11=math.sqrt(betmdl3/betmdl1)*(cos(phmdl13)+alpmdl1*sin(phmdl13))
    N12=math.sqrt(betmdl1*betmdl3)*sin(phmdl13)

    denom=M11/M12-N11/N12+1e-16
    numer=1/tan(ph2pi12)-1/tan(ph2pi13)
    bet=numer/denom

    betstd=        (2*np.pi*phase["".join([plane,bn1,bn2])][1]/sin(ph2pi12)**2)**2
    betstd=betstd+(2*np.pi*phase["".join([plane,bn1,bn3])][1]/sin(ph2pi13)**2)**2
    betstd=math.sqrt(betstd)/abs(denom)

    mdlerr=        (2*np.pi*0.001/sin(phmdl12)**2)**2
    mdlerr=mdlerr+(2*np.pi*0.001/sin(phmdl13)**2)**2
    mdlerr=math.sqrt(mdlerr)/abs(denom)    

    term1 = 1/sin(phmdl12)**2/denom
    term2 = -1/sin(phmdl13)**2/denom

    denom=M12/M11-N12/N11+1e-16
    numer=-M12/M11/tan(ph2pi12)+N12/N11/tan(ph2pi13)
    alf=numer/denom

    alfstd=        (M12/M11*2*np.pi*phase["".join([plane,bn1,bn2])][1]/sin(ph2pi12)**2)**2
    alfstd=alfstd+(N12/N11*2*np.pi*phase["".join([plane,bn1,bn3])][1]/sin(ph2pi13)**2)**2
    alfstd=math.sqrt(alfstd)/denom

    return bet, betstd, alf, alfstd, mdlerr, term1, term2

def _beta_from_phase_BPM_mid(bn1,bn2,bn3,madTwiss,phase,plane,p1,p2,p3):
    '''
    Calculates the beta/alfa function and their errors using the
    phase advance between three BPMs for the case that the probed BPM is between the other two BPMs
    :Parameters:
        'bn1':string
            Name of BPM left of the probed BPM
        'bn2':string
            Name of probed BPM
        'bn3':string
            Name of BPM right of the probed BPM
        'madTwiss':twiss
            model twiss file
        'phase':dict
            measured phase advances
        'plane':string
            'H' or 'V'
    :Return:tupel (bet,betstd,alf,alfstd)
        'bet':float
            calculated beta function at probed BPM
        'betstd':float
            calculated error on beta function at probed BPM
        'alf':float
            calculated alfa function at probed BPM
        'alfstd':float
            calculated error on alfa function at probed BPM
    '''
    ph2pi12=2.*np.pi*phase["".join([plane,bn1,bn2])][0]
    ph2pi23=2.*np.pi*phase["".join([plane,bn2,bn3])][0]

    # Find the model transfer matrices for beta1
    phmdl12=2.*np.pi*phase["".join([plane,bn1,bn2])][2]
    phmdl23=2.*np.pi*phase["".join([plane,bn2,bn3])][2]
    if plane=='H':
        betmdl1=madTwiss.BETX[madTwiss.indx[bn1]]
        betmdl2=madTwiss.BETX[madTwiss.indx[bn2]]
        betmdl3=madTwiss.BETX[madTwiss.indx[bn3]]
        alpmdl2=madTwiss.ALFX[madTwiss.indx[bn2]]
    elif plane=='V':
        betmdl1=madTwiss.BETY[madTwiss.indx[bn1]]
        betmdl2=madTwiss.BETY[madTwiss.indx[bn2]]
        betmdl3=madTwiss.BETY[madTwiss.indx[bn3]]
        alpmdl2=madTwiss.ALFY[madTwiss.indx[bn2]]
    if betmdl3 < 0 or betmdl2<0 or betmdl1<0:
        print >> sys.stderr, "Some of the off-momentum betas are negative, change the dpp unit"
        sys.exit(1)

    # Find beta2 and alpha2 from phases assuming model transfer matrix
    # Matrix M: BPM1-> BPM2
    # Matrix N: BPM2-> BPM3
    M22=math.sqrt(betmdl1/betmdl2)*(cos(phmdl12)-alpmdl2*sin(phmdl12))
    M12=math.sqrt(betmdl1*betmdl2)*sin(phmdl12)
    N11=math.sqrt(betmdl3/betmdl2)*(cos(phmdl23)+alpmdl2*sin(phmdl23))
    N12=math.sqrt(betmdl2*betmdl3)*sin(phmdl23)

    denom=M22/M12+N11/N12+EPSILON
    #denom = (1.0/tan(phmdl12) + 1.0/tan(phmdl23) +EPSILON)/betmdl2
    numer=1/tan(ph2pi12)+1/tan(ph2pi23)
    bet=numer/denom

    betstd=        (2*np.pi*phase["".join([plane,bn1,bn2])][1]/sin(ph2pi12)**2)**2
    betstd=betstd+(2*np.pi*phase["".join([plane,bn2,bn3])][1]/sin(ph2pi23)**2)**2
    betstd=math.sqrt(betstd)/abs(denom)

    mdlerr=        (2*np.pi*0.001/sin(phmdl12)**2)**2
    mdlerr=mdlerr+(2*np.pi*0.001/sin(phmdl23)**2)**2
    mdlerr=math.sqrt(mdlerr)/abs(denom)

    term2 = 1/sin(phmdl23)**2/denom  #sign
    term1 = -1/sin(phmdl12)**2/denom  #sign

    denom=M12/M22+N12/N11+1e-16
    numer=M12/M22/tan(ph2pi12)-N12/N11/tan(ph2pi23)
    alf=numer/denom

    alfstd=        (M12/M22*2*np.pi*phase["".join([plane,bn1,bn2])][1]/sin(ph2pi12)**2)**2
    alfstd=alfstd+(N12/N11*2*np.pi*phase["".join([plane,bn2,bn3])][1]/sin(ph2pi23)**2)**2
    alfstd=math.sqrt(alfstd)/abs(denom)

    return bet, betstd, alf, alfstd, mdlerr, term1, term2

def _beta_from_phase_BPM_right(bn1,bn2,bn3,madTwiss,phase,plane,p1,p2,p3):
    '''
    Calculates the beta/alfa function and their errors using the
    phase advance between three BPMs for the case that the probed BPM is right the other two BPMs
    :Parameters:
        'bn1':string
            Name of second BPM left of the probed BPM
        'bn2':string
            Name of first BPM left of the probed BPM
        'bn3':string
            Name of probed BPM
        'madTwiss':twiss
            model twiss file
        'phase':dict
            measured phase advances
        'plane':string
            'H' or 'V'
    :Return:tupel (bet,betstd,alf,alfstd)
        'bet':float
            calculated beta function at probed BPM
        'betstd':float
            calculated error on beta function at probed BPM
        'alf':float
            calculated alfa function at probed BPM
        'alfstd':float
            calculated error on alfa function at probed BPM
    '''
    ph2pi23=2.*np.pi*phase["".join([plane,bn2,bn3])][0]
    ph2pi13=2.*np.pi*phase["".join([plane,bn1,bn3])][0]

    # Find the model transfer matrices for beta1
    phmdl13=2.*np.pi*phase["".join([plane,bn1,bn3])][2]
    phmdl23=2.*np.pi*phase["".join([plane,bn2,bn3])][2]
    if plane=='H':
        betmdl1=madTwiss.BETX[madTwiss.indx[bn1]]
        betmdl2=madTwiss.BETX[madTwiss.indx[bn2]]
        betmdl3=madTwiss.BETX[madTwiss.indx[bn3]]
        alpmdl3=madTwiss.ALFX[madTwiss.indx[bn3]]
    elif plane=='V':
        betmdl1=madTwiss.BETY[madTwiss.indx[bn1]]
        betmdl2=madTwiss.BETY[madTwiss.indx[bn2]]
        betmdl3=madTwiss.BETY[madTwiss.indx[bn3]]
        alpmdl3=madTwiss.ALFY[madTwiss.indx[bn3]]
    if betmdl3 < 0 or betmdl2<0 or betmdl1<0:
        print >> sys.stderr, "Some of the off-momentum betas are negative, change the dpp unit"
        sys.exit(1)

    # Find beta3 and alpha3 from phases assuming model transfer matrix
    # Matrix M: BPM2-> BPM3
    # Matrix N: BPM1-> BPM3
    M22=math.sqrt(betmdl2/betmdl3)*(cos(phmdl23)-alpmdl3*sin(phmdl23))
    M12=math.sqrt(betmdl2*betmdl3)*sin(phmdl23)
    N22=math.sqrt(betmdl1/betmdl3)*(cos(phmdl13)-alpmdl3*sin(phmdl13))
    N12=math.sqrt(betmdl1*betmdl3)*sin(phmdl13)

    denom=M22/M12-N22/N12+1e-16
    numer=1/tan(ph2pi23)-1/tan(ph2pi13)
    bet=numer/denom

    betstd=        (2*np.pi*phase["".join([plane,bn2,bn3])][1]/sin(ph2pi23)**2)**2
    betstd=betstd+(2*np.pi*phase["".join([plane,bn1,bn3])][1]/sin(ph2pi13)**2)**2
    betstd=math.sqrt(betstd)/abs(denom)

    mdlerr=        (2*np.pi*0.001/sin(phmdl23)**2)**2
    mdlerr=mdlerr+(2*np.pi*0.001/sin(phmdl13)**2)**2
    mdlerr=math.sqrt(mdlerr)/abs(denom)

    term2 = -1/sin(phmdl23)**2/denom  #sign
    term1 = 1/sin(phmdl13)**2/denom  #sign

    denom=M12/M22-N12/N22+1e-16
    numer=M12/M22/tan(ph2pi23)-N12/N22/tan(ph2pi13)
    alf=numer/denom

    alfstd=        (M12/M22*2*np.pi*phase["".join([plane,bn2,bn3])][1]/sin(ph2pi23)**2)**2
    alfstd=alfstd+(N12/N22*2*np.pi*phase["".join([plane,bn1,bn3])][1]/sin(ph2pi13)**2)**2
    alfstd=math.sqrt(alfstd)/abs(denom)


    return bet, betstd, alf, alfstd, mdlerr, term1, term2

#=======================================================================================================================
#---============== using analytical formula ============================================================================
#=======================================================================================================================



def scan_all_BPMs_withsystematicerrors(madModel, madTwiss, errorfile, phase, plane, getllm_d, commonbpms, debugfile):
    '''
    If errorfile is given (!= "0") this function calculates the beta function for each BPM using the analytic expression
    for the estimation of the error matrix.
    
    :Parameters:
        'madTwiss':twiss
            model twiss file
        'errorfile':twiss
            final errorfile (not error definitions)
        'phase':dict
            measured phase advances
        'plane':string
            'H' or 'V'
        'alfa, beta':vector
            out vectors which will be filled with the beta nad alfa functions
        'commonbpms':list
            intersection of common BPMs in measurement files and model
    :Returns:
        'rmsbb'
        'errors_method':string
        'result':dictionary
            columns:
           key: probed_bpm_name
             0: beti
             1: betstat
             2: betsys
             3: beterr
             4: alfi
             5: alfstat
             6: alfsys
             7: alferr
             8: corr
             9: delbeta
    '''
    
    print_("INFO: errorfile given. Create list_of_Ks")
    list_of_Ks = []
    
    errors_method = "Analytical Formula"
    print_("Errors from " + errors_method)
   
    #---- create list of Ks, i.e. assign to each BPM a vector with all the errore lements that come after the bpm
    # and their respective errors
    # and model phases so that list_of_Ks[n] yields the error elements between BPM[n] and BPM[n+1]
    # update 2016-07-28: list_of_Ks[n][k], n: BPM number, k=0: quadrupole field errors,
    # k=1: transversal sextupole missalignments
    # k=2: longitudinal quadrupole missalignments

    for n in range(len(commonbpms) + getllm_d.range_of_bpms + 1):
        index_n = errorfile.indx[commonbpms[n % len(commonbpms)][1]]
        index_nplus1 = errorfile.indx[commonbpms[(n + 1) % len(commonbpms)][1]]
              
        quad_fields = []
        sext_trans = []
        quad_missal = []
               
        if index_n < index_nplus1:
            for i in range(index_n + 1, index_nplus1):
                if errorfile.dK1[i] != 0:
                    quad_fields.append(i)
                if errorfile.dX[i] != 0:
                    sext_trans.append(i)
                if errorfile.dS[i] != 0:
                    quad_missal.append(i)
                    
        else:
            for i in range(index_n + 1, len(errorfile.NAME)):
                if errorfile.dK1[i] != 0:
                    quad_fields.append(i)
                if errorfile.dX[i] != 0:
                    sext_trans.append(i)
                if errorfile.dS[i] != 0:
                    quad_missal.append(i)
                    
            for i in range(index_nplus1):  # ums Eck
                if errorfile.dK1[i] != 0:
                    quad_fields.append(i)
                if errorfile.dX[i] != 0:
                    sext_trans.append(i)
                if errorfile.dS[i] != 0:
                    quad_missal.append(i)
       
        list_of_Ks.append([quad_fields, sext_trans, quad_missal])
              
    width = getllm_d.range_of_bpms / 2
   
    left_bpm = range(-width, 0)
    right_bpm = range(0 + 1, width + 1)
    BBA_combo = [[x, y] for x in left_bpm for y in left_bpm if x < y]
    ABB_combo = [[x, y] for x in right_bpm for y in right_bpm if x < y]
    BAB_combo = [[x, y] for x in left_bpm for y in right_bpm]
    result = {}
    
    def collect(row):
        if row[11]:
            result[row[0]] = row[1:]
        
    def collectblock(block):
        for row in block:
            if row[11]:
                result[row[0]] = row[1:]
                
    st = time.time()
    if getllm_d.parallel and not DEBUG:
        
        chunksize = int(len(commonbpms) / getllm_d.nprocesses) + 1
        pool = multiprocessing.Pool()
        n = int(len(commonbpms) / chunksize)
        
        for i in range(n):
            pool.apply_async(scan_several_BPMs_withsystematicerrors,
                             (madModel, madTwiss, errorfile,
                              phase, plane, getllm_d.range_of_bpms, commonbpms, debugfile, list_of_Ks,
                              i * chunksize, (i + 1) * chunksize, BBA_combo, ABB_combo, BAB_combo),
                             callback=collectblock)
        pool.apply_async(scan_several_BPMs_withsystematicerrors,
                         (madModel, madTwiss, errorfile,
                          phase, plane, getllm_d.range_of_bpms, commonbpms, debugfile, list_of_Ks,
                          n * chunksize, len(commonbpms), BBA_combo, ABB_combo, BAB_combo),
                         callback=collectblock)
        pool.close()
        pool.join()
    else:
        startProgress("Scan all BPMs")
        for i in range(0, len(commonbpms)):
            if (i % 20 == 0):
                progress(float(i) * 100.0 / len(commonbpms))
            row = scan_one_BPM_withsystematicerrors(madModel, madTwiss, errorfile, phase, plane, getllm_d.range_of_bpms, commonbpms,
                                                    debugfile, list_of_Ks, i,
                                                    BBA_combo, ABB_combo, BAB_combo)
            collect(row)
        endProgress()
    et = time.time()
    
    print_("time elapsed = {0:3.3f}".format(et - st))
    if DEBUG:
        debugfile.close()
    rmsbb = -1
    return rmsbb, errors_method, result


def scan_several_BPMs_withsystematicerrors(madModel, madTwiss, errorfile,
                                           phase, plane, range_of_bpms, commonbpms, debugfile, list_of_Ks,
                                           begin, end, BBA_combo, ABB_combo, BAB_combo):
    block = []
    for i in range(begin, end):
        block.append(scan_one_BPM_withsystematicerrors(madModel, madTwiss, errorfile, phase, plane, range_of_bpms, commonbpms,
                                                       debugfile, list_of_Ks, i,
                                                       BBA_combo, ABB_combo, BAB_combo))
    return block
    

def get_beta_from_phase_3bpm(madTwiss, phase, plane, range_of_bpms, commonbpms, debugfile, i, probed_bpm_name, beti, alfi):
    alfa_beta, probed_bpm_name, _ = get_best_three_bpms_with_beta_and_alfa(madTwiss, phase, plane, commonbpms, i, True, 3, range_of_bpms)
    beti = sum([alfa_beta[i][1] for i in range(len(alfa_beta))]) / len(alfa_beta)
    betstat = math.sqrt(sum([alfa_beta[i][0] ** 2 for i in range(len(alfa_beta))])) / math.sqrt(len(alfa_beta))
    try:
        betsys = math.sqrt(sum([alfa_beta[i][1] ** 2 for i in range(len(alfa_beta))]) / len(alfa_beta) - beti ** 2.)
    except ValueError:
        betsys = DEFAULT_WRONG_BETA
    alfi = sum([alfa_beta[i][3] for i in range(len(alfa_beta))]) / len(alfa_beta)
    alfstat = math.sqrt(sum([alfa_beta[i][2] ** 2 for i in range(len(alfa_beta))])) / math.sqrt(len(alfa_beta))
    try:
        alfsys = math.sqrt(sum([alfa_beta[i][3] ** 2 for i in range(len(alfa_beta))]) / len(alfa_beta) - alfi ** 2.)
    except ValueError:
        alfsys = DEFAULT_WRONG_BETA
    if DEBUG:
        debugfile.write("\n\nbegin BPM " + probed_bpm_name + " 3BPM\n")
        debugfile.write("end\n")
    return probed_bpm_name, beti, betstat, betsys, math.sqrt(betstat ** 2 + betsys ** 2), alfi, alfstat, alfsys, math.sqrt(alfstat ** 2 + alfsys ** 2)


def scan_one_BPM_withsystematicerrors(madModel, madTwiss, errorfile,
                                      phase, plane, range_of_bpms, commonbpms, debugfile, list_of_Ks,
                                      i, BBA_combo, ABB_combo, BAB_combo):
    
    T_Alfa, T_Beta, alfa_beta, probed_bpm_name, M = get_beta_from_phase_systematic_errors(madModel, madTwiss, errorfile,
                                                                                          phase, plane, commonbpms, list_of_Ks, i,
                                                                                          range_of_bpms,
                                                                                          ABB_combo, BAB_combo, BBA_combo)
    if plane == 'H':
        betmdl1 = madTwiss.BETX[madTwiss.indx[probed_bpm_name]]
    elif plane == 'V':
        betmdl1 = madTwiss.BETY[madTwiss.indx[probed_bpm_name]]
    
    beti        = DEFAULT_WRONG_BETA    #@IgnorePep8
    betstat     = .0                    #@IgnorePep8
    betsys      = .0                    #@IgnorePep8
    beterr      = DEFAULT_WRONG_BETA    #@IgnorePep8
    alfi        = DEFAULT_WRONG_BETA    #@IgnorePep8
    alfstat     = .0                    #@IgnorePep8
    alfsys      = .0                    #@IgnorePep8
    alferr      = DEFAULT_WRONG_BETA    #@IgnorePep8
    corr        = .0                    #@IgnorePep8
    used_bpms   = 0                     #@IgnorePep8
    
    if len(alfa_beta) <= 3:
        print "WARNING using analytical method for bpm " + probed_bpm_name + " failed."
        print "        using 3BPM for this one."
         
        probed_bpm_name, beti, betstat, betsys, beterr, alfi, alfstat, alfsys, alferr = get_beta_from_phase_3bpm(madTwiss, phase, plane, range_of_bpms, commonbpms, debugfile, i, probed_bpm_name, beti, alfi)
        return [probed_bpm_name,
                beti, betstat, betsys, beterr,
                alfi, alfstat, alfsys, beterr,
                .0, (beti - betmdl1) / betmdl1,
                -1]

    betas = np.array([x.beta for x in alfa_beta])
    alfas = np.array([x.alfa for x in alfa_beta])
    len_w = len(betas)

    #--- calculate V and its inverse
    V_Beta = T_Beta * M * np.transpose(T_Beta)
    V_Alfa = T_Alfa * M * np.transpose(T_Alfa)
    # TODO The LinalgError doesnt seem to be defined in 2.6 version of python, this should be checked.
    # TODO Should we really output a zero matrix if the pinv fails? Play with rcond in pinv.
    try:
        V_Beta_inv = np.linalg.pinv(V_Beta, rcond=1.0e-10)
        w = np.sum(V_Beta_inv, axis=1)
        VBeta_inv_sum = np.sum(w)
        beterr = float(np.dot(np.transpose(w), np.dot(V_Beta, w)) / VBeta_inv_sum ** 2)
        beti = float(np.dot(np.transpose(w), betas) / VBeta_inv_sum)
        used_bpms = len(w)
    except:
        probed_bpm_name, beti, betstat, betsys, beterr, _, _, _, _ = get_beta_from_phase_3bpm(madTwiss, phase, plane, range_of_bpms, commonbpms, debugfile, i, probed_bpm_name, beti, alfi)

        used_bpms = -1
        print "WARN: LinAlgEror in V_Beta_inv for " + probed_bpm_name
        
    try:
        V_Alfa_inv = np.linalg.pinv(V_Alfa, rcond=1.0e-10)
        walfa = np.sum(V_Alfa_inv, axis=1)
        VAlfa_inv_sum = np.sum(walfa)
        
        alfi = float(np.dot(np.transpose(walfa), alfas) / VAlfa_inv_sum)
        alferr = float(np.dot(np.transpose(walfa), np.dot(V_Alfa, walfa)) / VAlfa_inv_sum ** 2)
    except:
        probed_bpm_name, _, _, _, _, alfi, alfstat, alfsys, alferr = get_beta_from_phase_3bpm(madTwiss, phase, plane, range_of_bpms, commonbpms, debugfile, i, probed_bpm_name, beti, alfi)

        print "WARN: LinAlgEror in V_Alfa_inv for " + probed_bpm_name
    #--- calculate weights, weighted beta and beta_error

    #--- calculate correlation coefficient
                                                                                            
    #         for i in range(M.shape[0]):
    #             betaterm = 0.0
    #             alfaterm = 0.0
    #             for k in range(len_w):
    #                 betaterm += w[k] * t_rows_beta_reduced[k][i]
    #                 alfaterm -= walfa[k] * t_rows_alfa_reduced[k][i]
    #             rho_alfa_beta += betaterm * alfaterm * M[i][i]
    #         rho_alfa_beta /= (beterr * alferr)
    # so far, beta_syst and beta_stat are not separated
    #--- DEBUG
    if DEBUG:
        debugfile.write("\n\nbegin BPM " + probed_bpm_name + " :\n")
        printMatrix(debugfile, T_Beta, "T_b")
        printMatrix(debugfile, T_Alfa, "T_Alfa")
        printMatrix(debugfile, M, "M")
        printMatrix(debugfile, V_Beta, "Vb")
        printMatrix(debugfile, V_Beta_inv, "Vb_inv")
        printMatrix(debugfile, V_Alfa, "Va")
        printMatrix(debugfile, V_Alfa_inv, "Va_inv")
        Zero = V_Beta * V_Beta_inv * V_Beta - V_Beta
        sumnorm = Zero.sum(dtype='float') / (Zero.shape[0] * Zero.shape[1])
        debugfile.write("Zeros sum norm: " + str(sumnorm) + "\n")
        printMatrix(debugfile, Zero, "Zero")
        Einheit = np.dot(V_Beta, V_Beta_inv)
        printMatrix(debugfile, Einheit, "V_inv*V")
        debugfile.write("\ncombinations:\t")
        for i in range(len_w):
            debugfile.write(alfa_beta[i].patternstring + "\t")
        
        debugfile.write("\n")
        debugfile.write("\nweights:\t")
        for i in range(len_w):
            debugfile.write("{0:.7e}".format(float(w[i])) + "\t")
        
        debugfile.write("\nbeta_values:\t")
        for i in range(len_w):
            debugfile.write(str(betas[i]) + "\t")
        
        debugfile.write("\n")
        debugfile.write("averaged beta: " + str(beti) + "\n")
        debugfile.write("\nalfa_values:\t")
        for i in range(len_w):
            debugfile.write(str(alfa_beta[i].alfa) + "\t")
        
        debugfile.write("\n")
        debugfile.write("MUX: {0:.10e}\n".format(phase[probed_bpm_name][0]))
        debugfile.write("end\n")
        
    return [probed_bpm_name,
            beti, betstat, betsys, beterr,
            alfi, alfstat, alfsys, alferr,
            corr, (beti - betmdl1) / betmdl1,
            used_bpms]


def get_beta_from_phase_systematic_errors(madModel, madTwiss, errorfile, phase, plane, commonbpms,
                                          list_of_Ks, CurrentIndex, range_of_bpms,
                                          ABB_combo, BAB_combo, BBA_combo):
    '''
    Calculates the beta function at one BPM for all combinations.
    If less than 7 BPMs are available it will fall back to using only next neighbours.
    :Parameters:
        'madTwiss':twiss
            model twiss file
        'madTwiss':twiss
            final error twiss file
        'phase':dict
            measured phase advances
        'plane':string
            'H' or 'V'
        'commonbpms':list
            intersection of common BPMs in measurement files and model
        'list_of_Ks':vector (of vectors)
            contains information about the errors the i-th entry in list_of_Ks yields the errors of all the lattice
            elements that come after the i-th BPM
        'CurrentIndex': integer
            current iterator in the loop of all BPMs
        'xyz_combo':vector
            contain all the BPM combinations for the three different cases ABB, BAB, BBA
    :Return: tupel(T_trans, betadata, bpm_name[probed_index], M)
        'T_Trans':np.matrix
            the T matrix to transform the variance matrix M into the covariance matrix V.
            In comparision with Andy's paper, the transposed is calculated, thus the name T_Trans
        'betadata':list
            contains calculated betas with information about the combination that was used
            consists of: betafunction, name of first used bpm, name of second used bpm, patternstring
            the pattern string is primarily for debugging purposes, to see which combination got which weight
            should be discarded afterwards
        'M':np-matrix
            variance matrix for all error kinds.
    '''
       
    RANGE = int(range_of_bpms)
    probed_index = int((RANGE - 1) / 2.)
    
    sizeOfMatrix = RANGE
    
        #---- add the block M_K
    for k in range(RANGE):
        sizeOfMatrix += len(list_of_Ks[(CurrentIndex + k) % len(list_of_Ks)][0])
        
        #---- add the block M_X, the sextupole transversal missalignments
    for k in range(RANGE):
        sizeOfMatrix += len(list_of_Ks[(CurrentIndex + k) % len(list_of_Ks)][1])
    
        #---- add the block M_S, the quadrupole longitudinal missalignments
    for k in range(RANGE):
        sizeOfMatrix += len(list_of_Ks[(CurrentIndex + k) % len(list_of_Ks)][2])
        
        #---- add the block M_BPM, the BPM missalignment errors
    sizeOfMatrix += RANGE
      
    #--- Make a dictionary<int, string> to get the names of the BPMs
    bpm_name = [""] * RANGE
    err_diagonal = np.zeros(sizeOfMatrix)
    for n in range(RANGE):
        bpm_name[n] = str.upper(commonbpms[(CurrentIndex + n) % len(commonbpms)][1])
    if plane == 'H':
        for i in range(RANGE):
            if i < probed_index:
                err_diagonal[i] = phase["".join([plane, bpm_name[i], bpm_name[probed_index]])][1] / np.sqrt(1 + madTwiss.BETX[madTwiss.indx[bpm_name[i]]] / madTwiss.BETX[madTwiss.indx[bpm_name[probed_index]]])
            elif i > probed_index:
                err_diagonal[i] = phase["".join([plane, bpm_name[probed_index], bpm_name[i]])][1] / np.sqrt(1 + madTwiss.BETX[madTwiss.indx[bpm_name[i]]] / madTwiss.BETX[madTwiss.indx[bpm_name[probed_index]]])
        err_diagonal[probed_index] = min([phase["".join([plane, bpm_name[i], bpm_name[probed_index]])][1] / np.sqrt(1 + madTwiss.BETX[madTwiss.indx[bpm_name[probed_index]]] / madTwiss.BETX[madTwiss.indx[bpm_name[i]]]) for i in range(probed_index)] + [phase["".join([plane, bpm_name[probed_index], bpm_name[probed_index + 1 + i]])][1] / np.sqrt(1 + madTwiss.BETX[madTwiss.indx[bpm_name[probed_index]]] / madTwiss.BETX[madTwiss.indx[bpm_name[probed_index + 1 + i]]]) for i in range(probed_index)])
    if plane == 'V':
        for i in range(RANGE):
            if i < probed_index:
                err_diagonal[i] = phase["".join([plane, bpm_name[i], bpm_name[probed_index]])][1] / np.sqrt(1 + madTwiss.BETY[madTwiss.indx[bpm_name[i]]] / madTwiss.BETY[madTwiss.indx[bpm_name[probed_index]]])
            if i > probed_index:
                err_diagonal[i] = phase["".join([plane, bpm_name[probed_index], bpm_name[i]])][1] / np.sqrt(1 + madTwiss.BETY[madTwiss.indx[bpm_name[i]]] / madTwiss.BETY[madTwiss.indx[bpm_name[probed_index]]])
        err_diagonal[probed_index] = min([phase["".join([plane, bpm_name[i], bpm_name[probed_index]])][1] / np.sqrt(1 + madTwiss.BETY[madTwiss.indx[bpm_name[probed_index]]] / madTwiss.BETY[madTwiss.indx[bpm_name[i]]]) for i in range(probed_index)] + [phase["".join([plane, bpm_name[probed_index], bpm_name[probed_index + 1 + i]])][1] / np.sqrt(1 + madTwiss.BETY[madTwiss.indx[bpm_name[probed_index]]] / madTwiss.BETY[madTwiss.indx[bpm_name[probed_index + 1 + i]]]) for i in range(probed_index)])
    err_diagonal = (TWOPI * err_diagonal) ** 2

    position = RANGE

        #---- assign field errors
    for j in range(RANGE):
        index = (CurrentIndex + j) % len(list_of_Ks)
        for k in range(len(list_of_Ks[index][0])):
            err_diagonal[k + position] = errorfile.dK1[list_of_Ks[index][0][k]] ** 2
        position += len(list_of_Ks[index][0])
        
        #---- assign sextupole transversal missalignments
    for j in range(RANGE):
        index = (CurrentIndex + j) % len(list_of_Ks)
        for k in range(len(list_of_Ks[index][1])):
            err_diagonal[k + position] = errorfile.dX[list_of_Ks[index][1][k]] ** 2
        position += len(list_of_Ks[index][1])
        
        #---- assign longitudinal missalignments
    for j in range(RANGE):
        index = (CurrentIndex + j) % len(list_of_Ks)
        for k in range(len(list_of_Ks[index][2])):
            err_diagonal[k + position] = errorfile.dS[list_of_Ks[index][2][k]] ** 2
        position += len(list_of_Ks[index][2])
        
        #---- assign BPM missalignments
    for j in range(RANGE):
        err_diagonal[j + position] = errorfile.dS[errorfile.indx[bpm_name[j]]] ** 2
        
    M = np.diag(err_diagonal)
               
    #---- calculate betas_from_phase for the three cases.
    #     and add matrix_row for the given combination
    matrix_rows_Beta = []
    matrix_rows_Alfa = []
    
    beta_alfa = []
    
    for n in BBA_combo:
        n0 = probed_index + n[0]
        n1 = probed_index + n[1]

        measured, TrowBeta, TrowAlfa = _beta_from_phase_BPM_BBA_with_systematicerrors(CurrentIndex,
                                                                                      bpm_name[n0], bpm_name[n1], bpm_name[probed_index], n0, n1, probed_index,
                                                                                      madTwiss, madModel, errorfile, phase, plane,
                                                                                      list_of_Ks, sizeOfMatrix, RANGE)
                            
        if measured.use_it:
            beta_alfa.append(measured)
            matrix_rows_Beta.append(TrowBeta)
            matrix_rows_Alfa.append(TrowAlfa)

    for n in BAB_combo:
        n0 = probed_index + n[0]
        n1 = probed_index + n[1]

        measured, TrowBeta, TrowAlfa = _beta_from_phase_BPM_BAB_with_systematicerrors(CurrentIndex,
                                                                                      bpm_name[n0], bpm_name[probed_index], bpm_name[n1], n0, probed_index, n1,
                                                                                      madTwiss, madModel, errorfile, phase, plane,
                                                                                      list_of_Ks, sizeOfMatrix, RANGE)
    if measured.use_it:
            beta_alfa.append(measured)
            matrix_rows_Alfa.append(TrowAlfa)
            matrix_rows_Beta.append(TrowBeta)
             
    for n in ABB_combo:
        n0 = probed_index + n[0]
        n1 = probed_index + n[1]
        
        measured, TrowBeta, TrowAlfa = _beta_from_phase_BPM_ABB_with_systematicerrors(CurrentIndex,
                                                                                      bpm_name[probed_index], bpm_name[n0], bpm_name[n1], probed_index, n0, n1,
                                                                                      madTwiss, madModel, errorfile, phase, plane,
                                                                                      list_of_Ks, sizeOfMatrix, RANGE)
        if measured.use_it:
            beta_alfa.append(measured)
            matrix_rows_Alfa.append(TrowAlfa)
            matrix_rows_Beta.append(TrowBeta)
    
    return np.matrix(matrix_rows_Alfa), np.matrix(matrix_rows_Beta), beta_alfa, bpm_name[probed_index], M


def _beta_from_phase_BPM_ABB_with_systematicerrors(I, bn1, bn2, bn3, bi1, bi2, bi3, madTwiss, madModel, errorfile, phase, plane, list_of_Ks, matrixSize, RANGE):
    '''
       Calculates the beta/alfa function and their errors using the
    phase advance between three BPMs for the case that the probed BPM is left of the other two BPMs (case ABB)
    Calculates also the corresponding column of the T-matrix. (awegsche June 2016)
    
    :Parameters:
        'bn1,bn2,bn3':string
            the names of the three BPMs
        'bi1,bi2,bi3':string
            the indices of the three BPMs (important to find the errors)
        'madTwiss':twiss
            model twiss file
        'phase':dict
            measured phase advances
        'plane':string
            'H' or 'V'
        'list_of_Ks':vector (of vectors)
            contains information about the errors the i-th entry in list_of_Ks yields the errors of all the lattice
            elements that come after the i-th BPM
        'matrixSize':int
            the size of the T-matrix
        'RANGE':int
            the range of BPMs
    :Return:tupel (bet,betstd,alf,alfstd)
        'bet':float
            calculated beta function at probed BPM
        'alf':float
            calculated error on beta function at probed BPM
        '0':float
            0
        'T':numpy matrix
            column of the T-matrix
        'T_Alf':numpy matrix
            column of the T-matrix for alfa
        'patternstring':string
            [For Debugging] string which represents the combination used
            For example AxxBxB
    '''
    I1 = madTwiss.indx[bn1]
    I2 = madTwiss.indx[bn2]
    I3 = madTwiss.indx[bn3]
    
    Imodel1 = madModel.indx[bn1]
    Imodel2 = madModel.indx[bn2]
    Imodel3 = madModel.indx[bn3]
    
    ph2pi12 = TWOPI * phase["".join([plane, bn1, bn2])][0]
    ph2pi13 = TWOPI * phase["".join([plane, bn1, bn3])][0]

    # Find the model transfer matrices for beta1
    phmdl12 = TWOPI * phase["".join([plane, bn1, bn2])][2]
    phmdl13 = TWOPI * phase["".join([plane, bn1, bn3])][2]

    if plane == 'H':
        betmdl1 = madTwiss.BETX[I1]
        betmdl2 = madTwiss.BETX[I2]
        betmdl3 = madTwiss.BETX[I3]
        alfmdl1 = madTwiss.ALFX[I1]
        phmodel12 = madModel.MUX[Imodel2] - madModel.MUX[Imodel1]
        phmodel13 = madModel.MUX[Imodel3] - madModel.MUX[Imodel1]

    elif plane == 'V':
        betmdl1 = madTwiss.BETY[madTwiss.indx[bn1]]
        betmdl2 = madTwiss.BETY[madTwiss.indx[bn2]]
        betmdl3 = madTwiss.BETY[madTwiss.indx[bn3]]
        alfmdl1 = madTwiss.ALFY[madTwiss.indx[bn1]]
        phmodel12 = madModel.MUY[Imodel2] - madModel.MUY[Imodel1]
        phmodel13 = madModel.MUY[Imodel3] - madModel.MUY[Imodel1]

    if betmdl3 < 0 or betmdl2 < 0 or betmdl1 < 0:
        print >> sys.stderr, "Some of the off-momentum betas are negative, change the dpp unit"
        sys.exit(1)
    if bad_phase(phmodel12) or bad_phase(phmodel13) or bad_phase(phmodel12 - phmodel13):
        return MeasuredValues(0, 0), [], []

    #--- Calculate beta
    cotphmdl12 = 1.0 / tan(phmdl12)
    cotphmdl13 = 1.0 / tan(phmdl13)
#     if is_small(cotphmdl12) or is_small(cotphmdl13):
#         return 0, 0, 0, [], [], "", False
    
    denom = (cotphmdl12 - cotphmdl13 + EPSILON) / betmdl1
    numer = 1.0 / tan(ph2pi12) - 1.0 / tan(ph2pi13)
    
#     if denom > BETA_THRESHOLD or denom < ZERO_THRESHOLD or numer > BETA_THRESHOLD or numer < ZERO_THRESHOLD:
#         return 0, 0, 0, [], [], "", False
    
    bet = numer / denom
    
    #--- Calculate alfa
    mdlterm = 1.0 / tan(phmdl12) + 1.0 / tan(phmdl13)
    denomalf = (mdlterm + 2.0 * alfmdl1) / betmdl1
    numeralf = 1.0 / tan(ph2pi12) + 1.0 / tan(ph2pi13)
    
    alf = 0.5 * (denomalf * bet - numeralf)
    
    T = [0] * matrixSize
    T_Alf = [0] * matrixSize
    
    phi_2 = madTwiss.MUX[I2] * TWOPI
    phi_3 = madTwiss.MUX[I3] * TWOPI
    
    frac = 1.0 / denom
    if plane == 'V':
        frac *= -1.0
        phi_2 = madTwiss.MUY[I2] * TWOPI
        phi_3 = madTwiss.MUY[I3] * TWOPI
     
    s_i2 = sin(phmdl12) ** 2
    s_i3 = sin(phmdl13) ** 2
          
    #--- Phase Advance
    phi_err1 = (1.0 / s_i2 - 1.0 / s_i3) / denom
    phi_err2 = (-1.0 / s_i2) / denom
    phi_err3 = 1.0 / s_i3 / denom
    
    T[bi1] = phi_err1
    T[bi2] = phi_err2
    T[bi3] = phi_err3
    
    T_Alf[bi1] = A_FACT * (-1.0 / s_i2 - 1.0 / s_i3 + phi_err1 * denomalf)
    T_Alf[bi2] = A_FACT * (1.0 / s_i2 + phi_err2 * denomalf)
    T_Alf[bi3] = A_FACT * (1.0 / s_i3 + phi_err3 * denomalf)
    
    # the first columns belong to the phase errors:
    K_offset = RANGE
        
    # then we jump to the first non-zero column in the K1 errors
    for k in range(bi1):
        K_offset += len(list_of_Ks[(k + I) % len(list_of_Ks)][0])
       
    #--- Quad Fielderrors
<<<<<<< HEAD
    # assign T matrix elements for phase errors between BPM 1 and 2
    
    _assign_quaderrors(I, bi1, bi2, errorfile, list_of_Ks, denomalf, s_i2, T, T_Alf, phi_2, -frac, K_offset, .5, .5)
    
    K_offset = _assign_quaderrors(I, bi1, bi3, errorfile, list_of_Ks, denomalf, s_i3, T, T_Alf, phi_3, frac, K_offset, .5, .5)
=======
    _assign_quaderrors(I, bi1, bi2,
                       errorfile, list_of_Ks,
                       denomalf, s_i2, T, T_Alf, phi_2, -frac, K_offset,
                       .5, .5)
       
    K_offset = _assign_quaderrors(I, bi1, bi3,
                                  errorfile, list_of_Ks,
                                  denomalf, s_i3, T, T_Alf, phi_3, frac, K_offset,
                                  .5, .5)
>>>>>>> 65d50e78
            
    #--- Sext Transverse Missalignments
    for k in range(bi3, RANGE):
        K_offset += len(list_of_Ks[(k + I) % len(list_of_Ks)][0])
    for k in range(bi1):
        K_offset += len(list_of_Ks[(k + I) % len(list_of_Ks)][1])
        
<<<<<<< HEAD
    _assign_sext_errors(I, bi1, bi2, 
                        errorfile, list_of_Ks, 
                        denomalf, s_i2, T, T_Alf, phi_2, frac, K_offset,
                        -.5, .5)
   
    K_offset = _assign_sext_errors(I, bi1, bi3, 
                                   errorfile, list_of_Ks, 
=======
    _assign_sext_errors(I, bi1, bi2,
                        errorfile, list_of_Ks,
                        denomalf, s_i2, T, T_Alf, phi_2, frac, K_offset,
                        -.5, .5)
    
    K_offset = _assign_sext_errors(I, bi1, bi3,
                                   errorfile, list_of_Ks,
>>>>>>> 65d50e78
                                   denomalf, s_i3, T, T_Alf, phi_3, -frac, K_offset,
                                   -.5, .5)

    #--- Quad Longitudinal Missalignments
    for k in range(bi3, RANGE):
        K_offset += len(list_of_Ks[(k + I) % len(list_of_Ks)][1])
    for k in range(bi1):
        K_offset += len(list_of_Ks[(k + I) % len(list_of_Ks)][2])

<<<<<<< HEAD
    _assign_quadlongmissal(I, bi1, bi2, 
                           errorfile, list_of_Ks, 
                           denomalf, s_i2, T, T_Alf, phi_2, -frac, K_offset, 
                           .5, .5)
    K_offset = _assign_quadlongmissal(I, bi1, bi3, 
                                      errorfile, list_of_Ks, 
                                      denomalf, s_i3, T, T_Alf, phi_3, frac, K_offset, 
=======
    _assign_quadlongmissal(I, bi1, bi2,
                           errorfile, list_of_Ks,
                           denomalf, s_i2, T, T_Alf, phi_2, -frac, K_offset,
                           .5, .5)
       
    K_offset = _assign_quadlongmissal(I, bi1, bi3,
                                      errorfile, list_of_Ks,
                                      denomalf, s_i3, T, T_Alf, phi_3, frac, K_offset,
>>>>>>> 65d50e78
                                      .5, .5)
    
    #--- BPM Missalignments
    # jump to end of RANGE
    for k in range(bi3, RANGE):
        K_offset += len(list_of_Ks[(k + I) % len(list_of_Ks)][2])
          
    errindx1 = errorfile.indx[bn1]
    errindx2 = errorfile.indx[bn2]
    errindx3 = errorfile.indx[bn3]
      
    if errorfile.dS[errindx1] != 0:
        numerphi = -1.0 / (betmdl2 * sin(phmdl12) ** 2) + 1.0 / (betmdl3 * sin(phmdl13) ** 2)
        T[K_offset + bi1] = numerphi / denom
          
    if errorfile.dS[errindx2] != 0:
        numerphi = 1.0 / (betmdl2 * sin(phmdl12) ** 2)
        T[K_offset + bi2] = numerphi / denom
       
    if errorfile.dS[errindx3] != 0:
        numerphi = -1.0 / (betmdl3 * sin(phmdl13) ** 2)
        T[K_offset + bi3] = numerphi / denom
         
    patternstr = ["x"] * RANGE
    patternstr[bi1] = "A"
    patternstr[bi2] = "B"
    patternstr[bi3] = "B"

    return MeasuredValues(alf, bet, "".join(patternstr), True), T, T_Alf

<<<<<<< HEAD
def beta_from_phase_BPM_BAB_with_systematicerrors(I, bn1, bn2, bn3, bi1, bi2, bi3, madTwiss, madModel, errorfile, phase, plane, list_of_Ks, matrixSize, RANGE):
=======

def _beta_from_phase_BPM_BAB_with_systematicerrors(I, bn1, bn2, bn3, bi1, bi2, bi3, madTwiss, madModel, errorfile, phase, plane, list_of_Ks, matrixSize, RANGE):
>>>>>>> 65d50e78
    '''
    Calculates the beta/alfa function and their errors using the
    phase advance between three BPMs for the case that the probed BPM is betweeb the other two BPMs (case BAB)
    Calculates also the corresponding column of the T-matrix. (awegsche June 2016)
    
    :Parameters:
        'bn1,bn2,bn3':string
            the names of the three BPMs
        'bi1,bi2,bi3':string
            the indices of the three BPMs (important to find the errors)
        'madTwiss':twiss
            model twiss file
        'phase':dict
            measured phase advances
        'plane':string
            'H' or 'V'
        'matrixSize':int
            the size of the T-matrix
        'RANGE':int
            the range of BPMs
    :Return:tupel (bet,betstd,alf,alfstd)
        'bet':float
            calculated beta function at probed BPM
        'alf':float
            calculated error on beta function at probed BPM
        '0':float
            0
        'T':numpy matrix
            column of the T-matrix
        'T_Alf':numpy matrix
            column of the T-matrix for alfa
        'patternstring':string
            [For Debugging] string which represents the combination used
            For example AxxBxB
    '''
    
    I1 = madTwiss.indx[bn1]
    I2 = madTwiss.indx[bn2]
    I3 = madTwiss.indx[bn3]
    Imodel1 = madModel.indx[bn1]
    Imodel2 = madModel.indx[bn2]
    Imodel3 = madModel.indx[bn3]
    
    ph2pi21 = -TWOPI * phase["".join([plane, bn1, bn2])][0]
    ph2pi23 = TWOPI * phase["".join([plane, bn2, bn3])][0]

    # Find the model transfer matrices for beta1
    phmdl21 = -TWOPI * phase["".join([plane, bn1, bn2])][2]
    phmdl23 = TWOPI * phase["".join([plane, bn2, bn3])][2]
    if plane == 'H':
        betmdl1 = madTwiss.BETX[I1]
        betmdl2 = madTwiss.BETX[I2]
        betmdl3 = madTwiss.BETX[I3]
        alpmdl2 = madTwiss.ALFX[I2]
        phmodel21 = madModel.MUX[Imodel1] - madModel.MUX[Imodel2]
        phmodel23 = madModel.MUX[Imodel3] - madModel.MUX[Imodel2]
    elif plane == 'V':
        betmdl1 = madTwiss.BETY[madTwiss.indx[bn1]]
        betmdl2 = madTwiss.BETY[madTwiss.indx[bn2]]
        betmdl3 = madTwiss.BETY[madTwiss.indx[bn3]]
        alpmdl2 = madTwiss.ALFY[I2]
        phmodel21 = madModel.MUY[Imodel1] - madModel.MUY[Imodel2]
        phmodel23 = madModel.MUY[Imodel3] - madModel.MUY[Imodel2]

    if betmdl3 < 0 or betmdl2 < 0 or betmdl1 < 0:
        print >> sys.stderr, "Some of the off-momentum betas are negative, change the dpp unit"
        sys.exit(1)
    if bad_phase(phmodel21) or bad_phase(phmodel23) or bad_phase(phmodel23 - phmodel21):
        return MeasuredValues(0, 0), [], []

    #--- Calculate beta
    cotphmdl21 = 1.0 / tan(phmdl21)
    cotphmdl23 = 1.0 / tan(phmdl23)
     
    denom = (cotphmdl21 - cotphmdl23 + EPSILON) / betmdl2
    numer = 1.0 / tan(ph2pi21) - 1.0 / tan(ph2pi23)
    bet = numer / denom
    
    #--- Calculate alfa
    mdlterm = 1.0 / tan(phmdl21) + 1.0 / tan(phmdl23)
    denomalf = (mdlterm + 2.0 * alpmdl2) / betmdl2
    numeralf = 1.0 / tan(ph2pi21) + 1.0 / tan(ph2pi23)
    alf = 0.5 * (denomalf * bet - numeralf)
      
    s_i1 = sin(phmdl21) ** 2
    s_i3 = sin(phmdl23) ** 2
     
    T = [0] * (matrixSize)
    T_Alf = [0] * matrixSize
    
    #--- Phase Advance
    phi_err1 = (-1.0 / s_i1) / denom
    phi_err2 = (1.0 / s_i1 - 1.0 / s_i3) / denom
    phi_err3 = 1.0 / s_i3 / denom
    
    T[bi1] = phi_err1
    T[bi2] = phi_err2
    T[bi3] = phi_err3
    
    T_Alf[bi1] = A_FACT * (1.0 / s_i1 + phi_err1 * denomalf)
    T_Alf[bi2] = A_FACT * (-1.0 / s_i1 - 1.0 / s_i3 + phi_err2 * denomalf)
    T_Alf[bi3] = A_FACT * (1.0 / s_i3 + phi_err3 * denomalf)
        
    phi_1 = madTwiss.MUX[I1] * TWOPI
    phi_3 = madTwiss.MUX[I3] * TWOPI
    
    frac = 1.0 / denom
    if plane == 'V':
        frac *= -1.0
        phi_1 = madTwiss.MUY[I1] * TWOPI
        phi_3 = madTwiss.MUY[I3] * TWOPI
    # the first columns belong to the phase errors:
    
    K_offset = RANGE
    
    for k in range(bi1):
        K_offset += len(list_of_Ks[(k + I) % len(list_of_Ks)][0])
        
    #--- Quad Fielderrors
    K_offset = _assign_quaderrors(I, bi1, bi2,
                                  errorfile, list_of_Ks,
                                  denomalf, s_i1, T, T_Alf, phi_1, frac,
                                  K_offset,
                                  -.5, .5)
     
    K_offset = _assign_quaderrors(I, bi2, bi3,
                                  errorfile, list_of_Ks,
                                  denomalf, s_i3, T, T_Alf, phi_3, frac,
                                  K_offset,
                                  .5, .5)
     
    #--- Sext Transverse Missalignments
    for k in range(bi3, RANGE):
        K_offset += len(list_of_Ks[(k + I) % len(list_of_Ks)][0])
    for k in range(bi1):
        K_offset += len(list_of_Ks[(k + I) % len(list_of_Ks)][1])
        
    K_offset = _assign_sext_errors(I, bi1, bi2,
                                   errorfile, list_of_Ks,
                                   denomalf, s_i1, T, T_Alf, phi_1, frac, K_offset,
                                   .5, .5)
                
    K_offset = _assign_sext_errors(I, bi2, bi3,
                                   errorfile, list_of_Ks,
                                   denomalf, s_i3, T, T_Alf, phi_3, frac, K_offset,
                                   -.5, .5)
    #--- Quad Longitudinal Missalignments
    for k in range(bi3, RANGE):
        K_offset += len(list_of_Ks[(k + I) % len(list_of_Ks)][1])
    for k in range(bi1):
        K_offset += len(list_of_Ks[(k + I) % len(list_of_Ks)][2])

    K_offset = _assign_quadlongmissal(I, bi1, bi2,
                                      errorfile, list_of_Ks,
                                      denomalf, s_i1, T, T_Alf, phi_1, frac, K_offset,
                                      -.5, .5)
    
    K_offset = _assign_quadlongmissal(I, bi2, bi3,
                                      errorfile, list_of_Ks,
                                      denomalf, s_i3, T, T_Alf, phi_3, frac, K_offset,
                                      .5, .5)
    #--- BPM Missalignments
    # jump to end of RANGE
    for k in range(bi3, RANGE):
        K_offset += len(list_of_Ks[(k + I) % len(list_of_Ks)][2])
          
    errindx1 = errorfile.indx[bn1]
    errindx2 = errorfile.indx[bn2]
    errindx3 = errorfile.indx[bn3]
      
    if errorfile.dS[errindx2] != 0:
        numerphi = -1.0 / (betmdl1 * sin(phmdl21) ** 2) + 1.0 / (betmdl3 * sin(phmdl23) ** 2)
        T[K_offset + bi2] = numerphi / denom
          
    if errorfile.dS[errindx1] != 0:
        numerphi = 1.0 / (betmdl1 * sin(phmdl21) ** 2)
        T[K_offset + bi1] = numerphi / denom
       
    if errorfile.dS[errindx3] != 0:
        numerphi = -1.0 / (betmdl3 * sin(phmdl23) ** 2)
        T[K_offset + bi3] = numerphi / denom
     
    patternstr = ["x"] * RANGE
    patternstr[bi1] = "B"
    patternstr[bi2] = "A"
    patternstr[bi3] = "B"

    return MeasuredValues(alf, bet, "".join(patternstr), True), T, T_Alf


def _beta_from_phase_BPM_BBA_with_systematicerrors(I, bn1, bn2, bn3, bi1, bi2, bi3, madTwiss, madModel, errorfile, phase, plane, list_of_Ks, matrixSize, RANGE):
    '''
        Calculates the beta/alfa function and their errors using the
    phase advance between three BPMs for the case that the probed BPM is right of the other two BPMs (case BBA)
    Calculates also the corresponding column of the T-matrix. (awegsche June 2016)
    
    :Parameters:
        'bn1,bn2,bn3':string
            the names of the three BPMs
        'bi1,bi2,bi3':string
            the indices of the three BPMs (important to find the errors)
        'madTwiss':twiss
            model twiss file
        'phase':dict
            measured phase advances
        'plane':string
            'H' or 'V'
        'matrixSize':int
            the size of the T-matrix
        'RANGE':int
            the range of BPMs
    :Return:tupel (bet,betstd,alf,alfstd)
        'bet':float
            calculated beta function at probed BPM
        'alf':float
            calculated error on beta function at probed BPM
        '0':float
            0
        'T':numpy matrix
            column of the T-matrix
        'T_Alf':numpy matrix
            column of the T-matrix for alfa
        'patternstring':string
            [For Debugging] string which represents the combination used
            For example AxxBxB
    '''
    
    I1 = madTwiss.indx[bn1]
    I2 = madTwiss.indx[bn2]
    I3 = madTwiss.indx[bn3]
    Imodel1 = madModel.indx[bn1]
    Imodel2 = madModel.indx[bn2]
    Imodel3 = madModel.indx[bn3]
    
    ph2pi32 = -TWOPI * phase["".join([plane, bn2, bn3])][0]
    ph2pi31 = -TWOPI * phase["".join([plane, bn1, bn3])][0]

    # Find the model transfer matrices for beta1
    phmdl32 = -TWOPI * phase["".join([plane, bn2, bn3])][2]
    phmdl31 = -TWOPI * phase["".join([plane, bn1, bn3])][2]

    if plane == 'H':
        betmdl1 = madTwiss.BETX[I1]
        betmdl2 = madTwiss.BETX[I2]
        betmdl3 = madTwiss.BETX[I3]
        alpmdl3 = madTwiss.ALFX[I3]
        phmodel32 = madModel.MUX[Imodel2] - madModel.MUX[Imodel3]
        phmodel31 = madModel.MUX[Imodel1] - madModel.MUX[Imodel3]
    elif plane == 'V':
        betmdl1 = madTwiss.BETY[I1]
        betmdl2 = madTwiss.BETY[I2]
        betmdl3 = madTwiss.BETY[I3]
        alpmdl3 = madTwiss.ALFY[I3]
        phmodel32 = madModel.MUY[Imodel2] - madModel.MUY[Imodel3]
        phmodel31 = madModel.MUY[Imodel1] - madModel.MUY[Imodel3]

    if betmdl3 < 0 or betmdl2 < 0 or betmdl1 < 0:
        print >> sys.stderr, "Some of the off-momentum betas are negative, change the dpp unit"
        sys.exit(1)
    if bad_phase(phmodel32) or bad_phase(phmodel31) or bad_phase(phmodel31 - phmodel32):
        return MeasuredValues(0, 0), [], []
    cotphmdl32 = 1.0 / tan(phmdl32)
    cotphmdl31 = 1.0 / tan(phmdl31)
    
    #--- Calculate beta
    denom = (cotphmdl32 - cotphmdl31 + EPSILON) / betmdl3
    numer = 1.0 / tan(ph2pi32) - 1.0 / tan(ph2pi31)
    bet = numer / denom
  
    #--- Calculate alfa
    mdlterm = 1.0 / tan(phmdl32) + 1.0 / tan(phmdl31)
    denomalf = (mdlterm + 2.0 * alpmdl3) / betmdl3
    numeralf = 1.0 / tan(ph2pi32) + 1.0 / tan(ph2pi31)
    alf = 0.5 * (denomalf * bet - numeralf)
    
    s_i2 = sin(phmdl32) ** 2
    s_i1 = sin(phmdl31) ** 2
    
    T = [0] * matrixSize
    T_Alf = [0] * matrixSize
        
    #--- Phase Advance
    phi_err1 = 1.0 / s_i1 / denom
    phi_err2 = -1.0 / s_i2 / denom
    phi_err3 = -(1.0 / s_i1 - 1.0 / s_i2) / denom
   
    T[bi1] = phi_err1
    T[bi2] = phi_err2
    T[bi3] = phi_err3
    
    T_Alf[bi1] = A_FACT * (1.0 / s_i1 + phi_err1 * denomalf)
    T_Alf[bi2] = A_FACT * (1.0 / s_i2 + phi_err2 * denomalf)
    T_Alf[bi3] = A_FACT * (-1.0 / s_i1 - 1.0 / s_i2 + phi_err3 * denomalf)
                               
    phi_2 = madTwiss.MUX[I2] * TWOPI
    phi_1 = madTwiss.MUX[I1] * TWOPI
    
    frac = 1.0 / denom
    if plane == 'V':
        frac *= -1.0
        phi_2 = madTwiss.MUY[I2] * TWOPI
        phi_1 = madTwiss.MUY[I1] * TWOPI
           
    # the first columns belong to the phase errors:
    
    K_offset = RANGE
        
    #--- Quad Fielderrors
    # then we jump to the first non-zero column in the K1 errors
    for k in range(bi1):
        K_offset += len(list_of_Ks[(k + I) % len(list_of_Ks)][0])
    K_begin = K_offset
    #K_offset = RANGE
    
    # assign T matrix elements for phase errors between BPM 1 and 3
    for k in range(bi1, bi3):
        which_k = (k + I) % len(list_of_Ks)
        for w in range(len(list_of_Ks[which_k][0])):
            idx_k = list_of_Ks[which_k][0][w]
            err_beta = -frac * errorfile.BET[idx_k] * (sin(errorfile.MU[idx_k] * TWOPI - phi_1) ** 2 / s_i1)
            T[K_offset + w] += err_beta
            T_Alf[K_offset + w] += -.5 * errorfile.BET[idx_k] * (sin(errorfile.MU[idx_k] * TWOPI - phi_1) ** 2 / s_i1)
            T_Alf[K_offset + w] += .5 * err_beta * denomalf
        K_offset += len(list_of_Ks[which_k][0])
    
    # go back because the second h_ij begins at 2
    # so we have to find the position of BPM2 in the matrix
    K_offset = K_begin
    for k in range(bi1, bi2):
        which_k = (k + I) % len(list_of_Ks)
        K_offset += len(list_of_Ks[which_k][0])
    # and assign the T matrix alements between BPM 1 and 3
    for k in range(bi2, bi3):
        which_k = (k + I) % len(list_of_Ks)
        
        for w in range(len(list_of_Ks[which_k][0])):
            idx_k = list_of_Ks[which_k][0][w]
            err_beta = frac * errorfile.BET[idx_k] * (sin(errorfile.MU[idx_k] * TWOPI - phi_2) ** 2 / s_i2)
            T[K_offset + w] += err_beta
            T_Alf[K_offset + w] += -.5 * errorfile.BET[idx_k] * (sin(errorfile.MU[idx_k] * TWOPI - phi_2) ** 2 / s_i2)
            T_Alf[K_offset + w] += .5 * err_beta * denomalf
        K_offset += len(list_of_Ks[which_k][0])
    
    #--- Sext Trasverse Missalignments
    # jump to the end of RANGE then to b1
    for k in range(bi3, RANGE):
        K_offset += len(list_of_Ks[(k + I) % len(list_of_Ks)][0])
    for k in range(bi1):
        K_offset += len(list_of_Ks[(k + I) % len(list_of_Ks)][1])
    K_begin = K_offset
    
    for k in range(bi1, bi3):
        which_k = (k + I) % len(list_of_Ks)
        for w in range(len(list_of_Ks[which_k][1])):
            idx_k = list_of_Ks[which_k][1][w]
            err_beta = SEXT_FACT * frac * errorfile.K2L[idx_k] * errorfile.BET[idx_k] * (sin(errorfile.MU[idx_k] * TWOPI - phi_1) ** 2 / s_i1)
            T[K_offset + w] += err_beta
            T_Alf[K_offset + w] += .5 * SEXT_FACT * errorfile.K2L[idx_k] * errorfile.BET[idx_k] * (sin(errorfile.MU[idx_k] * TWOPI - phi_1) ** 2 / s_i1)
            T_Alf[K_offset + w] += .5 * err_beta * denomalf
        K_offset += len(list_of_Ks[which_k][1])
        
    K_offset = K_begin
    for k in range(bi1, bi2):
        which_k = (k + I) % len(list_of_Ks)
        K_offset += len(list_of_Ks[which_k][1])
    # and assign the T matrix alements between BPM 1 and 3
    for k in range(bi2, bi3):
        which_k = (k + I) % len(list_of_Ks)
        
        for w in range(len(list_of_Ks[which_k][1])):
            idx_k = list_of_Ks[which_k][1][w]
            err_beta = -SEXT_FACT * frac * errorfile.K2L[idx_k] * errorfile.BET[idx_k] * (sin(errorfile.MU[idx_k] * TWOPI - phi_2) ** 2 / s_i2)
            T[K_offset + w] += err_beta
            T_Alf[K_offset + w] += .5 * SEXT_FACT * errorfile.K2L[idx_k] * errorfile.BET[idx_k] * (sin(errorfile.MU[idx_k] * TWOPI - phi_2) ** 2 / s_i2)
            T_Alf[K_offset + w] += .5 * err_beta * denomalf
        K_offset += len(list_of_Ks[which_k][1])
    
    #--- Quad Longitudinal Missalignments
    # jump to the end of RANGE then to b1
    for k in range(bi3, RANGE):
        K_offset += len(list_of_Ks[(k + I) % len(list_of_Ks)][1])
    for k in range(bi1):
        K_offset += len(list_of_Ks[(k + I) % len(list_of_Ks)][2])
    K_begin = K_offset
      
    for k in range(bi1, bi3):
        which_k = (k + I) % len(list_of_Ks)
        for w in range(len(list_of_Ks[which_k][2])):
            idx_k = list_of_Ks[which_k][2][w]
            err_beta = -frac * errorfile.K1LEND[idx_k] * errorfile.BETEND[idx_k] * (sin(errorfile.MUEND[idx_k] * TWOPI - phi_1) ** 2 / s_i1)
            T[K_offset + w] += err_beta
            T_Alf[K_offset + w] += -.5 * errorfile.K1LEND[idx_k] * errorfile.BETEND[idx_k] * (sin(errorfile.MUEND[idx_k] * TWOPI - phi_1) ** 2 / s_i1)
            T_Alf[K_offset + w] += .5 * err_beta * denomalf
        K_offset += len(list_of_Ks[which_k][2])
        
    K_offset = K_begin
    for k in range(bi1, bi2):
        which_k = (k + I) % len(list_of_Ks)
        K_offset += len(list_of_Ks[which_k][2])
    # and assign the T matrix alements between BPM 1 and 3
    for k in range(bi2, bi3):
        which_k = (k + I) % len(list_of_Ks)
        
        for w in range(len(list_of_Ks[which_k][2])):
            idx_k = list_of_Ks[which_k][2][w]
            err_beta = frac * errorfile.K1LEND[idx_k] * errorfile.BETEND[idx_k] * (sin(errorfile.MUEND[idx_k] * TWOPI - phi_2) ** 2 / s_i2)
            T[K_offset + w] += err_beta
            T_Alf[K_offset + w] += -.5 * errorfile.K1LEND[idx_k] * errorfile.BETEND[idx_k] * (sin(errorfile.MUEND[idx_k] * TWOPI - phi_2) ** 2 / s_i2)
            T_Alf[K_offset + w] += .5 * err_beta * denomalf
        K_offset += len(list_of_Ks[which_k][2])
        
    #--- BPM Missalignments
    # jump to end of RANGE
    for k in range(bi3, RANGE):
        K_offset += len(list_of_Ks[(k + I) % len(list_of_Ks)][2])
          
    errindx1 = errorfile.indx[bn1]
    errindx2 = errorfile.indx[bn2]
    errindx3 = errorfile.indx[bn3]
      
    if errorfile.dS[errindx3] != 0:
        numerphi = -1.0 / (betmdl2 * sin(phmdl32) ** 2) + 1.0 / (betmdl1 * sin(phmdl31) ** 2)
        T[K_offset + bi3] = numerphi / denom
          
    if errorfile.dS[errindx2] != 0:
        numerphi = 1.0 / (betmdl2 * sin(phmdl32) ** 2)
        T[K_offset + bi2] = numerphi / denom
       
    if errorfile.dS[errindx1] != 0:
        numerphi = -1.0 / (betmdl1 * sin(phmdl31) ** 2)
        T[K_offset + bi1] = numerphi / denom
            
    patternstr = ["x"] * RANGE
    patternstr[bi1] = "B"
    patternstr[bi2] = "B"
    patternstr[bi3] = "A"

    return MeasuredValues(alf, bet, "".join(patternstr), True), T, T_Alf


def _assign_quaderrors(I, bi1, bi2, errorfile, list_of_Ks, denomalf, sinus_ij_squared, T_Bet, T_Alf, reference_phi, frac, K_offset, Alf_fact_1, Alf_fact_2):
    for k in range(bi1, bi2):
        whichK = (k + I) % len(list_of_Ks)
        for w in range(len(list_of_Ks[whichK][0])):
            idx_k = list_of_Ks[whichK][0][w]
            err_beta = frac * errorfile.BET[idx_k] * (sin(errorfile.MU[idx_k] * TWOPI - reference_phi) ** 2 / sinus_ij_squared)
            T_Bet[K_offset + w] += err_beta
            T_Alf[K_offset + w] += Alf_fact_1 * errorfile.BET[idx_k] * (sin(errorfile.MU[idx_k] * TWOPI - reference_phi) ** 2 / sinus_ij_squared)
            T_Alf[K_offset + w] += Alf_fact_2 * err_beta * denomalf
        
        K_offset += len(list_of_Ks[whichK][0])
    
    return K_offset


def _assign_sext_errors(I, bi1, bi2, errorfile, list_of_Ks, denomalf, s_i1, T, T_Alf, phi_1, frac, K_offset, Alf_fact_1, Alf_fact_2):
    for k in range(bi1, bi2):
        whichK = (k + I) % len(list_of_Ks)
        for w in range(len(list_of_Ks[whichK][1])):
            idx_k = list_of_Ks[whichK][1][w]
            err_beta = -SEXT_FACT * frac * errorfile.K2L[idx_k] * errorfile.BET[idx_k] * (sin(errorfile.MU[idx_k] * TWOPI - phi_1) ** 2 / s_i1)
            T[K_offset + w] += err_beta
            T_Alf[K_offset + w] += Alf_fact_1 * SEXT_FACT * errorfile.K2L[idx_k] * errorfile.BET[idx_k] * (sin(errorfile.MU[idx_k] * TWOPI - phi_1) ** 2 / s_i1)
            T_Alf[K_offset + w] += Alf_fact_2 * err_beta * denomalf
        
        K_offset += len(list_of_Ks[whichK][1])
    
    return K_offset


def _assign_quadlongmissal(I, bi1, bi2, errorfile, list_of_Ks, denomalf, s_i1, T, T_Alf, phi_1, frac, K_offset, Alf_fact_1, Alf_fact_2):
    for k in range(bi1, bi2):
        whichK = (k + I) % len(list_of_Ks)
        for w in range(len(list_of_Ks[whichK][2])):
            idx_k = list_of_Ks[whichK][2][w]
            err_beta = frac * errorfile.K1LEND[idx_k] * errorfile.BETEND[idx_k] * (sin(errorfile.MUEND[idx_k] * TWOPI - phi_1) ** 2 / s_i1)
            T[K_offset + w] += err_beta
            T_Alf[K_offset + w] += Alf_fact_1 * errorfile.K1LEND[idx_k] * errorfile.BETEND[idx_k] * (sin(errorfile.MUEND[idx_k] * TWOPI - phi_1) ** 2 / s_i1)
            T_Alf[K_offset + w] += Alf_fact_2 * err_beta * denomalf
        
        K_offset += len(list_of_Ks[whichK][2])
    
    return K_offset

#===================================================================================================
#--- ac-dipole stuff
#===================================================================================================


def _get_free_beta(modelfree, modelac, data, bpms, plane):  # to check "+"
<<<<<<< HEAD
=======
    
    print_("Calculating free beta using model")
    print "\33[32;1m= = = = = = = = = = = = = = = = = = = = = = ="
    print "= = Calculating free beta = = = = = = = = = ="
    print "= = Please check implementation             ="
    print "= = = = = = = = = = = = = = = = = = = = = = =\33[0m\n\n"
    
>>>>>>> 65d50e78
    data2 = {}
    
    bpms = Utilities.bpm.model_intersect(bpms, modelfree)
    bpms = Utilities.bpm.model_intersect(bpms, modelac)
    for bpma in bpms:
        bpm = bpma[1].upper()
        beta, betsys, betstat, beterr = data[bpm][0:4]
        alfa, alfsys, alfstat, alferr = data[bpm][4:8]

        if plane == "H":
            betmf = modelfree.BETX[modelfree.indx[bpm]]
            betma = modelac.BETX[modelac.indx[bpm]]
            alfmf = modelfree.ALFX[modelfree.indx[bpm]]
            alfma = modelac.ALFX[modelac.indx[bpm]]
        else:
            betmf = modelfree.BETY[modelfree.indx[bpm]]
            betma = modelac.BETY[modelac.indx[bpm]]
            alfmf = modelfree.ALFY[modelfree.indx[bpm]]
            alfma = modelac.ALFY[modelac.indx[bpm]]
 
        data2[bpm] = beta * betma / betmf, betsys, betstat, beterr, alfa * alfma / alfmf, alfsys, alfstat, alferr, data[bpm][8], data[bpm][9]

    return data, bpms


def _get_free_amp_beta(betai, rmsbb, bpms, inv_j, mad_ac, mad_twiss, plane):
    #
    # Why difference in betabeta calculation ??
    #
    #
    betas = {}

    if DEBUG:
        print "Calculating free beta from amplitude using model"

    for bpm in bpms:
        bpmm = bpm[1].upper()
        beta = betai[bpmm][0]

        if plane == "H":
            betmf = mad_twiss.BETX[mad_twiss.indx[bpmm]]
            betma = mad_ac.BETX[mad_ac.indx[bpmm]]
            bb = (betmf - betma) / betma
        else:
            betmf = mad_twiss.BETY[mad_twiss.indx[bpmm]]
            betma = mad_ac.BETY[mad_ac.indx[bpmm]]
            bb = (betmf - betma) / betma

        betas[bpmm] = [beta * (1.0 + bb), betai[bpmm][1], betai[bpmm][2]]

    return betas, rmsbb, bpms, inv_j

#=======================================================================================================================
#--- Helper / Debug Functions
#=======================================================================================================================


def create_errorfile(errordefspath, model, twiss_full, twiss_full_centre, commonbpms, plane):
    '''
    Creates a file in Twiss format that contains the information about the expected errors for each element .
    
    There has to be an error definition file called "errordefs".
    
    There has to be a twiss model file called "twiss_full.dat" with all the elments in the lattice (also drift spaces) which contains the
    following columns:
    NAME, S, BETX, BETY, MUX, MUY, K1L, K2L
    '''
    
    if errordefspath is None:
        return None
    
    bpms = []
    for bpm in commonbpms:
        bpms.append(bpm[1])
    
    print_("Create errorfile")
    
    # if something in loading / writing the files goes wrong, return None
    # which forces the script to fall back to 3bpm
    try:
        definitions = Python_Classes4MAD.metaclass.twiss(errordefspath)
        filename = "error_elements_" + plane + ".dat"
        errorfile = Utilities.tfs_file_writer.TfsFileWriter(filename)
    except:
        return None
     
    errorfile.add_column_names(     ["NAME",    "BET",  "BETEND",   "MU",   "MUEND",    "dK1",  "K1L",  "K1LEND",   "K2L",  "dX",   "dS"])  #@IgnorePep8
    errorfile.add_column_datatypes( ["%s",      "%le",  "%le",      "%le",  "%le",      "%le",  "%le",  "%le",      "%le",  "%le",  "%le"])  #@IgnorePep8
    
    mainfield = definitions.RELATIVE == "MAINFIELD"
    
    regex_list = []
    for pattern in definitions.PATTERN:
        regex_list.append(re.compile(pattern))

    # OLD:
    for index_twissfull in range(len(twiss_full.NAME)):

        BET = twiss_full_centre.BETX[index_twissfull]
        MU = twiss_full_centre.MUX[index_twissfull]

        if plane == 'V':
            BET = twiss_full_centre.BETY[index_twissfull]
            MU = twiss_full_centre.MUY[index_twissfull]
            
        BET_end = twiss_full.BETX[index_twissfull]
        MU_end = twiss_full.MUX[index_twissfull]
        BETminus1_end = twiss_full.BETX[index_twissfull - 1]
        MUminus1_end = twiss_full.MUX[index_twissfull - 1]

        if plane == 'V':
            BET_end = twiss_full.BETY[index_twissfull]
            MU_end = twiss_full.MUY[index_twissfull]
            BETminus1_end = twiss_full.BETY[index_twissfull - 1]
            MUminus1_end = twiss_full.MUY[index_twissfull - 1]

        found = False
        for index_defs in range(len(definitions.PATTERN)):
            regex = regex_list[index_defs]
            if regex.match(twiss_full.NAME[index_twissfull]):

                found = True
                isQuad = False
                MF = 1000
                if mainfield:
                    if definitions.MAINFIELD[index_defs] == "QUAD":
                        MF = twiss_full_centre.K1L[index_twissfull]
                        isQuad = True
                    elif definitions.MAINFIELD[index_defs] == "SEXT":
                        MF = twiss_full_centre.K2L[index_twissfull]
                    elif definitions.MAINFIELD[index_defs] == "DIPL":
                        MF = twiss_full_centre.K0L[index_twissfull]
                else:
                    MF = twiss_full.K1L[index_twissfull]
               
                errorfile.add_table_row([
                                        twiss_full.NAME[index_twissfull],
                                        BET,
                                        BET_end,
                                        MU,
                                        MU_end,
                                        definitions.dK1[index_defs] * MF,
                                        twiss_full_centre.K1L[index_twissfull],
                                        twiss_full.K1L[index_twissfull],
                                        twiss_full_centre.K2L[index_twissfull],
                                        definitions.dX[index_defs],
                                        definitions.dS[index_defs]
                                        ])
                if definitions.dS[index_defs] != 0 and isQuad:
                    errorfile.add_table_row([
                                            twiss_full.NAME[index_twissfull - 1],
                                            0,     # BET
                                            BETminus1_end,
                                            0,     # MU
                                            MUminus1_end,
                                            0,     # dK1,
                                            0,     # K1L,
                                            - twiss_full.K1L[index_twissfull],  # same index
                                            0,     # K2L
                                            0,     # dX
                                            definitions.dS[index_defs]  # here no -1 because the same dS applies
                                            ])

        if not found:  # if element doesn't have any error add it nevertheless if it is a BPM
            if twiss_full.NAME[index_twissfull] in bpms:
                index_model = model.indx[twiss_full.NAME[index_twissfull]]
                errorfile.add_table_row([
                                        model.NAME[index_model],
                                        BET,
                                        0,  # BETEND
                                        MU,
                                        0,  # MUEND
                                        0,  # dK1
                                        0,  # K1L
                                        0,  # K1LEND
                                        0,  # K2L
                                        0,  # dX
                                        0   # dS
                                        ])
    errorfile.write_to_file(True)

    print_("DONE creating errofile.")

    return Python_Classes4MAD.metaclass.twiss(filename)


def printMatrix(debugfile, M, name):
    debugfile.write("begin Matrix " + name + "\n" + str(M.shape[0]) + " " + str(M.shape[1]) + "\n")

    np.savetxt(debugfile, M, fmt="%18.10e")
    debugfile.write("\nend\n")


def bad_phase(phi):
    modphi = phi % .5
    return (modphi < MOD_POINTFIVE_LOWER or modphi > MOD_POINTFIVE_UPPER)


def is_small(x):
    return abs(x) < ZERO_THRESHOLD


def print_box(string):
    print "=" + " " * BOXINDENT + string + " " * (BOXLENGTH - 3 - BOXINDENT - len(string)) + "="
    
    
def print_(string, prefix=" "):
    print " " * (BOXINDENT + 1) + prefix + " " + string
    
    
def print_box_edge():
    print "= " * (BOXLENGTH / 2)

<|MERGE_RESOLUTION|>--- conflicted
+++ resolved
@@ -1,2699 +1,2583 @@
-'''
-Created on 27 May 2013
-
-@author: awegsche, vimaier
-
-@version: 2016.11.p2
-
-GetLLM.algorithms.beta.py stores helper functions for phase calculations for GetLLM.
-This module is not intended to be executed. It stores only functions.
-
-
-'''
-import sys
-import math
-import traceback
-
-import numpy as np
-from numpy import sin, cos, tan
-
-import Python_Classes4MAD.metaclass
-import Utilities.bpm
-import compensate_ac_effect
-import os
-import re
-import multiprocessing
-import time
-
-__version__ = "2016.11.p1"
-
-DEBUG = sys.flags.debug  # True with python option -d! ("python -d GetLLM.py...") (vimaier)
-PRINTTIMES = False
-
-if False:
-    from Utilities.progressbar import startProgress, progress, endProgress
-else:
-    def startProgress(name):
-        print_("START " + name)
-        
-    def progress(i):
-        return
-    
-    def endProgress():
-        return
-
-#--- Constants
-
-PI      = 3.14159265358979323846    #@IgnorePep8
-TWOPI   = PI * 2.0                  #@IgnorePep8
-
-DEFAULT_WRONG_BETA      = 1000                      #@IgnorePep8
-EPSILON                 = 0#1.0E-16                 #@IgnorePep8
-SEXT_FACT               = 2.0                       #@IgnorePep8
-A_FACT                  = -.5                       #@IgnorePep8
-BETA_THRESHOLD          = 1e3                       #@IgnorePep8
-ZERO_THRESHOLD          = 1e-4                      #@IgnorePep8
-PHASE_THRESHOLD         = 1e-4                      #@IgnorePep8
-MOD_POINTFIVE_LOWER     = PHASE_THRESHOLD           #@IgnorePep8
-MOD_POINTFIVE_UPPER     = (.5 - PHASE_THRESHOLD)    #@IgnorePep8
-
-BOXLENGTH               = 50                        #@IgnorePep8
-BOXINDENT               =  4                        #@IgnorePep8
-
-#=======================================================================================================================
-#--- classes
-#=======================================================================================================================
-
-
-class MeasuredValues:
-    def __init__(self, alfa, beta, string="", use_it=False):
-        self.beta = beta
-        self.alfa = alfa
-        self.patternstring = string
-        self.use_it = use_it
-        
-        
-class BetaData(object):
-    """ File for storing results from beta computations. """
-
-    def __init__(self):
-        self.x_phase = None  # beta x from phase
-        self.x_phase_f = None  # beta x from phase free
-        self.y_phase = None  # beta y from phase
-        self.y_phase_f = None  # beta y from phase free
-
-        self.x_amp = None  # beta x from amplitude
-        self.y_amp = None  # beta y from amplitude
-
-        self.x_ratio = None  # beta x ratio
-        self.x_ratio_f = None  # beta x ratio free
-        self.y_ratio = None  # beta x ratio
-        self.y_ratio_f = None  # beta x ratio free
-
-#===================================================================================================
-# main part
-#===================================================================================================
-
-
-def _write_getbeta_out(twiss_d_zero_dpp, q1, q2, mad_ac, number_of_bpms, range_of_bpms, beta_d_col,
-                       data, rmsbbx, error_method, bpms,
-                       tfs_file, mod_BET, mod_ALF, mod_MU, _plane_char,
-                       dpp=0, dppq1=0):
-    
-    tfs_file.add_float_descriptor("Q1", q1)
-    tfs_file.add_float_descriptor("Q2", q2)
-    tfs_file.add_float_descriptor("RMSbetabeat", rmsbbx)
-    tfs_file.add_float_descriptor("DPP", dpp)
-        
-    tfs_file.add_string_descriptor("BetaAlgorithmVersion", __version__)
-    if error_method == "Estimated by std (3 BPM method), no bet_deviations.npy file found":
-        tfs_file.add_float_descriptor("NumberOfBPMs", 3)
-        tfs_file.add_float_descriptor("RangeOfBPMs", 5)
-    else:
-        tfs_file.add_float_descriptor("NumberOfBPMs", number_of_bpms)
-        tfs_file.add_float_descriptor("RangeOfBPMs", range_of_bpms)
-    tfs_file.add_string_descriptor("ErrorsFrom", error_method)
-    tfs_file.add_column_names(["NAME", "S", "COUNT",
-                               "BET" + _plane_char, "SYSBET" + _plane_char, "STATBET" + _plane_char, "ERRBET" + _plane_char,
-                               "CORR_ALFABETA",
-                               "ALF" + _plane_char, "SYSALF" + _plane_char, "STATALF" + _plane_char, "ERRALF" + _plane_char,
-                               "BET" + _plane_char + "MDL", "ALF" + _plane_char + "MDL", "MU" + _plane_char + "MDL",
-                               "NCOMBINATIONS"])
-    tfs_file.add_column_datatypes(["%s", "%le", "%le", "%le", "%le", "%le", "%le", "%le", "%le", "%le", "%le", "%le", "%le", "%le", "%le", "%le"])
-    for bpm in bpms:
-        name = bpm[1]
-        row = data[name]
-        beta_d_col[name] = [row[0], row[1], row[2], row[3]]
-        model_ac_index = mad_ac.indx[name]
-        list_row_entries = ['"' + name + '"', mad_ac.S[model_ac_index], len(twiss_d_zero_dpp),
-                            row[0], row[1], row[2], row[3],
-                            row[8],
-                            row[4], row[5], row[6], row[7],
-                            mod_BET[model_ac_index], mod_ALF[model_ac_index], mod_MU[model_ac_index],
-                            row[10]]
-        tfs_file.add_table_row(list_row_entries)
-
-
-def calculate_beta_from_phase(getllm_d, twiss_d, tune_d, phase_d,
-                              mad_twiss, mad_ac, mad_elem, mad_elem_centre, mad_best_knowledge, mad_ac_best_knowledge,
-                              files_dict):
-    '''
-    
-    Calculates beta and fills the following TfsFiles:
-        getbetax.out        getbetax_free.out        getbetax_free2.out
-        getbetay.out        getbetay_free.out        getbetay_free2.out
-
-    :Parameters:
-        'getllm_d': _GetllmData (In-param, values will only be read)
-            lhc_phase, accel and beam_direction are used.
-        'twiss_d': _TwissData (In-param, values will only be read)
-            Holds twiss instances of the src files.
-        'tune_d': _TuneData (In-param, values will only be read)
-            Holds tunes and phase advances
-        'phase_d': _PhaseData (In-param, values will only be read)
-            Holds results from get_phases
-    '''
-    beta_d = BetaData()
-    
-    debugfile = None
-    if getllm_d.nprocesses == -1:
-        getllm_d.nprocesses = multiprocessing.cpu_count()
-    getllm_d.parallel = (getllm_d.nprocesses > 0)
-    #---- H plane
-    _plane_char = "X"
-    print "\n"
-    print_box_edge()
-    print_box("CALCULATING BETA FROM PHASE")
-    print_box("VERSION: {0:5s}".format(__version__))
-    
-    if DEBUG:
-        debugfile = open(files_dict['getbetax.out'].s_output_path + "/getbetax.debug", "w+")
-<<<<<<< HEAD
-
-    if twiss_d.has_zero_dpp_x():
-        print "START Calculate beta from phase for plane",_plane_char
-        [data, rmsbbx, bpms, error_method] = beta_from_phase(mad_twiss, mad_ac_best_knowledge, mad_elem, mad_elem_centre,
-                                                                                    twiss_d.zero_dpp_x, phase_d.ph_x, 'H',
-                                                                                    getllm_d, debugfile)
-=======
-        print_box_edge()
-        print_("ATTENTION: DEBUG is set to true, calculation of beta functions will be done serially")
-    elif getllm_d.parallel:
-        print_box("parallel : TRUE")
-        print_box("number of processes : {0:2d}".format(getllm_d.nprocesses))
-        print_box_edge()
-    else:
-        print_box("parallel : FALSE")
-        print_box_edge()
-        
-    starttime = time.time()
-
-    if twiss_d.has_zero_dpp_x():
-        print ""
-        print_("Calculate beta from phase for plane " + _plane_char, ">")
-        data, rmsbbx, bpms, error_method = beta_from_phase(mad_twiss, mad_ac_best_knowledge, mad_elem, mad_elem_centre,
-                                                           twiss_d.zero_dpp_x, phase_d.ph_x, 'H',
-                                                           getllm_d, debugfile)
->>>>>>> 65d50e78
-        beta_d.x_phase = {}
-        beta_d.x_phase['DPP'] = 0
-        tfs_file = files_dict['getbetax.out']
-        
-<<<<<<< HEAD
-        mad_ac_BET = mad_ac.BETX
-        mad_ac_ALF = mad_ac.ALFX
-        mad_ac_MU = mad_ac.MUX
-   
-        _write_getbeta_out(twiss_d.zero_dpp_x, tune_d.q1, tune_d.q2, mad_ac, getllm_d.number_of_bpms, getllm_d.range_of_bpms, beta_d.x_phase, 
-=======
-        _write_getbeta_out(twiss_d.zero_dpp_x, tune_d.q1, tune_d.q2, mad_ac, getllm_d.number_of_bpms, getllm_d.range_of_bpms, beta_d.x_phase,
->>>>>>> 65d50e78
-                           data, rmsbbx, error_method, bpms,
-                           tfs_file, mad_ac.BETX, mad_ac.ALFX, mad_ac.MUX, _plane_char)
-
-        #-- ac to free beta
-        if getllm_d.with_ac_calc:
-            #-- from eq
-            print ""
-            print_("Calculate beta from phase for plane " + _plane_char + " with AC dipole (_free.out)", ">")
-            try:
-                if DEBUG:
-                    debugfile = open(files_dict['getbetax_free.out'].s_output_path + "/getbetax_free.debug", "w+")
-
-<<<<<<< HEAD
-                [dataf, rmsbbxf, bpmsf, error_method] = beta_from_phase(mad_twiss, mad_best_knowledge, mad_elem, mad_elem_centre,
-                                                                                                 twiss_d.zero_dpp_x, phase_d.x_f, 'H',
-                                                                                                 getllm_d, debugfile)
-                tfs_file = files_dict['getbetax_free.out']
-                beta_d.x_phase_f = {}
-                _write_getbeta_out(twiss_d.zero_dpp_x, tune_d.q1f, tune_d.q2f, mad_twiss, getllm_d.number_of_bpms, getllm_d.range_of_bpms, beta_d.x_phase_f, 
-=======
-                dataf, rmsbbxf, bpmsf, error_method = beta_from_phase(mad_twiss, mad_best_knowledge, mad_elem, mad_elem_centre,
-                                                                      twiss_d.zero_dpp_x, phase_d.x_f, 'H',
-                                                                      getllm_d, debugfile)
-                tfs_file = files_dict['getbetax_free.out']
-                beta_d.x_phase_f = {}
-                _write_getbeta_out(twiss_d.zero_dpp_x, tune_d.q1f, tune_d.q2f, mad_twiss, getllm_d.number_of_bpms, getllm_d.range_of_bpms, beta_d.x_phase_f,
->>>>>>> 65d50e78
-                                   dataf, rmsbbxf, error_method, bpmsf,
-                                   tfs_file, mad_twiss.BETX, mad_twiss.ALFX, mad_twiss.MUX, _plane_char)
-                
-            except:
-                traceback.print_exc()
-
-            #-- from the model
-            print ""
-            print_("Calculate beta from phase for plane " + _plane_char + " with AC dipole (_free2.out)", ">")
-            [dataf2, bpmsf2] = _get_free_beta(mad_ac, mad_twiss, data, bpms, 'H')
-            tfs_file = files_dict['getbetax_free2.out']
-            betaxf2 = {}
-            rmsbbxf2 = 0
-            
-            _write_getbeta_out(twiss_d.zero_dpp_x, tune_d.q1f, tune_d.q2f, mad_twiss, getllm_d.number_of_bpms, getllm_d.range_of_bpms, betaxf2,
-<<<<<<< HEAD
-                               dataf2, rmsbbxf2, error_method, bpmsf2, 
-=======
-                               dataf2, rmsbbxf2, error_method, bpmsf2,
->>>>>>> 65d50e78
-                               tfs_file, mad_twiss.BETX, mad_twiss.ALFX, mad_twiss.MUX, _plane_char)
-            
-    #---- V plane
-    _plane_char = "Y"
-    
-    if twiss_d.has_zero_dpp_y():
-        print ""
-        print_("Calculate beta from phase for plane " + _plane_char, ">")
-
-        if DEBUG:
-            debugfile = open(files_dict['getbetay.out'].s_output_path + "/getbetay.debug", "w+")
-
-        data, rmsbby, bpms, error_method = beta_from_phase(mad_twiss, mad_ac_best_knowledge, mad_elem, mad_elem_centre,
-<<<<<<< HEAD
-                                                                                    twiss_d.zero_dpp_y, phase_d.ph_y, 'V',
-                                                                                    getllm_d, debugfile)
-=======
-                                                           twiss_d.zero_dpp_y, phase_d.ph_y, 'V',
-                                                           getllm_d, debugfile)
->>>>>>> 65d50e78
-        beta_d.y_phase = {}
-        beta_d.y_phase['DPP'] = 0
-        tfs_file = files_dict['getbetay.out']
-        
-<<<<<<< HEAD
-        _write_getbeta_out(twiss_d.zero_dpp_x, tune_d.q1, tune_d.q2, mad_ac, getllm_d.number_of_bpms, getllm_d.range_of_bpms, beta_d.y_phase, 
-                           data, rmsbbx, error_method, bpms, 
-=======
-        _write_getbeta_out(twiss_d.zero_dpp_x, tune_d.q1, tune_d.q2, mad_ac, getllm_d.number_of_bpms, getllm_d.range_of_bpms, beta_d.y_phase,
-                           data, rmsbby, error_method, bpms,
->>>>>>> 65d50e78
-                           tfs_file, mad_ac.BETY, mad_ac.ALFY, mad_ac.MUY, _plane_char)
-        
-        #-- ac to free beta
-        if getllm_d.with_ac_calc:
-            #-- from eq
-            print ""
-            print_("Calculate beta from phase for plane " + _plane_char + " with AC dipole (_free.out)", ">")
-
-            if DEBUG:
-                debugfile = open(files_dict['getbetay_free.out'].s_output_path + "/getbetay_free.debug", "w+")
-
-            try:
-<<<<<<< HEAD
-                dataf, rembbyf, bpmsf, error_method = beta_from_phase(mad_twiss, mad_best_knowledge, mad_elem, mad_elem_centre,
-                                                                                                 twiss_d.zero_dpp_y, phase_d.y_f, 'V',
-                                                                                                 getllm_d, debugfile)
-                
-                tfs_file = files_dict['getbetay_free.out']
-                beta_d.y_phase_f = {}
-                _write_getbeta_out(twiss_d.zero_dpp_y, tune_d.q1f, tune_d.q2f, mad_twiss, getllm_d.number_of_bpms, getllm_d.range_of_bpms, beta_d.y_phase_f, 
-                                   dataf, rmsbbx, error_method, bpmsf,
-=======
-                dataf, rmsbbyf, bpmsf, error_method = beta_from_phase(mad_twiss, mad_best_knowledge, mad_elem, mad_elem_centre,
-                                                                      twiss_d.zero_dpp_y, phase_d.y_f, 'V',
-                                                                      getllm_d, debugfile)
-                
-                tfs_file = files_dict['getbetay_free.out']
-                beta_d.y_phase_f = {}
-                _write_getbeta_out(twiss_d.zero_dpp_y, tune_d.q1f, tune_d.q2f, mad_twiss, getllm_d.number_of_bpms, getllm_d.range_of_bpms, beta_d.y_phase_f,
-                                   dataf, rmsbbyf, error_method, bpmsf,
->>>>>>> 65d50e78
-                                   tfs_file, mad_twiss.BETY, mad_twiss.ALFY, mad_twiss.MUY, _plane_char)
-            except:
-                traceback.print_exc()
-
-            #-- from the model
-            print ""
-            print_("Calculate beta from phase for plane " + _plane_char + " with AC dipole (_free2.out)", ">")
-
-            [datayf2, bpmsf2] = _get_free_beta(mad_ac, mad_twiss, data, bpms, 'V')
-            tfs_file = files_dict['getbetay_free2.out']
-            
-            betayf2 = {}
-            rmsbbyf2 = 0
-            
-            _write_getbeta_out(twiss_d.zero_dpp_x, tune_d.q1f, tune_d.q2f, mad_twiss, getllm_d.number_of_bpms, getllm_d.range_of_bpms, betayf2,
-<<<<<<< HEAD
-                               datayf2, rmsbbyf2, error_method, bpmsf2, 
-=======
-                               datayf2, rmsbbyf2, error_method, bpmsf2,
->>>>>>> 65d50e78
-                               tfs_file, mad_twiss.BETY, mad_twiss.ALFY, mad_twiss.MUY, _plane_char)
-            
-    elapsed = time.time() - starttime
-    
-    print_box_edge()
-    print_box("beta from phase finished")
-    print_box("")
-    print_box("elapsed time: {0:3.3f}s".format(elapsed))
-    print_box_edge()
-    if PRINTTIMES:
-        timesfile = open("times.dat", "a")
-        if getllm_d.parallel:
-            timesfile.write("PARALLEL {0:f} {1:d} {2:d}\n".format(elapsed, 0, getllm_d.nprocesses))
-        else:
-            timesfile.write("SERIAL {0:f} {1:d} {2:d}\n".format(elapsed, 0, getllm_d.nprocesses))
-
-    print "\n"
-    
-    return beta_d
-# END calculate_beta_from_phase -------------------------------------------------------------------------------
-
-
-def calculate_beta_from_amplitude(getllm_d, twiss_d, tune_d, phase_d, beta_d, mad_twiss, mad_ac, files_dict):
-    '''
-    Calculates beta and fills the following TfsFiles:
-        getampbetax.out        getampbetax_free.out        getampbetax_free2.out
-        getampbetay.out        getampbetay_free.out        getampbetay_free2.out
-
-    :Parameters:
-        'getllm_d': _GetllmData (In-param, values will only be read)
-            accel and beam_direction are used.
-        'twiss_d': _TwissData (In-param, values will only be read)
-            Holds twiss instances of the src files.
-        'tune_d': _TuneData (In-param, values will only be read)
-            Holds tunes and phase advances
-        'phase_d': _PhaseData (In-param, values will only be read)
-            Holds results from get_phases
-        'beta_d': _BetaData (In/Out-param, values will be read and set)
-            Holds results from get_beta. Beta from amp and ratios will be set.
-
-    :Return: _BetaData
-        the same instance as param beta_d to indicate that x_amp,y_amp and ratios were set.
-    '''
-    print 'Calculating beta from amplitude'
-
-    #---- H plane
-    if twiss_d.has_zero_dpp_x():
-        [beta_d.x_amp, rmsbbx, bpms, inv_jx] = beta_from_amplitude(mad_ac, twiss_d.zero_dpp_x, 'H')
-        beta_d.x_amp['DPP'] = 0
-        #-- Rescaling
-        beta_d.x_ratio = 0
-        skipped_bpmx = []
-        arcbpms = Utilities.bpm.filterbpm(bpms)
-        for bpm in arcbpms:
-            name = str.upper(bpm[1])  # second entry is the name
-        #Skip BPM with strange data
-            if abs(beta_d.x_phase[name][0] / beta_d.x_amp[name][0]) > 100:
-                skipped_bpmx.append(name)
-            elif (beta_d.x_amp[name][0] < 0 or beta_d.x_phase[name][0] < 0):
-                skipped_bpmx.append(name)
-            else:
-                beta_d.x_ratio = beta_d.x_ratio + (beta_d.x_phase[name][0] / beta_d.x_amp[name][0])
-
-        try:
-            beta_d.x_ratio = beta_d.x_ratio / (len(arcbpms) - len(skipped_bpmx))
-        except ZeroDivisionError:
-            beta_d.x_ratio = 1
-        except:
-            traceback.print_exc()
-            beta_d.x_ratio = 1
-
-        betax_rescale = {}
-
-        for bpm in bpms:
-            name = str.upper(bpm[1])
-            betax_rescale[name] = [beta_d.x_ratio * beta_d.x_amp[name][0], beta_d.x_ratio * beta_d.x_amp[name][1], beta_d.x_amp[name][2]]
-
-        tfs_file = files_dict['getampbetax.out']
-        tfs_file.add_float_descriptor("Q1", tune_d.q1)
-        tfs_file.add_float_descriptor("Q2", tune_d.q2)
-        tfs_file.add_float_descriptor("RMSbetabeat", rmsbbx)
-        tfs_file.add_float_descriptor("RescalingFactor", beta_d.x_ratio)
-        tfs_file.add_column_names(["NAME", "S", "COUNT", "BETX", "BETXSTD", "BETXMDL", "MUXMDL", "BETXRES", "BETXSTDRES"])
-        tfs_file.add_column_datatypes(["%s", "%le", "%le", "%le", "%le", "%le", "%le", "%le", "%le"])
-        for i in range(0, len(bpms)):
-            bn1 = str.upper(bpms[i][1])
-            bns1 = bpms[i][0]
-            list_row_entries = ['"' + bn1 + '"', bns1, len(twiss_d.zero_dpp_x), beta_d.x_amp[bn1][0], beta_d.x_amp[bn1][1], mad_ac.BETX[mad_ac.indx[bn1]], mad_ac.MUX[mad_ac.indx[bn1]], betax_rescale[bn1][0], betax_rescale[bn1][1]]
-            tfs_file.add_table_row(list_row_entries)
-
-        #-- ac to free amp beta
-        if getllm_d.with_ac_calc:
-            #-- from eq
-            try:
-                betaxf, rmsbbxf, bpmsf = compensate_ac_effect.get_free_beta_from_amp_eq(mad_ac, twiss_d.zero_dpp_x, tune_d.q1, tune_d.q1f, phase_d.acphasex_ac2bpmac, 'H', getllm_d.beam_direction, getllm_d.lhc_phase)
-                #-- Rescaling
-                beta_d.x_ratio_f = 0
-                skipped_bpmxf = []
-                arcbpms = Utilities.bpm.filterbpm(bpmsf)
-                for bpm in arcbpms:
-                    name = str.upper(bpm[1])  # second entry is the name
-                #Skip BPM with strange data
-                    if abs(beta_d.x_phase_f[name][0] / betaxf[name][0]) > 10:
-                        skipped_bpmxf.append(name)
-                    elif abs(beta_d.x_phase_f[name][0] / betaxf[name][0]) < 0.1:
-                        skipped_bpmxf.append(name)
-                    elif (betaxf[name][0] < 0 or beta_d.x_phase_f[name][0] < 0):
-                        skipped_bpmxf.append(name)
-                    else:
-                        beta_d.x_ratio_f = beta_d.x_ratio_f + (beta_d.x_phase_f[name][0] / betaxf[name][0])
-
-                try:
-                    beta_d.x_ratio_f = beta_d.x_ratio_f / (len(arcbpms) - len(skipped_bpmxf))
-                except:
-                    traceback.print_exc()
-                    beta_d.x_ratio_f = 1
-                tfs_file = files_dict['getampbetax_free.out']
-                tfs_file.add_float_descriptor("Q1", tune_d.q1f)
-                tfs_file.add_float_descriptor("Q2", tune_d.q2f)
-                tfs_file.add_float_descriptor("RMSbetabeat", rmsbbxf)
-                tfs_file.add_float_descriptor("RescalingFactor", beta_d.x_ratio_f)
-                tfs_file.add_column_names(["NAME", "S", "COUNT", "BETX", "BETXSTD", "BETXMDL", "MUXMDL", "BETXRES", "BETXSTDRES"])
-                tfs_file.add_column_datatypes(["%s", "%le", "%le", "%le", "%le", "%le", "%le", "%le", "%le"])
-                for i in range(0, len(bpmsf)):
-                    bn1 = str.upper(bpmsf[i][1])
-                    bns1 = bpmsf[i][0]
-                    list_row_entries = ['"' + bn1 + '"', bns1, len(twiss_d.zero_dpp_x), betaxf[bn1][0], betaxf[bn1][1], mad_twiss.BETX[mad_twiss.indx[bn1]], mad_twiss.MUX[mad_twiss.indx[bn1]], beta_d.x_ratio_f * betaxf[bn1][0], beta_d.x_ratio_f * betaxf[bn1][1]]
-                    tfs_file.add_table_row(list_row_entries)
-
-            except:
-                traceback.print_exc()
-            #-- from the model
-            # Since invJxf2(return_value[3]) is not used, slice the return value([:3]) (vimaier)
-            [betaxf2, rmsbbxf2, bpmsf2] = _get_free_amp_beta(beta_d.x_amp, rmsbbx, bpms, inv_jx, mad_ac, mad_twiss, 'H')[:3]
-            betaxf2_rescale = _get_free_amp_beta(betax_rescale, rmsbbx, bpms, inv_jx, mad_ac, mad_twiss, 'H')[0]
-            tfs_file = files_dict['getampbetax_free2.out']
-            tfs_file.add_float_descriptor("Q1", tune_d.q1f)
-            tfs_file.add_float_descriptor("Q2", tune_d.q2f)
-            tfs_file.add_float_descriptor("RMSbetabeat", rmsbbxf2)
-            tfs_file.add_float_descriptor("RescalingFactor", beta_d.x_ratio)
-            tfs_file.add_column_names(["NAME", "S", "COUNT", "BETX", "BETXSTD", "BETXMDL", "MUXMDL", "BETXRES", "BETXSTDRES"])
-            tfs_file.add_column_datatypes(["%s", "%le", "%le", "%le", "%le", "%le", "%le", "%le", "%le"])
-            for i in range(0, len(bpmsf2)):
-                bn1 = str.upper(bpmsf2[i][1])
-                bns1 = bpmsf2[i][0]
-                list_row_entries = ['"' + bn1 + '"', bns1, len(twiss_d.zero_dpp_x), betaxf2[bn1][0], betaxf2[bn1][1], mad_twiss.BETX[mad_twiss.indx[bn1]], mad_twiss.MUX[mad_twiss.indx[bn1]], betaxf2_rescale[bn1][0], betaxf2_rescale[bn1][1]]
-                tfs_file.add_table_row(list_row_entries)  # V plane
-
-    if twiss_d.has_zero_dpp_y():
-        [beta_d.y_amp, rmsbby, bpms, inv_jy] = beta_from_amplitude(mad_ac, twiss_d.zero_dpp_y, 'V')
-        beta_d.y_amp['DPP'] = 0
-        #-- Rescaling
-        beta_d.y_ratio = 0
-        skipped_bpmy = []
-        arcbpms = Utilities.bpm.filterbpm(bpms)
-        for bpm in arcbpms:
-            name = str.upper(bpm[1])  # second entry is the name
-            #Skip BPM with strange data
-            if name in beta_d.y_phase:
-                if abs(beta_d.y_phase[name][0] / beta_d.y_amp[name][0]) > 100:
-                    skipped_bpmy.append(name)
-                elif (beta_d.y_amp[name][0] < 0 or beta_d.y_phase[name][0] < 0):
-                    skipped_bpmy.append(name)
-                else:
-                    beta_d.y_ratio = beta_d.y_ratio + (beta_d.y_phase[name][0] / beta_d.y_amp[name][0])
-
-        try:
-            beta_d.y_ratio = beta_d.y_ratio / (len(arcbpms) - len(skipped_bpmy))
-        except ZeroDivisionError:
-            beta_d.y_ratio = 1
-        betay_rescale = {}
-
-        for bpm in bpms:
-            name = str.upper(bpm[1])
-            betay_rescale[name] = [beta_d.y_ratio * beta_d.y_amp[name][0], beta_d.y_ratio * beta_d.y_amp[name][1], beta_d.y_amp[name][2]]
-
-        tfs_file = files_dict['getampbetay.out']
-        tfs_file.add_float_descriptor("Q1", tune_d.q1)
-        tfs_file.add_float_descriptor("Q2", tune_d.q2)
-        tfs_file.add_float_descriptor("RMSbetabeat", rmsbby)
-        tfs_file.add_float_descriptor("RescalingFactor", beta_d.y_ratio)
-        tfs_file.add_column_names(["NAME", "S", "COUNT", "BETY", "BETYSTD", "BETYMDL", "MUYMDL", "BETYRES", "BETYSTDRES"])
-        tfs_file.add_column_datatypes(["%s", "%le", "%le", "%le", "%le", "%le", "%le", "%le", "%le"])
-        for i in range(0, len(bpms)):
-            bn1 = str.upper(bpms[i][1])
-            bns1 = bpms[i][0]
-            list_row_entries = ['"' + bn1 + '"', bns1, len(twiss_d.zero_dpp_y), beta_d.y_amp[bn1][0], beta_d.y_amp[bn1][1], mad_ac.BETY[mad_ac.indx[bn1]], mad_ac.MUY[mad_ac.indx[bn1]], betay_rescale[bn1][0], betay_rescale[bn1][1]]
-            tfs_file.add_table_row(list_row_entries)  # ac to free amp beta
-
-        if getllm_d.with_ac_calc:  # from eq
-            try:
-                betayf, rmsbbyf, bpmsf = compensate_ac_effect.get_free_beta_from_amp_eq(mad_ac, twiss_d.zero_dpp_y, tune_d.q2, tune_d.q2f, phase_d.acphasey_ac2bpmac, 'V', getllm_d.beam_direction, getllm_d.accel)  # Rescaling
-                beta_d.y_ratio_f = 0
-                skipped_bpmyf = []
-                arcbpms = Utilities.bpm.filterbpm(bpmsf)
-                for bpm in arcbpms:
-                    name = str.upper(bpm[1])  # second entry is the name
-                    #Skip BPM with strange data
-                    if abs(beta_d.y_phase_f[name][0] / betayf[name][0]) > 10:
-                        skipped_bpmyf.append(name)
-                    elif (betayf[name][0] < 0 or beta_d.y_phase_f[name][0] < 0):
-                        skipped_bpmyf.append(name)
-                    elif abs(beta_d.y_phase_f[name][0] / betayf[name][0]) < 0.1:
-                        skipped_bpmyf.append(name)
-                    else:
-                        beta_d.y_ratio_f = beta_d.y_ratio_f + (beta_d.y_phase_f[name][0] / betayf[name][0])
-
-                try:
-                    beta_d.y_ratio_f = beta_d.y_ratio_f / (len(arcbpms) - len(skipped_bpmyf))
-                except ZeroDivisionError:
-                    beta_d.y_ratio_f = 1
-                tfs_file = files_dict['getampbetay_free.out']
-                tfs_file.add_float_descriptor("Q1", tune_d.q1f)
-                tfs_file.add_float_descriptor("Q2", tune_d.q2f)
-                tfs_file.add_float_descriptor("RMSbetabeat", rmsbbyf)
-                tfs_file.add_float_descriptor("RescalingFactor", beta_d.y_ratio_f)
-                tfs_file.add_column_names(["NAME", "S", "COUNT", "BETY", "BETYSTD", "BETYMDL", "MUYMDL", "BETYRES", "BETYSTDRES"])
-                tfs_file.add_column_datatypes(["%s", "%le", "%le", "%le", "%le", "%le", "%le", "%le", "%le"])
-                for i in range(0, len(bpmsf)):
-                    bn1 = str.upper(bpmsf[i][1])
-                    bns1 = bpmsf[i][0]
-                    list_row_entries = ['"' + bn1 + '"', bns1, len(twiss_d.zero_dpp_y), betayf[bn1][0], betayf[bn1][1], mad_twiss.BETY[mad_twiss.indx[bn1]], mad_twiss.MUY[mad_twiss.indx[bn1]], (beta_d.y_ratio_f * betayf[bn1][0]), (beta_d.y_ratio_f * betayf[bn1][1])]
-                    tfs_file.add_table_row(list_row_entries)  # 'except ALL' catched a SystemExit from filterbpm().(vimaier)
-
-            except SystemExit:
-                traceback.print_exc()
-                sys.exit(1)
-            except:
-                #-- from the model
-                traceback.print_exc()
-            # Since invJyf2(return_value[3]) is not used, slice the return value([:3]) (vimaier)
-            [betayf2, rmsbbyf2, bpmsf2] = _get_free_amp_beta(beta_d.y_amp, rmsbby, bpms, inv_jy, mad_ac, mad_twiss, 'V')[:3]
-            betayf2_rescale = _get_free_amp_beta(betay_rescale, rmsbby, bpms, inv_jy, mad_ac, mad_twiss, 'V')[0]
-            tfs_file = files_dict['getampbetay_free2.out']
-            tfs_file.add_float_descriptor("Q1", tune_d.q1f)
-            tfs_file.add_float_descriptor("Q2", tune_d.q2f)
-            tfs_file.add_float_descriptor("RMSbetabeat", rmsbbyf2)
-            tfs_file.add_float_descriptor("RescalingFactor", beta_d.y_ratio)
-            tfs_file.add_column_names(["NAME", "S", "COUNT", "BETY", "BETYSTD", "BETYMDL", "MUYMDL", "BETYRES", "BETYSTDRES"])
-            tfs_file.add_column_datatypes(["%s", "%le", "%le", "%le", "%le", "%le", "%le", "%le", "%le"])
-            for i in range(0, len(bpmsf2)):
-                bn1 = str.upper(bpmsf2[i][1])
-                bns1 = bpmsf2[i][0]
-                list_row_entries = ['"' + bn1 + '"', bns1, len(twiss_d.zero_dpp_y), betayf2[bn1][0], betayf2[bn1][1], mad_twiss.BETY[mad_twiss.indx[bn1]], mad_twiss.MUY[mad_twiss.indx[bn1]], betayf2_rescale[bn1][0], betayf2_rescale[bn1][1]]
-                tfs_file.add_table_row(list_row_entries)
-
-    return beta_d
-# END calculate_beta_from_amplitude ----------------------------------------------------------------
-
-
-<<<<<<< HEAD
-def beta_from_phase(madModel, madTwiss, madElements, madElementsCentre, ListOfFiles,
-                    phase, plane, getllm_d, debugfile):
-=======
-def beta_from_phase(madModel, madTwiss, madElements, madElementsCentre, ListOfFiles, phase, plane, getllm_d, debugfile):
->>>>>>> 65d50e78
-    '''
-    Calculate the beta function from phase advances
-    If range of BPMs is sufficiently large use averaging with weighted mean. The weights are determinde using either the
-    output of Monte Carlo simulations or using analytical formulas derived from exacter formulas to calculate the beta
-    function.
-    
-
-    :Return:
-        'data':table
-            columns:
-             0: beti
-             1: betstat
-             2: betsys
-             3: beterr
-             4: alfi
-             5: alfstat
-             6: alfsys
-             7: alferr
-             8: corr
-             9: delbeta
-            10: n_combinations
-        'rmsbb':float
-            rms beta-beating
-        'commonbpms':list
-            intersection of common BPMs in measurement files and model
-
-    
-    :Parameters:
-        'madTwiss':twiss
-            model twiss file
-        'ListOfFiles':twiss
-            measurement files
-        'phase':dict
-            measured phase advances
-        'plane':string
-            'H' or 'V'
-        'use_only_three_bpms_for_beta_from_phase':Boolean
-            self-explanatory
-        'number_of_bpms':int
-            use the number_of_bpm betas with the lowest phase advance (only used when monte carlo simulations are used)
-        'range_of_bpms':int
-            length of range of bpms used to calculate the beta function. Has to be an odd number 1 < r < 21
-        'errordefspath':String
-            the paths to the error definition file. If not specified, Monte Carlo simulation is used
-    '''
-<<<<<<< HEAD
-    errors_method = "NOT DEFINED"
-    if phase == {}:
-        return {}, 0.0, {}, errors_method
-    
-=======
-    
-    errors_method = "NOT DEFINED"
-    if phase == {}:
-        return [{}, 0.0, {}, errors_method]
-
->>>>>>> 65d50e78
-    commonbpms = Utilities.bpm.intersect(ListOfFiles)
-    commonbpms = Utilities.bpm.model_intersect(commonbpms, madTwiss)
-    
-    errorfile = None
-    if not getllm_d.use_only_three_bpms_for_beta_from_phase:
-        errorfile = create_errorfile(getllm_d.errordefspath, madTwiss, madElements, madElementsCentre, commonbpms, plane)
-   
-    if 3 > len(commonbpms):
-<<<<<<< HEAD
-        print "beta_from_phase: Less than three BPMs for plane", plane + ". Returning empty values."
-        return ({}, 0.0, {}, errors_method)
-
-    if 7 > len(commonbpms) and errorfile is None:
-        print "beta_from_phase: Less than seven BPMs for plane", plane + ". Can not use optimised algorithm."
-=======
-        print_("beta_from_phase: Less than three BPMs for plane " + plane + ". Returning empty values.")
-        return ({}, 0.0, {}, errors_method)
-
-    if 7 > len(commonbpms) and errorfile is None:
-        print_("beta_from_phase: Less than seven BPMs for plane " + plane + ". Can not use optimized algorithm.")
->>>>>>> 65d50e78
-
-    errors_method = "Covariance matrix"
-    rmsbb = 0.0
-    
-    #---- Error definitions given and we decided to not use the simulation => use analytical formulas to calculate the
-    # systematic errors
-    if errorfile is not None and not getllm_d.use_only_three_bpms_for_beta_from_phase:
-        
-<<<<<<< HEAD
-        rmsbb, errors_method, data = scan_all_BPMs_withsystematicerrors(madModel, madTwiss, errorfile, phase, plane, getllm_d.range_of_bpms, commonbpms, debugfile)
-        return [data, rmsbb, commonbpms, errors_method]
-    #---- use the simulations
-    else:
-        rmsbb, errors_method, data = scan_all_BPMs_sim_3bpm(madTwiss, phase, plane,
-                                                            getllm_d.use_only_three_bpms_for_beta_from_phase, getllm_d.number_of_bpms, getllm_d.range_of_bpms,
-                                                            commonbpms, debugfile)
-=======
-        rmsbb, errors_method, data = scan_all_BPMs_withsystematicerrors(madModel, madTwiss, errorfile, phase, plane, getllm_d, commonbpms, debugfile)
-        return data, rmsbb, commonbpms, errors_method
-    #---- use the simulations
-    else:
-        rmsbb, errors_method, data = scan_all_BPMs_sim_3bpm(madTwiss, phase, plane, getllm_d, commonbpms, debugfile)
->>>>>>> 65d50e78
-
-    return data, rmsbb, commonbpms, errors_method
-
-
-def beta_from_amplitude(mad_twiss, list_of_files, plane):
-
-    beta = {}
-    root2j = []
-    commonbpms = Utilities.bpm.intersect(list_of_files)
-    commonbpms = Utilities.bpm.model_intersect(commonbpms, mad_twiss)
-    sum_a = 0.0
-    amp = []
-    amp2 = []
-    kick2 = []
-    for i in range(0, len(commonbpms)):  # this loop have become complicated after modifications... anybody simplify?
-        bn1 = str.upper(commonbpms[i][1])
-        if plane == 'H':
-            tembeta = mad_twiss.BETX[mad_twiss.indx[bn1]]
-        elif plane == 'V':
-            tembeta = mad_twiss.BETY[mad_twiss.indx[bn1]]
-        amp_i = 0.0
-        amp_j2 = []
-        root2j_i = 0.0
-        counter = 0
-        for tw_file in list_of_files:
-            if i == 0:
-                kick2.append(0)
-            if plane == 'H':
-                amp_i += tw_file.AMPX[tw_file.indx[bn1]]
-                amp_j2.append(tw_file.AMPX[tw_file.indx[bn1]] ** 2)
-                root2j_i += tw_file.PK2PK[tw_file.indx[bn1]] / 2.
-            elif plane == 'V':
-                amp_i += tw_file.AMPY[tw_file.indx[bn1]]
-                amp_j2.append(tw_file.AMPY[tw_file.indx[bn1]] ** 2)
-                root2j_i += tw_file.PK2PK[tw_file.indx[bn1]] / 2.
-
-            kick2[counter] += amp_j2[counter] / tembeta
-            counter += 1
-
-        amp_i = amp_i / len(list_of_files)
-        root2j_i = root2j_i / len(list_of_files)
-        amp.append(amp_i)
-        amp2.append(amp_j2)
-
-        sum_a += amp_i ** 2 / tembeta
-        root2j.append(root2j_i / math.sqrt(tembeta))
-
-    kick = sum_a / len(commonbpms)  # Assuming the average of beta is constant
-    kick2 = np.array(kick2)
-    kick2 = kick2 / len(commonbpms)
-    amp2 = np.array(amp2)
-    root2j = np.array(root2j)
-    root2j_ave = np.average(root2j)
-    root2j_rms = math.sqrt(np.average(root2j * root2j) - root2j_ave**2 + 2.2e-16)
-
-    delbeta = []
-    for i in range(0, len(commonbpms)):
-        bn1 = str.upper(commonbpms[i][1])
-        location = commonbpms[i][0]
-        for j in range(0, len(list_of_files)):
-            amp2[i][j] = amp2[i][j] / kick2[j]
-        #print np.average(amp2[i]*amp2[i]),np.average(amp2[i])**2
-        try:
-            betstd = math.sqrt(np.average(amp2[i] * amp2[i]) - np.average(amp2[i])**2 + 2.2e-16)
-        except:
-            betstd = 0
-
-        beta[bn1] = [amp[i] ** 2 / kick, betstd, location]
-        if plane == 'H':
-            betmdl = mad_twiss.BETX[mad_twiss.indx[bn1]]
-        elif plane == 'V':
-            betmdl = mad_twiss.BETY[mad_twiss.indx[bn1]]
-        delbeta.append((beta[bn1][0] - betmdl) / betmdl)
-
-    invariant_j = [root2j_ave, root2j_rms]
-
-    delbeta = np.array(delbeta)
-    rmsbb = math.sqrt(np.average(delbeta * delbeta))
-    return [beta, rmsbb, commonbpms, invariant_j]
-
-
-#=======================================================================================================================
-#---============== using the simulations to calculate the beta function and error bars =================================
-#=======================================================================================================================
-
-def scan_all_BPMs_sim_3bpm(madTwiss, phase, plane, getllm_d, commonbpms, debugfile):
-    systematics_error_path = os.path.join(os.path.dirname(os.path.abspath(madTwiss.filename)), "bet_deviations.npy")
-    systematic_errors = None
-    
-    montecarlo = True
-    errors_method = "Monte-Carlo Simulations"
-    
-    use_only_three_bpms_for_beta_from_phase = getllm_d.use_only_three_bpms_for_beta_from_phase
-    
-    if use_only_three_bpms_for_beta_from_phase:
-        montecarlo = False
-        errors_method = "Standard (3 BPM method)"
-    elif not os.path.isfile(systematics_error_path):
-        montecarlo = False
-        errors_method = "Stdandard (3 BPM method) because no bet_deviations.npy could be found"
-        use_only_three_bpms_for_beta_from_phase = True
-    else:
-        systematic_errors = np.load(systematics_error_path)
-        
-    data = {}
-    used_bpms = 0
-
-    print_("Errors from " + errors_method)
-    for i in range(0, len(commonbpms)):
-        alfa_beta, probed_bpm_name, M = get_best_three_bpms_with_beta_and_alfa(madTwiss, phase, plane, commonbpms, i, use_only_three_bpms_for_beta_from_phase, getllm_d.number_of_bpms, getllm_d.range_of_bpms)
-        alfi = sum([alfa_beta[i][3] for i in range(len(alfa_beta))]) / len(alfa_beta)
-        alfstd = math.sqrt(sum([alfa_beta[i][2] ** 2 for i in range(len(alfa_beta))])) / math.sqrt(len(alfa_beta))
-        try:
-            alferr = math.sqrt(sum([alfa_beta[i][3] ** 2 for i in range(len(alfa_beta))]) / len(alfa_beta) - alfi ** 2.)
-        except ValueError:
-            alferr = 0
-        if plane == 'H':
-            betmdl1 = madTwiss.BETX[madTwiss.indx[probed_bpm_name]]
-        elif plane == 'V':
-            betmdl1 = madTwiss.BETY[madTwiss.indx[probed_bpm_name]]
-        beti = DEFAULT_WRONG_BETA
-        if montecarlo:
-            T = np.transpose(np.matrix([alfa_beta[i][7] for i in range(len(alfa_beta))]))
-            V1 = M * T
-            V_stat = np.transpose(T) * V1
-            V = np.zeros([len(alfa_beta), len(alfa_beta)])
-            V_syst = np.zeros([len(alfa_beta), len(alfa_beta)])
-            np.fill_diagonal(V_syst, 100000)
-            #all_comb = [[alfa_beta[i][5], alfa_beta[i][6]] for i in range(len(alfa_beta))]
-            if plane == 'H':
-                sindex = 0
-            elif plane == 'V':
-                sindex = 1
-            for comb1 in range(len(alfa_beta)):
-                for comb2 in range(len(alfa_beta)):
-                    possible_dict_key = [''.join([probed_bpm_name, alfa_beta[comb1][i], alfa_beta[comb1][j], alfa_beta[comb2][k], alfa_beta[comb2][l]]) for i in [5, 6] for j in [5, 6] if i != j for k in [5, 6] for l in [5, 6] if k != l]
-                    for keyname in possible_dict_key:
-                        if keyname in systematic_errors[sindex]:
-                            V_syst[comb1][comb2] = systematic_errors[sindex][keyname] * betmdl1 ** 2
-                            V_syst[comb2][comb1] = systematic_errors[sindex][keyname] * betmdl1 ** 2
-            
-            for k in range(len(alfa_beta)):
-                for l in range(len(alfa_beta)):
-                    V[k][l] = V_stat.item(k, l) + V_syst[k][l]
-            
-            try:
-                V_inv = np.linalg.pinv(V)
-            except:
-                V_inv = np.diag(1.0, V.shape[0])
-            if DEBUG:
-                debugfile.write("\n\nbegin BPM " + probed_bpm_name + " :\n")
-                printMatrix(debugfile, V_stat, "V_stat")
-                printMatrix(debugfile, np.matrix(V_syst), "V_syst")
-                printMatrix(debugfile, V, "V")
-                printMatrix(debugfile, V_inv, "V_inv")
-                printMatrix(debugfile, np.transpose(T), "T_trans")
-                printMatrix(debugfile, M, "M")
-            w = np.zeros(len(alfa_beta))
-            V_inv_row_sum = V_inv.sum(axis=1, dtype='float')
-            V_inv_sum = V_inv.sum(dtype='float')
-            betstd = 0
-            beterr = 0
-            if V_inv_sum != 0:
-                for i in range(len(w)):
-                    w[i] = V_inv_row_sum[i] / V_inv_sum
-                
-                beti = float(sum([w[i] * alfa_beta[i][1] for i in range(len(alfa_beta))]))
-                for i in range(len(alfa_beta)):
-                    for j in range(len(alfa_beta)):
-                        betstd = betstd + w[i] * w[j] * V_stat.item(i, j)
-                
-                betstd = np.sqrt(float(betstd))
-                for i in range(len(alfa_beta)):
-                    for j in range(len(alfa_beta)):
-                        beterr = beterr + w[i] * w[j] * V_syst.item(i, j)
-                if beterr < 0:
-                    beterr = DEFAULT_WRONG_BETA
-                else:
-                    beterr = np.sqrt(float(beterr))
-                used_bpms = len(w)
-                if DEBUG:
-                    debugfile.write("\ncombinations:\t")
-                    for i in range(len(w)):
-                        debugfile.write(alfa_beta[i][8] + "\t")
-                    
-                    debugfile.write("\n")
-                    debugfile.write("\n")
-                    debugfile.write("\nweights:\t")
-                    #print "beti =", beti
-                    for i in range(len(w)):
-                        debugfile.write("{:.7f}".format(w[i]) + "\t")
-                    
-                    debugfile.write("\nbeta_values:\t")
-                    for i in range(len(w)):
-                        debugfile.write(str(alfa_beta[i][1]) + "\t")
-                    
-                    debugfile.write("\n")
-                    debugfile.write("averaged beta: " + str(beti) + "\n")
-                    debugfile.write("\nalfa_values:\t")
-                    for i in range(len(w)):
-                        debugfile.write(str(alfa_beta[i][3]) + "\t")
-                    
-                    debugfile.write("\n")
-            else:
-                betstd = DEFAULT_WRONG_BETA
-                beterr = DEFAULT_WRONG_BETA
-        else:
-            used_bpms = -1
-            beti = sum([alfa_beta[i][1] for i in range(len(alfa_beta))]) / len(alfa_beta)
-            betstd = math.sqrt(sum([alfa_beta[i][0] ** 2 for i in range(len(alfa_beta))])) / math.sqrt(len(alfa_beta))
-            try:
-                beterr = math.sqrt(sum([alfa_beta[i][1] ** 2 for i in range(len(alfa_beta))]) / len(alfa_beta) - beti ** 2.)
-            except ValueError:
-                beterr = 0
-
-        data[probed_bpm_name] = [beti, betstd, beterr, math.sqrt(beterr ** 2 + betstd ** 2),
-                                 .0,
-                                 alfi, alfstd, alferr, math.sqrt(alferr ** 2 + alfstd ** 2),
-                                 (beti - betmdl1) / betmdl1,
-                                 used_bpms]
-       
-        if DEBUG:
-            debugfile.write("end\n")
-
-    if DEBUG:
-        debugfile.close()
-    return 0, errors_method, data
-
-
-def get_best_three_bpms_with_beta_and_alfa(madTwiss, phase, plane, commonbpms, i, use_only_three_bpms_for_beta_from_phase, number_of_bpms, range_of_bpms):
-    '''
-    Sorts BPM sets for the beta calculation based on their phase advance.
-    If less than 7 BPMs are available it will fall back to using only next neighbours.
-    :Parameters:
-        'madTwiss':twiss
-            model twiss file
-        'phase':dict
-            measured phase advances
-        'plane':string
-            'H' or 'V'
-        'commonbpms':list
-            intersection of common BPMs in measurement files and model
-        'i': integer
-            current iterator in the loop of all BPMs
-    :Return: tupel(candidate1, candidate2, candidate3, bn4)
-        'candidate1-3':list
-            contains calculated beta and alfa
-        'bn4':string
-            name of the probed BPM
-    '''
-
-    RANGE = int(range_of_bpms)
-    probed_index = int((RANGE - 1) / 2.)
- 
-    if 7 > len(commonbpms) or use_only_three_bpms_for_beta_from_phase:
-        bn1 = str.upper(commonbpms[(probed_index + i - 2) % len(commonbpms)][1])
-        bn2 = str.upper(commonbpms[(probed_index + i - 1) % len(commonbpms)][1])
-        bn3 = str.upper(commonbpms[(probed_index + i) % len(commonbpms)][1])
-        bn4 = str.upper(commonbpms[(probed_index + i + 1) % len(commonbpms)][1])
-        bn5 = str.upper(commonbpms[(probed_index + i + 2) % len(commonbpms)][1])
-        candidates = []
-        tbet, tbetstd, talf, talfstd, mdlerr, t1, t2 = _beta_from_phase_BPM_right(bn1, bn2, bn3, madTwiss, phase, plane, 0, 0, 0)
-        candidates.append([tbetstd, tbet, talfstd, talf])
-        tbet, tbetstd, talf, talfstd, mdlerr, t1, t2 = _beta_from_phase_BPM_mid(bn2, bn3, bn4, madTwiss, phase, plane, 0, 0, 0)
-        candidates.append([tbetstd, tbet, talfstd, talf])
-        tbet, tbetstd, talf, talfstd, mdlerr, t1, t2 = _beta_from_phase_BPM_left(bn3, bn4, bn5, madTwiss, phase, plane, 0, 0, 0)
-        candidates.append([tbetstd, tbet, talfstd, talf])
-        return candidates, bn3, []
-
-    bpm_name = {}
-    for n in range(RANGE):
-        bpm_name[n] = str.upper(commonbpms[(i + n) % len(commonbpms)][1])
-        phase_err = {}
-    if plane == 'H':
-        for i in range(RANGE):
-            if i < probed_index:
-                phase_err[i] = phase["".join([plane, bpm_name[i], bpm_name[probed_index]])][1] / np.sqrt(1 + madTwiss.BETX[madTwiss.indx[bpm_name[i]]] / madTwiss.BETX[madTwiss.indx[bpm_name[probed_index]]])
-            elif i > probed_index:
-                phase_err[i] = phase["".join([plane, bpm_name[probed_index], bpm_name[i]])][1] / np.sqrt(1 + madTwiss.BETX[madTwiss.indx[bpm_name[i]]] / madTwiss.BETX[madTwiss.indx[bpm_name[probed_index]]])
-        phase_err[probed_index] = min([phase["".join([plane, bpm_name[i], bpm_name[probed_index]])][1] / np.sqrt(1 + madTwiss.BETX[madTwiss.indx[bpm_name[probed_index]]] / madTwiss.BETX[madTwiss.indx[bpm_name[i]]]) for i in range(probed_index)] + [phase["".join([plane, bpm_name[probed_index], bpm_name[probed_index + 1 + i]])][1] / np.sqrt(1 + madTwiss.BETX[madTwiss.indx[bpm_name[probed_index]]] / madTwiss.BETX[madTwiss.indx[bpm_name[probed_index + 1 + i]]]) for i in range(probed_index)])
-    if plane == 'V':
-        for i in range(RANGE):
-            if i < probed_index:
-                phase_err[i] = phase["".join([plane, bpm_name[i], bpm_name[probed_index]])][1] / np.sqrt(1 + madTwiss.BETY[madTwiss.indx[bpm_name[i]]] / madTwiss.BETY[madTwiss.indx[bpm_name[probed_index]]])
-            if i > probed_index:
-                phase_err[i] = phase["".join([plane, bpm_name[probed_index], bpm_name[i]])][1] / np.sqrt(1 + madTwiss.BETY[madTwiss.indx[bpm_name[i]]] / madTwiss.BETY[madTwiss.indx[bpm_name[probed_index]]])
-        phase_err[probed_index] = min([phase["".join([plane, bpm_name[i], bpm_name[probed_index]])][1] / np.sqrt(1 + madTwiss.BETY[madTwiss.indx[bpm_name[probed_index]]] / madTwiss.BETY[madTwiss.indx[bpm_name[i]]]) for i in range(probed_index)] + [phase["".join([plane, bpm_name[probed_index], bpm_name[probed_index + 1 + i]])][1] / np.sqrt(1 + madTwiss.BETY[madTwiss.indx[bpm_name[probed_index]]] / madTwiss.BETY[madTwiss.indx[bpm_name[probed_index + 1 + i]]]) for i in range(probed_index)])
-   
-    M = np.zeros([RANGE - 1, RANGE - 1])
-    for k in range(RANGE - 1):
-        for l in range(RANGE - 1):
-            if k == l and k < probed_index:
-                M[k][l] = (2*np.pi)**2 * phase["".join([plane, bpm_name[probed_index], bpm_name[probed_index + k + 1]])][1]**2
-            elif k == l and k >= probed_index:
-                M[k][l] = (2*np.pi)**2 * phase["".join([plane, bpm_name[RANGE - 2 - k], bpm_name[probed_index]])][1]**2
-            elif (k < probed_index and l >= probed_index) or (k >= probed_index and l < probed_index):
-                M[k][l] = -(2*np.pi)**2 * phase_err[probed_index]**2
-            else:
-                M[k][l] = (2*np.pi)**2 * phase_err[probed_index]**2
-    candidates = []
-    left_bpm = range(probed_index)
-    right_bpm = range(probed_index + 1, RANGE)
-    left_combo = [[x, y] for x in left_bpm for y in left_bpm if x < y]
-    right_combo = [[x, y] for x in right_bpm for y in right_bpm if x < y]
-    mid_combo = [[x, y] for x in left_bpm for y in right_bpm]
-    
-    #right_combo = []    #ABB
-    #mid_combo = []      # BAB
-    #left_combo = []     # BBA
- 
-    for n in left_combo:
-        tbet, tbetstd, talf, talfstd, mdlerr, t1, t2 = _beta_from_phase_BPM_right(bpm_name[n[0]], bpm_name[n[1]], bpm_name[probed_index], madTwiss, phase, plane, phase_err[n[0]], phase_err[n[1]], phase_err[probed_index])
-        t_matrix_row = [0] * (RANGE-1)
-        t_matrix_row[RANGE-2 - n[0]] = t1
-        t_matrix_row[RANGE-2 - n[1]] = t2
-        patternstr = ["x"] * RANGE
-        patternstr[n[0]] = "B"
-        patternstr[n[1]] = "B"
-        patternstr[probed_index] = "A"
-        candidates.append([tbetstd, tbet, talfstd, talf, mdlerr, bpm_name[n[0]], bpm_name[n[1]], t_matrix_row, "".join(patternstr)])
-
-    for n in mid_combo:
-        tbet, tbetstd, talf, talfstd, mdlerr, t1, t2 = _beta_from_phase_BPM_mid(bpm_name[n[0]], bpm_name[probed_index], bpm_name[n[1]], madTwiss, phase, plane, phase_err[n[0]], phase_err[probed_index], phase_err[n[1]])
-        t_matrix_row = [0] * (RANGE - 1)
-        t_matrix_row[RANGE - 2 - n[0]] = t1
-        t_matrix_row[n[1] - 1 - probed_index] = t2
-        patternstr = ["x"] * RANGE
-        patternstr[n[0]] = "B"
-        patternstr[n[1]] = "B"
-        patternstr[probed_index] = "A"
-        candidates.append([tbetstd, tbet, talfstd, talf, mdlerr, bpm_name[n[0]], bpm_name[n[1]], t_matrix_row, "".join(patternstr)])
-
-    for n in right_combo:
-        tbet, tbetstd, talf, talfstd, mdlerr, t1, t2 = _beta_from_phase_BPM_left(bpm_name[probed_index], bpm_name[n[0]], bpm_name[n[1]], madTwiss, phase, plane, phase_err[probed_index], phase_err[n[0]], phase_err[n[1]])
-        t_matrix_row = [0] * (RANGE-1)
-        t_matrix_row[n[0] - 1 - probed_index] = t1
-        t_matrix_row[n[1] - 1 - probed_index] = t2
-        patternstr = ["x"] * RANGE
-        patternstr[n[0]] = "B"
-        patternstr[n[1]] = "B"
-        patternstr[probed_index] = "A"
-        candidates.append([tbetstd, tbet, talfstd, talf, mdlerr, bpm_name[n[0]], bpm_name[n[1]], t_matrix_row, "".join(patternstr)])
-
-    #sort_cand = sorted(candidates, key=lambda x: x[4])
-    #return [sort_cand[i] for i in range(NUM_BPM_COMBOS)], bpm_name[probed_index], M
-    return candidates, bpm_name[probed_index], M
-
-
-def _beta_from_phase_BPM_left(bn1, bn2, bn3, madTwiss, phase, plane, p1, p2, p3):
-    '''
-    Calculates the beta/alfa function and their errors using the
-    phase advance between three BPMs for the case that the probed BPM is left of the other two BPMs (ABB)
-    :Parameters:
-        'bn1':string
-            Name of probed BPM
-        'bn2':string
-            Name of first BPM right of the probed BPM
-        'bn3':string
-            Name of second BPM right of the probed BPM
-        'madTwiss':twiss
-            model twiss file
-        'phase':dict
-            measured phase advances
-        'plane':string
-            'H' or 'V'
-    :Return:tupel (bet,betstd,alf,alfstd)
-        'bet':float
-            calculated beta function at probed BPM
-        'betstd':float
-            calculated error on beta function at probed BPM
-        'alf':float
-            calculated alfa function at probed BPM
-        'alfstd':float
-            calculated error on alfa function at probed BPM
-    '''
-    ph2pi12=2.*np.pi*phase["".join([plane,bn1,bn2])][0]
-    ph2pi13=2.*np.pi*phase["".join([plane,bn1,bn3])][0]
-
-    # Find the model transfer matrices for beta1
-    phmdl12 = 2.*np.pi*phase["".join([plane,bn1,bn2])][2]
-    phmdl13=2.*np.pi*phase["".join([plane,bn1,bn3])][2]
-    if plane=='H':
-        betmdl1=madTwiss.BETX[madTwiss.indx[bn1]]
-        betmdl2=madTwiss.BETX[madTwiss.indx[bn2]]
-        betmdl3=madTwiss.BETX[madTwiss.indx[bn3]]
-        alpmdl1=madTwiss.ALFX[madTwiss.indx[bn1]]
-    elif plane=='V':
-        betmdl1=madTwiss.BETY[madTwiss.indx[bn1]]
-        betmdl2=madTwiss.BETY[madTwiss.indx[bn2]]
-        betmdl3=madTwiss.BETY[madTwiss.indx[bn3]]
-        alpmdl1=madTwiss.ALFY[madTwiss.indx[bn1]]
-    if betmdl3 < 0 or betmdl2<0 or betmdl1<0:
-        print >> sys.stderr, "Some of the off-momentum betas are negative, change the dpp unit"
-        sys.exit(1)
-
-    # Find beta1 and alpha1 from phases assuming model transfer matrix
-    # Matrix M: BPM1-> BPM2
-    # Matrix N: BPM1-> BPM3
-    M11=math.sqrt(betmdl2/betmdl1)*(cos(phmdl12)+alpmdl1*sin(phmdl12))
-    M12=math.sqrt(betmdl1*betmdl2)*sin(phmdl12)
-    N11=math.sqrt(betmdl3/betmdl1)*(cos(phmdl13)+alpmdl1*sin(phmdl13))
-    N12=math.sqrt(betmdl1*betmdl3)*sin(phmdl13)
-
-    denom=M11/M12-N11/N12+1e-16
-    numer=1/tan(ph2pi12)-1/tan(ph2pi13)
-    bet=numer/denom
-
-    betstd=        (2*np.pi*phase["".join([plane,bn1,bn2])][1]/sin(ph2pi12)**2)**2
-    betstd=betstd+(2*np.pi*phase["".join([plane,bn1,bn3])][1]/sin(ph2pi13)**2)**2
-    betstd=math.sqrt(betstd)/abs(denom)
-
-    mdlerr=        (2*np.pi*0.001/sin(phmdl12)**2)**2
-    mdlerr=mdlerr+(2*np.pi*0.001/sin(phmdl13)**2)**2
-    mdlerr=math.sqrt(mdlerr)/abs(denom)    
-
-    term1 = 1/sin(phmdl12)**2/denom
-    term2 = -1/sin(phmdl13)**2/denom
-
-    denom=M12/M11-N12/N11+1e-16
-    numer=-M12/M11/tan(ph2pi12)+N12/N11/tan(ph2pi13)
-    alf=numer/denom
-
-    alfstd=        (M12/M11*2*np.pi*phase["".join([plane,bn1,bn2])][1]/sin(ph2pi12)**2)**2
-    alfstd=alfstd+(N12/N11*2*np.pi*phase["".join([plane,bn1,bn3])][1]/sin(ph2pi13)**2)**2
-    alfstd=math.sqrt(alfstd)/denom
-
-    return bet, betstd, alf, alfstd, mdlerr, term1, term2
-
-def _beta_from_phase_BPM_mid(bn1,bn2,bn3,madTwiss,phase,plane,p1,p2,p3):
-    '''
-    Calculates the beta/alfa function and their errors using the
-    phase advance between three BPMs for the case that the probed BPM is between the other two BPMs
-    :Parameters:
-        'bn1':string
-            Name of BPM left of the probed BPM
-        'bn2':string
-            Name of probed BPM
-        'bn3':string
-            Name of BPM right of the probed BPM
-        'madTwiss':twiss
-            model twiss file
-        'phase':dict
-            measured phase advances
-        'plane':string
-            'H' or 'V'
-    :Return:tupel (bet,betstd,alf,alfstd)
-        'bet':float
-            calculated beta function at probed BPM
-        'betstd':float
-            calculated error on beta function at probed BPM
-        'alf':float
-            calculated alfa function at probed BPM
-        'alfstd':float
-            calculated error on alfa function at probed BPM
-    '''
-    ph2pi12=2.*np.pi*phase["".join([plane,bn1,bn2])][0]
-    ph2pi23=2.*np.pi*phase["".join([plane,bn2,bn3])][0]
-
-    # Find the model transfer matrices for beta1
-    phmdl12=2.*np.pi*phase["".join([plane,bn1,bn2])][2]
-    phmdl23=2.*np.pi*phase["".join([plane,bn2,bn3])][2]
-    if plane=='H':
-        betmdl1=madTwiss.BETX[madTwiss.indx[bn1]]
-        betmdl2=madTwiss.BETX[madTwiss.indx[bn2]]
-        betmdl3=madTwiss.BETX[madTwiss.indx[bn3]]
-        alpmdl2=madTwiss.ALFX[madTwiss.indx[bn2]]
-    elif plane=='V':
-        betmdl1=madTwiss.BETY[madTwiss.indx[bn1]]
-        betmdl2=madTwiss.BETY[madTwiss.indx[bn2]]
-        betmdl3=madTwiss.BETY[madTwiss.indx[bn3]]
-        alpmdl2=madTwiss.ALFY[madTwiss.indx[bn2]]
-    if betmdl3 < 0 or betmdl2<0 or betmdl1<0:
-        print >> sys.stderr, "Some of the off-momentum betas are negative, change the dpp unit"
-        sys.exit(1)
-
-    # Find beta2 and alpha2 from phases assuming model transfer matrix
-    # Matrix M: BPM1-> BPM2
-    # Matrix N: BPM2-> BPM3
-    M22=math.sqrt(betmdl1/betmdl2)*(cos(phmdl12)-alpmdl2*sin(phmdl12))
-    M12=math.sqrt(betmdl1*betmdl2)*sin(phmdl12)
-    N11=math.sqrt(betmdl3/betmdl2)*(cos(phmdl23)+alpmdl2*sin(phmdl23))
-    N12=math.sqrt(betmdl2*betmdl3)*sin(phmdl23)
-
-    denom=M22/M12+N11/N12+EPSILON
-    #denom = (1.0/tan(phmdl12) + 1.0/tan(phmdl23) +EPSILON)/betmdl2
-    numer=1/tan(ph2pi12)+1/tan(ph2pi23)
-    bet=numer/denom
-
-    betstd=        (2*np.pi*phase["".join([plane,bn1,bn2])][1]/sin(ph2pi12)**2)**2
-    betstd=betstd+(2*np.pi*phase["".join([plane,bn2,bn3])][1]/sin(ph2pi23)**2)**2
-    betstd=math.sqrt(betstd)/abs(denom)
-
-    mdlerr=        (2*np.pi*0.001/sin(phmdl12)**2)**2
-    mdlerr=mdlerr+(2*np.pi*0.001/sin(phmdl23)**2)**2
-    mdlerr=math.sqrt(mdlerr)/abs(denom)
-
-    term2 = 1/sin(phmdl23)**2/denom  #sign
-    term1 = -1/sin(phmdl12)**2/denom  #sign
-
-    denom=M12/M22+N12/N11+1e-16
-    numer=M12/M22/tan(ph2pi12)-N12/N11/tan(ph2pi23)
-    alf=numer/denom
-
-    alfstd=        (M12/M22*2*np.pi*phase["".join([plane,bn1,bn2])][1]/sin(ph2pi12)**2)**2
-    alfstd=alfstd+(N12/N11*2*np.pi*phase["".join([plane,bn2,bn3])][1]/sin(ph2pi23)**2)**2
-    alfstd=math.sqrt(alfstd)/abs(denom)
-
-    return bet, betstd, alf, alfstd, mdlerr, term1, term2
-
-def _beta_from_phase_BPM_right(bn1,bn2,bn3,madTwiss,phase,plane,p1,p2,p3):
-    '''
-    Calculates the beta/alfa function and their errors using the
-    phase advance between three BPMs for the case that the probed BPM is right the other two BPMs
-    :Parameters:
-        'bn1':string
-            Name of second BPM left of the probed BPM
-        'bn2':string
-            Name of first BPM left of the probed BPM
-        'bn3':string
-            Name of probed BPM
-        'madTwiss':twiss
-            model twiss file
-        'phase':dict
-            measured phase advances
-        'plane':string
-            'H' or 'V'
-    :Return:tupel (bet,betstd,alf,alfstd)
-        'bet':float
-            calculated beta function at probed BPM
-        'betstd':float
-            calculated error on beta function at probed BPM
-        'alf':float
-            calculated alfa function at probed BPM
-        'alfstd':float
-            calculated error on alfa function at probed BPM
-    '''
-    ph2pi23=2.*np.pi*phase["".join([plane,bn2,bn3])][0]
-    ph2pi13=2.*np.pi*phase["".join([plane,bn1,bn3])][0]
-
-    # Find the model transfer matrices for beta1
-    phmdl13=2.*np.pi*phase["".join([plane,bn1,bn3])][2]
-    phmdl23=2.*np.pi*phase["".join([plane,bn2,bn3])][2]
-    if plane=='H':
-        betmdl1=madTwiss.BETX[madTwiss.indx[bn1]]
-        betmdl2=madTwiss.BETX[madTwiss.indx[bn2]]
-        betmdl3=madTwiss.BETX[madTwiss.indx[bn3]]
-        alpmdl3=madTwiss.ALFX[madTwiss.indx[bn3]]
-    elif plane=='V':
-        betmdl1=madTwiss.BETY[madTwiss.indx[bn1]]
-        betmdl2=madTwiss.BETY[madTwiss.indx[bn2]]
-        betmdl3=madTwiss.BETY[madTwiss.indx[bn3]]
-        alpmdl3=madTwiss.ALFY[madTwiss.indx[bn3]]
-    if betmdl3 < 0 or betmdl2<0 or betmdl1<0:
-        print >> sys.stderr, "Some of the off-momentum betas are negative, change the dpp unit"
-        sys.exit(1)
-
-    # Find beta3 and alpha3 from phases assuming model transfer matrix
-    # Matrix M: BPM2-> BPM3
-    # Matrix N: BPM1-> BPM3
-    M22=math.sqrt(betmdl2/betmdl3)*(cos(phmdl23)-alpmdl3*sin(phmdl23))
-    M12=math.sqrt(betmdl2*betmdl3)*sin(phmdl23)
-    N22=math.sqrt(betmdl1/betmdl3)*(cos(phmdl13)-alpmdl3*sin(phmdl13))
-    N12=math.sqrt(betmdl1*betmdl3)*sin(phmdl13)
-
-    denom=M22/M12-N22/N12+1e-16
-    numer=1/tan(ph2pi23)-1/tan(ph2pi13)
-    bet=numer/denom
-
-    betstd=        (2*np.pi*phase["".join([plane,bn2,bn3])][1]/sin(ph2pi23)**2)**2
-    betstd=betstd+(2*np.pi*phase["".join([plane,bn1,bn3])][1]/sin(ph2pi13)**2)**2
-    betstd=math.sqrt(betstd)/abs(denom)
-
-    mdlerr=        (2*np.pi*0.001/sin(phmdl23)**2)**2
-    mdlerr=mdlerr+(2*np.pi*0.001/sin(phmdl13)**2)**2
-    mdlerr=math.sqrt(mdlerr)/abs(denom)
-
-    term2 = -1/sin(phmdl23)**2/denom  #sign
-    term1 = 1/sin(phmdl13)**2/denom  #sign
-
-    denom=M12/M22-N12/N22+1e-16
-    numer=M12/M22/tan(ph2pi23)-N12/N22/tan(ph2pi13)
-    alf=numer/denom
-
-    alfstd=        (M12/M22*2*np.pi*phase["".join([plane,bn2,bn3])][1]/sin(ph2pi23)**2)**2
-    alfstd=alfstd+(N12/N22*2*np.pi*phase["".join([plane,bn1,bn3])][1]/sin(ph2pi13)**2)**2
-    alfstd=math.sqrt(alfstd)/abs(denom)
-
-
-    return bet, betstd, alf, alfstd, mdlerr, term1, term2
-
-#=======================================================================================================================
-#---============== using analytical formula ============================================================================
-#=======================================================================================================================
-
-
-
-def scan_all_BPMs_withsystematicerrors(madModel, madTwiss, errorfile, phase, plane, getllm_d, commonbpms, debugfile):
-    '''
-    If errorfile is given (!= "0") this function calculates the beta function for each BPM using the analytic expression
-    for the estimation of the error matrix.
-    
-    :Parameters:
-        'madTwiss':twiss
-            model twiss file
-        'errorfile':twiss
-            final errorfile (not error definitions)
-        'phase':dict
-            measured phase advances
-        'plane':string
-            'H' or 'V'
-        'alfa, beta':vector
-            out vectors which will be filled with the beta nad alfa functions
-        'commonbpms':list
-            intersection of common BPMs in measurement files and model
-    :Returns:
-        'rmsbb'
-        'errors_method':string
-        'result':dictionary
-            columns:
-           key: probed_bpm_name
-             0: beti
-             1: betstat
-             2: betsys
-             3: beterr
-             4: alfi
-             5: alfstat
-             6: alfsys
-             7: alferr
-             8: corr
-             9: delbeta
-    '''
-    
-    print_("INFO: errorfile given. Create list_of_Ks")
-    list_of_Ks = []
-    
-    errors_method = "Analytical Formula"
-    print_("Errors from " + errors_method)
-   
-    #---- create list of Ks, i.e. assign to each BPM a vector with all the errore lements that come after the bpm
-    # and their respective errors
-    # and model phases so that list_of_Ks[n] yields the error elements between BPM[n] and BPM[n+1]
-    # update 2016-07-28: list_of_Ks[n][k], n: BPM number, k=0: quadrupole field errors,
-    # k=1: transversal sextupole missalignments
-    # k=2: longitudinal quadrupole missalignments
-
-    for n in range(len(commonbpms) + getllm_d.range_of_bpms + 1):
-        index_n = errorfile.indx[commonbpms[n % len(commonbpms)][1]]
-        index_nplus1 = errorfile.indx[commonbpms[(n + 1) % len(commonbpms)][1]]
-              
-        quad_fields = []
-        sext_trans = []
-        quad_missal = []
-               
-        if index_n < index_nplus1:
-            for i in range(index_n + 1, index_nplus1):
-                if errorfile.dK1[i] != 0:
-                    quad_fields.append(i)
-                if errorfile.dX[i] != 0:
-                    sext_trans.append(i)
-                if errorfile.dS[i] != 0:
-                    quad_missal.append(i)
-                    
-        else:
-            for i in range(index_n + 1, len(errorfile.NAME)):
-                if errorfile.dK1[i] != 0:
-                    quad_fields.append(i)
-                if errorfile.dX[i] != 0:
-                    sext_trans.append(i)
-                if errorfile.dS[i] != 0:
-                    quad_missal.append(i)
-                    
-            for i in range(index_nplus1):  # ums Eck
-                if errorfile.dK1[i] != 0:
-                    quad_fields.append(i)
-                if errorfile.dX[i] != 0:
-                    sext_trans.append(i)
-                if errorfile.dS[i] != 0:
-                    quad_missal.append(i)
-       
-        list_of_Ks.append([quad_fields, sext_trans, quad_missal])
-              
-    width = getllm_d.range_of_bpms / 2
-   
-    left_bpm = range(-width, 0)
-    right_bpm = range(0 + 1, width + 1)
-    BBA_combo = [[x, y] for x in left_bpm for y in left_bpm if x < y]
-    ABB_combo = [[x, y] for x in right_bpm for y in right_bpm if x < y]
-    BAB_combo = [[x, y] for x in left_bpm for y in right_bpm]
-    result = {}
-    
-    def collect(row):
-        if row[11]:
-            result[row[0]] = row[1:]
-        
-    def collectblock(block):
-        for row in block:
-            if row[11]:
-                result[row[0]] = row[1:]
-                
-    st = time.time()
-    if getllm_d.parallel and not DEBUG:
-        
-        chunksize = int(len(commonbpms) / getllm_d.nprocesses) + 1
-        pool = multiprocessing.Pool()
-        n = int(len(commonbpms) / chunksize)
-        
-        for i in range(n):
-            pool.apply_async(scan_several_BPMs_withsystematicerrors,
-                             (madModel, madTwiss, errorfile,
-                              phase, plane, getllm_d.range_of_bpms, commonbpms, debugfile, list_of_Ks,
-                              i * chunksize, (i + 1) * chunksize, BBA_combo, ABB_combo, BAB_combo),
-                             callback=collectblock)
-        pool.apply_async(scan_several_BPMs_withsystematicerrors,
-                         (madModel, madTwiss, errorfile,
-                          phase, plane, getllm_d.range_of_bpms, commonbpms, debugfile, list_of_Ks,
-                          n * chunksize, len(commonbpms), BBA_combo, ABB_combo, BAB_combo),
-                         callback=collectblock)
-        pool.close()
-        pool.join()
-    else:
-        startProgress("Scan all BPMs")
-        for i in range(0, len(commonbpms)):
-            if (i % 20 == 0):
-                progress(float(i) * 100.0 / len(commonbpms))
-            row = scan_one_BPM_withsystematicerrors(madModel, madTwiss, errorfile, phase, plane, getllm_d.range_of_bpms, commonbpms,
-                                                    debugfile, list_of_Ks, i,
-                                                    BBA_combo, ABB_combo, BAB_combo)
-            collect(row)
-        endProgress()
-    et = time.time()
-    
-    print_("time elapsed = {0:3.3f}".format(et - st))
-    if DEBUG:
-        debugfile.close()
-    rmsbb = -1
-    return rmsbb, errors_method, result
-
-
-def scan_several_BPMs_withsystematicerrors(madModel, madTwiss, errorfile,
-                                           phase, plane, range_of_bpms, commonbpms, debugfile, list_of_Ks,
-                                           begin, end, BBA_combo, ABB_combo, BAB_combo):
-    block = []
-    for i in range(begin, end):
-        block.append(scan_one_BPM_withsystematicerrors(madModel, madTwiss, errorfile, phase, plane, range_of_bpms, commonbpms,
-                                                       debugfile, list_of_Ks, i,
-                                                       BBA_combo, ABB_combo, BAB_combo))
-    return block
-    
-
-def get_beta_from_phase_3bpm(madTwiss, phase, plane, range_of_bpms, commonbpms, debugfile, i, probed_bpm_name, beti, alfi):
-    alfa_beta, probed_bpm_name, _ = get_best_three_bpms_with_beta_and_alfa(madTwiss, phase, plane, commonbpms, i, True, 3, range_of_bpms)
-    beti = sum([alfa_beta[i][1] for i in range(len(alfa_beta))]) / len(alfa_beta)
-    betstat = math.sqrt(sum([alfa_beta[i][0] ** 2 for i in range(len(alfa_beta))])) / math.sqrt(len(alfa_beta))
-    try:
-        betsys = math.sqrt(sum([alfa_beta[i][1] ** 2 for i in range(len(alfa_beta))]) / len(alfa_beta) - beti ** 2.)
-    except ValueError:
-        betsys = DEFAULT_WRONG_BETA
-    alfi = sum([alfa_beta[i][3] for i in range(len(alfa_beta))]) / len(alfa_beta)
-    alfstat = math.sqrt(sum([alfa_beta[i][2] ** 2 for i in range(len(alfa_beta))])) / math.sqrt(len(alfa_beta))
-    try:
-        alfsys = math.sqrt(sum([alfa_beta[i][3] ** 2 for i in range(len(alfa_beta))]) / len(alfa_beta) - alfi ** 2.)
-    except ValueError:
-        alfsys = DEFAULT_WRONG_BETA
-    if DEBUG:
-        debugfile.write("\n\nbegin BPM " + probed_bpm_name + " 3BPM\n")
-        debugfile.write("end\n")
-    return probed_bpm_name, beti, betstat, betsys, math.sqrt(betstat ** 2 + betsys ** 2), alfi, alfstat, alfsys, math.sqrt(alfstat ** 2 + alfsys ** 2)
-
-
-def scan_one_BPM_withsystematicerrors(madModel, madTwiss, errorfile,
-                                      phase, plane, range_of_bpms, commonbpms, debugfile, list_of_Ks,
-                                      i, BBA_combo, ABB_combo, BAB_combo):
-    
-    T_Alfa, T_Beta, alfa_beta, probed_bpm_name, M = get_beta_from_phase_systematic_errors(madModel, madTwiss, errorfile,
-                                                                                          phase, plane, commonbpms, list_of_Ks, i,
-                                                                                          range_of_bpms,
-                                                                                          ABB_combo, BAB_combo, BBA_combo)
-    if plane == 'H':
-        betmdl1 = madTwiss.BETX[madTwiss.indx[probed_bpm_name]]
-    elif plane == 'V':
-        betmdl1 = madTwiss.BETY[madTwiss.indx[probed_bpm_name]]
-    
-    beti        = DEFAULT_WRONG_BETA    #@IgnorePep8
-    betstat     = .0                    #@IgnorePep8
-    betsys      = .0                    #@IgnorePep8
-    beterr      = DEFAULT_WRONG_BETA    #@IgnorePep8
-    alfi        = DEFAULT_WRONG_BETA    #@IgnorePep8
-    alfstat     = .0                    #@IgnorePep8
-    alfsys      = .0                    #@IgnorePep8
-    alferr      = DEFAULT_WRONG_BETA    #@IgnorePep8
-    corr        = .0                    #@IgnorePep8
-    used_bpms   = 0                     #@IgnorePep8
-    
-    if len(alfa_beta) <= 3:
-        print "WARNING using analytical method for bpm " + probed_bpm_name + " failed."
-        print "        using 3BPM for this one."
-         
-        probed_bpm_name, beti, betstat, betsys, beterr, alfi, alfstat, alfsys, alferr = get_beta_from_phase_3bpm(madTwiss, phase, plane, range_of_bpms, commonbpms, debugfile, i, probed_bpm_name, beti, alfi)
-        return [probed_bpm_name,
-                beti, betstat, betsys, beterr,
-                alfi, alfstat, alfsys, beterr,
-                .0, (beti - betmdl1) / betmdl1,
-                -1]
-
-    betas = np.array([x.beta for x in alfa_beta])
-    alfas = np.array([x.alfa for x in alfa_beta])
-    len_w = len(betas)
-
-    #--- calculate V and its inverse
-    V_Beta = T_Beta * M * np.transpose(T_Beta)
-    V_Alfa = T_Alfa * M * np.transpose(T_Alfa)
-    # TODO The LinalgError doesnt seem to be defined in 2.6 version of python, this should be checked.
-    # TODO Should we really output a zero matrix if the pinv fails? Play with rcond in pinv.
-    try:
-        V_Beta_inv = np.linalg.pinv(V_Beta, rcond=1.0e-10)
-        w = np.sum(V_Beta_inv, axis=1)
-        VBeta_inv_sum = np.sum(w)
-        beterr = float(np.dot(np.transpose(w), np.dot(V_Beta, w)) / VBeta_inv_sum ** 2)
-        beti = float(np.dot(np.transpose(w), betas) / VBeta_inv_sum)
-        used_bpms = len(w)
-    except:
-        probed_bpm_name, beti, betstat, betsys, beterr, _, _, _, _ = get_beta_from_phase_3bpm(madTwiss, phase, plane, range_of_bpms, commonbpms, debugfile, i, probed_bpm_name, beti, alfi)
-
-        used_bpms = -1
-        print "WARN: LinAlgEror in V_Beta_inv for " + probed_bpm_name
-        
-    try:
-        V_Alfa_inv = np.linalg.pinv(V_Alfa, rcond=1.0e-10)
-        walfa = np.sum(V_Alfa_inv, axis=1)
-        VAlfa_inv_sum = np.sum(walfa)
-        
-        alfi = float(np.dot(np.transpose(walfa), alfas) / VAlfa_inv_sum)
-        alferr = float(np.dot(np.transpose(walfa), np.dot(V_Alfa, walfa)) / VAlfa_inv_sum ** 2)
-    except:
-        probed_bpm_name, _, _, _, _, alfi, alfstat, alfsys, alferr = get_beta_from_phase_3bpm(madTwiss, phase, plane, range_of_bpms, commonbpms, debugfile, i, probed_bpm_name, beti, alfi)
-
-        print "WARN: LinAlgEror in V_Alfa_inv for " + probed_bpm_name
-    #--- calculate weights, weighted beta and beta_error
-
-    #--- calculate correlation coefficient
-                                                                                            
-    #         for i in range(M.shape[0]):
-    #             betaterm = 0.0
-    #             alfaterm = 0.0
-    #             for k in range(len_w):
-    #                 betaterm += w[k] * t_rows_beta_reduced[k][i]
-    #                 alfaterm -= walfa[k] * t_rows_alfa_reduced[k][i]
-    #             rho_alfa_beta += betaterm * alfaterm * M[i][i]
-    #         rho_alfa_beta /= (beterr * alferr)
-    # so far, beta_syst and beta_stat are not separated
-    #--- DEBUG
-    if DEBUG:
-        debugfile.write("\n\nbegin BPM " + probed_bpm_name + " :\n")
-        printMatrix(debugfile, T_Beta, "T_b")
-        printMatrix(debugfile, T_Alfa, "T_Alfa")
-        printMatrix(debugfile, M, "M")
-        printMatrix(debugfile, V_Beta, "Vb")
-        printMatrix(debugfile, V_Beta_inv, "Vb_inv")
-        printMatrix(debugfile, V_Alfa, "Va")
-        printMatrix(debugfile, V_Alfa_inv, "Va_inv")
-        Zero = V_Beta * V_Beta_inv * V_Beta - V_Beta
-        sumnorm = Zero.sum(dtype='float') / (Zero.shape[0] * Zero.shape[1])
-        debugfile.write("Zeros sum norm: " + str(sumnorm) + "\n")
-        printMatrix(debugfile, Zero, "Zero")
-        Einheit = np.dot(V_Beta, V_Beta_inv)
-        printMatrix(debugfile, Einheit, "V_inv*V")
-        debugfile.write("\ncombinations:\t")
-        for i in range(len_w):
-            debugfile.write(alfa_beta[i].patternstring + "\t")
-        
-        debugfile.write("\n")
-        debugfile.write("\nweights:\t")
-        for i in range(len_w):
-            debugfile.write("{0:.7e}".format(float(w[i])) + "\t")
-        
-        debugfile.write("\nbeta_values:\t")
-        for i in range(len_w):
-            debugfile.write(str(betas[i]) + "\t")
-        
-        debugfile.write("\n")
-        debugfile.write("averaged beta: " + str(beti) + "\n")
-        debugfile.write("\nalfa_values:\t")
-        for i in range(len_w):
-            debugfile.write(str(alfa_beta[i].alfa) + "\t")
-        
-        debugfile.write("\n")
-        debugfile.write("MUX: {0:.10e}\n".format(phase[probed_bpm_name][0]))
-        debugfile.write("end\n")
-        
-    return [probed_bpm_name,
-            beti, betstat, betsys, beterr,
-            alfi, alfstat, alfsys, alferr,
-            corr, (beti - betmdl1) / betmdl1,
-            used_bpms]
-
-
-def get_beta_from_phase_systematic_errors(madModel, madTwiss, errorfile, phase, plane, commonbpms,
-                                          list_of_Ks, CurrentIndex, range_of_bpms,
-                                          ABB_combo, BAB_combo, BBA_combo):
-    '''
-    Calculates the beta function at one BPM for all combinations.
-    If less than 7 BPMs are available it will fall back to using only next neighbours.
-    :Parameters:
-        'madTwiss':twiss
-            model twiss file
-        'madTwiss':twiss
-            final error twiss file
-        'phase':dict
-            measured phase advances
-        'plane':string
-            'H' or 'V'
-        'commonbpms':list
-            intersection of common BPMs in measurement files and model
-        'list_of_Ks':vector (of vectors)
-            contains information about the errors the i-th entry in list_of_Ks yields the errors of all the lattice
-            elements that come after the i-th BPM
-        'CurrentIndex': integer
-            current iterator in the loop of all BPMs
-        'xyz_combo':vector
-            contain all the BPM combinations for the three different cases ABB, BAB, BBA
-    :Return: tupel(T_trans, betadata, bpm_name[probed_index], M)
-        'T_Trans':np.matrix
-            the T matrix to transform the variance matrix M into the covariance matrix V.
-            In comparision with Andy's paper, the transposed is calculated, thus the name T_Trans
-        'betadata':list
-            contains calculated betas with information about the combination that was used
-            consists of: betafunction, name of first used bpm, name of second used bpm, patternstring
-            the pattern string is primarily for debugging purposes, to see which combination got which weight
-            should be discarded afterwards
-        'M':np-matrix
-            variance matrix for all error kinds.
-    '''
-       
-    RANGE = int(range_of_bpms)
-    probed_index = int((RANGE - 1) / 2.)
-    
-    sizeOfMatrix = RANGE
-    
-        #---- add the block M_K
-    for k in range(RANGE):
-        sizeOfMatrix += len(list_of_Ks[(CurrentIndex + k) % len(list_of_Ks)][0])
-        
-        #---- add the block M_X, the sextupole transversal missalignments
-    for k in range(RANGE):
-        sizeOfMatrix += len(list_of_Ks[(CurrentIndex + k) % len(list_of_Ks)][1])
-    
-        #---- add the block M_S, the quadrupole longitudinal missalignments
-    for k in range(RANGE):
-        sizeOfMatrix += len(list_of_Ks[(CurrentIndex + k) % len(list_of_Ks)][2])
-        
-        #---- add the block M_BPM, the BPM missalignment errors
-    sizeOfMatrix += RANGE
-      
-    #--- Make a dictionary<int, string> to get the names of the BPMs
-    bpm_name = [""] * RANGE
-    err_diagonal = np.zeros(sizeOfMatrix)
-    for n in range(RANGE):
-        bpm_name[n] = str.upper(commonbpms[(CurrentIndex + n) % len(commonbpms)][1])
-    if plane == 'H':
-        for i in range(RANGE):
-            if i < probed_index:
-                err_diagonal[i] = phase["".join([plane, bpm_name[i], bpm_name[probed_index]])][1] / np.sqrt(1 + madTwiss.BETX[madTwiss.indx[bpm_name[i]]] / madTwiss.BETX[madTwiss.indx[bpm_name[probed_index]]])
-            elif i > probed_index:
-                err_diagonal[i] = phase["".join([plane, bpm_name[probed_index], bpm_name[i]])][1] / np.sqrt(1 + madTwiss.BETX[madTwiss.indx[bpm_name[i]]] / madTwiss.BETX[madTwiss.indx[bpm_name[probed_index]]])
-        err_diagonal[probed_index] = min([phase["".join([plane, bpm_name[i], bpm_name[probed_index]])][1] / np.sqrt(1 + madTwiss.BETX[madTwiss.indx[bpm_name[probed_index]]] / madTwiss.BETX[madTwiss.indx[bpm_name[i]]]) for i in range(probed_index)] + [phase["".join([plane, bpm_name[probed_index], bpm_name[probed_index + 1 + i]])][1] / np.sqrt(1 + madTwiss.BETX[madTwiss.indx[bpm_name[probed_index]]] / madTwiss.BETX[madTwiss.indx[bpm_name[probed_index + 1 + i]]]) for i in range(probed_index)])
-    if plane == 'V':
-        for i in range(RANGE):
-            if i < probed_index:
-                err_diagonal[i] = phase["".join([plane, bpm_name[i], bpm_name[probed_index]])][1] / np.sqrt(1 + madTwiss.BETY[madTwiss.indx[bpm_name[i]]] / madTwiss.BETY[madTwiss.indx[bpm_name[probed_index]]])
-            if i > probed_index:
-                err_diagonal[i] = phase["".join([plane, bpm_name[probed_index], bpm_name[i]])][1] / np.sqrt(1 + madTwiss.BETY[madTwiss.indx[bpm_name[i]]] / madTwiss.BETY[madTwiss.indx[bpm_name[probed_index]]])
-        err_diagonal[probed_index] = min([phase["".join([plane, bpm_name[i], bpm_name[probed_index]])][1] / np.sqrt(1 + madTwiss.BETY[madTwiss.indx[bpm_name[probed_index]]] / madTwiss.BETY[madTwiss.indx[bpm_name[i]]]) for i in range(probed_index)] + [phase["".join([plane, bpm_name[probed_index], bpm_name[probed_index + 1 + i]])][1] / np.sqrt(1 + madTwiss.BETY[madTwiss.indx[bpm_name[probed_index]]] / madTwiss.BETY[madTwiss.indx[bpm_name[probed_index + 1 + i]]]) for i in range(probed_index)])
-    err_diagonal = (TWOPI * err_diagonal) ** 2
-
-    position = RANGE
-
-        #---- assign field errors
-    for j in range(RANGE):
-        index = (CurrentIndex + j) % len(list_of_Ks)
-        for k in range(len(list_of_Ks[index][0])):
-            err_diagonal[k + position] = errorfile.dK1[list_of_Ks[index][0][k]] ** 2
-        position += len(list_of_Ks[index][0])
-        
-        #---- assign sextupole transversal missalignments
-    for j in range(RANGE):
-        index = (CurrentIndex + j) % len(list_of_Ks)
-        for k in range(len(list_of_Ks[index][1])):
-            err_diagonal[k + position] = errorfile.dX[list_of_Ks[index][1][k]] ** 2
-        position += len(list_of_Ks[index][1])
-        
-        #---- assign longitudinal missalignments
-    for j in range(RANGE):
-        index = (CurrentIndex + j) % len(list_of_Ks)
-        for k in range(len(list_of_Ks[index][2])):
-            err_diagonal[k + position] = errorfile.dS[list_of_Ks[index][2][k]] ** 2
-        position += len(list_of_Ks[index][2])
-        
-        #---- assign BPM missalignments
-    for j in range(RANGE):
-        err_diagonal[j + position] = errorfile.dS[errorfile.indx[bpm_name[j]]] ** 2
-        
-    M = np.diag(err_diagonal)
-               
-    #---- calculate betas_from_phase for the three cases.
-    #     and add matrix_row for the given combination
-    matrix_rows_Beta = []
-    matrix_rows_Alfa = []
-    
-    beta_alfa = []
-    
-    for n in BBA_combo:
-        n0 = probed_index + n[0]
-        n1 = probed_index + n[1]
-
-        measured, TrowBeta, TrowAlfa = _beta_from_phase_BPM_BBA_with_systematicerrors(CurrentIndex,
-                                                                                      bpm_name[n0], bpm_name[n1], bpm_name[probed_index], n0, n1, probed_index,
-                                                                                      madTwiss, madModel, errorfile, phase, plane,
-                                                                                      list_of_Ks, sizeOfMatrix, RANGE)
-                            
-        if measured.use_it:
-            beta_alfa.append(measured)
-            matrix_rows_Beta.append(TrowBeta)
-            matrix_rows_Alfa.append(TrowAlfa)
-
-    for n in BAB_combo:
-        n0 = probed_index + n[0]
-        n1 = probed_index + n[1]
-
-        measured, TrowBeta, TrowAlfa = _beta_from_phase_BPM_BAB_with_systematicerrors(CurrentIndex,
-                                                                                      bpm_name[n0], bpm_name[probed_index], bpm_name[n1], n0, probed_index, n1,
-                                                                                      madTwiss, madModel, errorfile, phase, plane,
-                                                                                      list_of_Ks, sizeOfMatrix, RANGE)
-    if measured.use_it:
-            beta_alfa.append(measured)
-            matrix_rows_Alfa.append(TrowAlfa)
-            matrix_rows_Beta.append(TrowBeta)
-             
-    for n in ABB_combo:
-        n0 = probed_index + n[0]
-        n1 = probed_index + n[1]
-        
-        measured, TrowBeta, TrowAlfa = _beta_from_phase_BPM_ABB_with_systematicerrors(CurrentIndex,
-                                                                                      bpm_name[probed_index], bpm_name[n0], bpm_name[n1], probed_index, n0, n1,
-                                                                                      madTwiss, madModel, errorfile, phase, plane,
-                                                                                      list_of_Ks, sizeOfMatrix, RANGE)
-        if measured.use_it:
-            beta_alfa.append(measured)
-            matrix_rows_Alfa.append(TrowAlfa)
-            matrix_rows_Beta.append(TrowBeta)
-    
-    return np.matrix(matrix_rows_Alfa), np.matrix(matrix_rows_Beta), beta_alfa, bpm_name[probed_index], M
-
-
-def _beta_from_phase_BPM_ABB_with_systematicerrors(I, bn1, bn2, bn3, bi1, bi2, bi3, madTwiss, madModel, errorfile, phase, plane, list_of_Ks, matrixSize, RANGE):
-    '''
-       Calculates the beta/alfa function and their errors using the
-    phase advance between three BPMs for the case that the probed BPM is left of the other two BPMs (case ABB)
-    Calculates also the corresponding column of the T-matrix. (awegsche June 2016)
-    
-    :Parameters:
-        'bn1,bn2,bn3':string
-            the names of the three BPMs
-        'bi1,bi2,bi3':string
-            the indices of the three BPMs (important to find the errors)
-        'madTwiss':twiss
-            model twiss file
-        'phase':dict
-            measured phase advances
-        'plane':string
-            'H' or 'V'
-        'list_of_Ks':vector (of vectors)
-            contains information about the errors the i-th entry in list_of_Ks yields the errors of all the lattice
-            elements that come after the i-th BPM
-        'matrixSize':int
-            the size of the T-matrix
-        'RANGE':int
-            the range of BPMs
-    :Return:tupel (bet,betstd,alf,alfstd)
-        'bet':float
-            calculated beta function at probed BPM
-        'alf':float
-            calculated error on beta function at probed BPM
-        '0':float
-            0
-        'T':numpy matrix
-            column of the T-matrix
-        'T_Alf':numpy matrix
-            column of the T-matrix for alfa
-        'patternstring':string
-            [For Debugging] string which represents the combination used
-            For example AxxBxB
-    '''
-    I1 = madTwiss.indx[bn1]
-    I2 = madTwiss.indx[bn2]
-    I3 = madTwiss.indx[bn3]
-    
-    Imodel1 = madModel.indx[bn1]
-    Imodel2 = madModel.indx[bn2]
-    Imodel3 = madModel.indx[bn3]
-    
-    ph2pi12 = TWOPI * phase["".join([plane, bn1, bn2])][0]
-    ph2pi13 = TWOPI * phase["".join([plane, bn1, bn3])][0]
-
-    # Find the model transfer matrices for beta1
-    phmdl12 = TWOPI * phase["".join([plane, bn1, bn2])][2]
-    phmdl13 = TWOPI * phase["".join([plane, bn1, bn3])][2]
-
-    if plane == 'H':
-        betmdl1 = madTwiss.BETX[I1]
-        betmdl2 = madTwiss.BETX[I2]
-        betmdl3 = madTwiss.BETX[I3]
-        alfmdl1 = madTwiss.ALFX[I1]
-        phmodel12 = madModel.MUX[Imodel2] - madModel.MUX[Imodel1]
-        phmodel13 = madModel.MUX[Imodel3] - madModel.MUX[Imodel1]
-
-    elif plane == 'V':
-        betmdl1 = madTwiss.BETY[madTwiss.indx[bn1]]
-        betmdl2 = madTwiss.BETY[madTwiss.indx[bn2]]
-        betmdl3 = madTwiss.BETY[madTwiss.indx[bn3]]
-        alfmdl1 = madTwiss.ALFY[madTwiss.indx[bn1]]
-        phmodel12 = madModel.MUY[Imodel2] - madModel.MUY[Imodel1]
-        phmodel13 = madModel.MUY[Imodel3] - madModel.MUY[Imodel1]
-
-    if betmdl3 < 0 or betmdl2 < 0 or betmdl1 < 0:
-        print >> sys.stderr, "Some of the off-momentum betas are negative, change the dpp unit"
-        sys.exit(1)
-    if bad_phase(phmodel12) or bad_phase(phmodel13) or bad_phase(phmodel12 - phmodel13):
-        return MeasuredValues(0, 0), [], []
-
-    #--- Calculate beta
-    cotphmdl12 = 1.0 / tan(phmdl12)
-    cotphmdl13 = 1.0 / tan(phmdl13)
-#     if is_small(cotphmdl12) or is_small(cotphmdl13):
-#         return 0, 0, 0, [], [], "", False
-    
-    denom = (cotphmdl12 - cotphmdl13 + EPSILON) / betmdl1
-    numer = 1.0 / tan(ph2pi12) - 1.0 / tan(ph2pi13)
-    
-#     if denom > BETA_THRESHOLD or denom < ZERO_THRESHOLD or numer > BETA_THRESHOLD or numer < ZERO_THRESHOLD:
-#         return 0, 0, 0, [], [], "", False
-    
-    bet = numer / denom
-    
-    #--- Calculate alfa
-    mdlterm = 1.0 / tan(phmdl12) + 1.0 / tan(phmdl13)
-    denomalf = (mdlterm + 2.0 * alfmdl1) / betmdl1
-    numeralf = 1.0 / tan(ph2pi12) + 1.0 / tan(ph2pi13)
-    
-    alf = 0.5 * (denomalf * bet - numeralf)
-    
-    T = [0] * matrixSize
-    T_Alf = [0] * matrixSize
-    
-    phi_2 = madTwiss.MUX[I2] * TWOPI
-    phi_3 = madTwiss.MUX[I3] * TWOPI
-    
-    frac = 1.0 / denom
-    if plane == 'V':
-        frac *= -1.0
-        phi_2 = madTwiss.MUY[I2] * TWOPI
-        phi_3 = madTwiss.MUY[I3] * TWOPI
-     
-    s_i2 = sin(phmdl12) ** 2
-    s_i3 = sin(phmdl13) ** 2
-          
-    #--- Phase Advance
-    phi_err1 = (1.0 / s_i2 - 1.0 / s_i3) / denom
-    phi_err2 = (-1.0 / s_i2) / denom
-    phi_err3 = 1.0 / s_i3 / denom
-    
-    T[bi1] = phi_err1
-    T[bi2] = phi_err2
-    T[bi3] = phi_err3
-    
-    T_Alf[bi1] = A_FACT * (-1.0 / s_i2 - 1.0 / s_i3 + phi_err1 * denomalf)
-    T_Alf[bi2] = A_FACT * (1.0 / s_i2 + phi_err2 * denomalf)
-    T_Alf[bi3] = A_FACT * (1.0 / s_i3 + phi_err3 * denomalf)
-    
-    # the first columns belong to the phase errors:
-    K_offset = RANGE
-        
-    # then we jump to the first non-zero column in the K1 errors
-    for k in range(bi1):
-        K_offset += len(list_of_Ks[(k + I) % len(list_of_Ks)][0])
-       
-    #--- Quad Fielderrors
-<<<<<<< HEAD
-    # assign T matrix elements for phase errors between BPM 1 and 2
-    
-    _assign_quaderrors(I, bi1, bi2, errorfile, list_of_Ks, denomalf, s_i2, T, T_Alf, phi_2, -frac, K_offset, .5, .5)
-    
-    K_offset = _assign_quaderrors(I, bi1, bi3, errorfile, list_of_Ks, denomalf, s_i3, T, T_Alf, phi_3, frac, K_offset, .5, .5)
-=======
-    _assign_quaderrors(I, bi1, bi2,
-                       errorfile, list_of_Ks,
-                       denomalf, s_i2, T, T_Alf, phi_2, -frac, K_offset,
-                       .5, .5)
-       
-    K_offset = _assign_quaderrors(I, bi1, bi3,
-                                  errorfile, list_of_Ks,
-                                  denomalf, s_i3, T, T_Alf, phi_3, frac, K_offset,
-                                  .5, .5)
->>>>>>> 65d50e78
-            
-    #--- Sext Transverse Missalignments
-    for k in range(bi3, RANGE):
-        K_offset += len(list_of_Ks[(k + I) % len(list_of_Ks)][0])
-    for k in range(bi1):
-        K_offset += len(list_of_Ks[(k + I) % len(list_of_Ks)][1])
-        
-<<<<<<< HEAD
-    _assign_sext_errors(I, bi1, bi2, 
-                        errorfile, list_of_Ks, 
-                        denomalf, s_i2, T, T_Alf, phi_2, frac, K_offset,
-                        -.5, .5)
-   
-    K_offset = _assign_sext_errors(I, bi1, bi3, 
-                                   errorfile, list_of_Ks, 
-=======
-    _assign_sext_errors(I, bi1, bi2,
-                        errorfile, list_of_Ks,
-                        denomalf, s_i2, T, T_Alf, phi_2, frac, K_offset,
-                        -.5, .5)
-    
-    K_offset = _assign_sext_errors(I, bi1, bi3,
-                                   errorfile, list_of_Ks,
->>>>>>> 65d50e78
-                                   denomalf, s_i3, T, T_Alf, phi_3, -frac, K_offset,
-                                   -.5, .5)
-
-    #--- Quad Longitudinal Missalignments
-    for k in range(bi3, RANGE):
-        K_offset += len(list_of_Ks[(k + I) % len(list_of_Ks)][1])
-    for k in range(bi1):
-        K_offset += len(list_of_Ks[(k + I) % len(list_of_Ks)][2])
-
-<<<<<<< HEAD
-    _assign_quadlongmissal(I, bi1, bi2, 
-                           errorfile, list_of_Ks, 
-                           denomalf, s_i2, T, T_Alf, phi_2, -frac, K_offset, 
-                           .5, .5)
-    K_offset = _assign_quadlongmissal(I, bi1, bi3, 
-                                      errorfile, list_of_Ks, 
-                                      denomalf, s_i3, T, T_Alf, phi_3, frac, K_offset, 
-=======
-    _assign_quadlongmissal(I, bi1, bi2,
-                           errorfile, list_of_Ks,
-                           denomalf, s_i2, T, T_Alf, phi_2, -frac, K_offset,
-                           .5, .5)
-       
-    K_offset = _assign_quadlongmissal(I, bi1, bi3,
-                                      errorfile, list_of_Ks,
-                                      denomalf, s_i3, T, T_Alf, phi_3, frac, K_offset,
->>>>>>> 65d50e78
-                                      .5, .5)
-    
-    #--- BPM Missalignments
-    # jump to end of RANGE
-    for k in range(bi3, RANGE):
-        K_offset += len(list_of_Ks[(k + I) % len(list_of_Ks)][2])
-          
-    errindx1 = errorfile.indx[bn1]
-    errindx2 = errorfile.indx[bn2]
-    errindx3 = errorfile.indx[bn3]
-      
-    if errorfile.dS[errindx1] != 0:
-        numerphi = -1.0 / (betmdl2 * sin(phmdl12) ** 2) + 1.0 / (betmdl3 * sin(phmdl13) ** 2)
-        T[K_offset + bi1] = numerphi / denom
-          
-    if errorfile.dS[errindx2] != 0:
-        numerphi = 1.0 / (betmdl2 * sin(phmdl12) ** 2)
-        T[K_offset + bi2] = numerphi / denom
-       
-    if errorfile.dS[errindx3] != 0:
-        numerphi = -1.0 / (betmdl3 * sin(phmdl13) ** 2)
-        T[K_offset + bi3] = numerphi / denom
-         
-    patternstr = ["x"] * RANGE
-    patternstr[bi1] = "A"
-    patternstr[bi2] = "B"
-    patternstr[bi3] = "B"
-
-    return MeasuredValues(alf, bet, "".join(patternstr), True), T, T_Alf
-
-<<<<<<< HEAD
-def beta_from_phase_BPM_BAB_with_systematicerrors(I, bn1, bn2, bn3, bi1, bi2, bi3, madTwiss, madModel, errorfile, phase, plane, list_of_Ks, matrixSize, RANGE):
-=======
-
-def _beta_from_phase_BPM_BAB_with_systematicerrors(I, bn1, bn2, bn3, bi1, bi2, bi3, madTwiss, madModel, errorfile, phase, plane, list_of_Ks, matrixSize, RANGE):
->>>>>>> 65d50e78
-    '''
-    Calculates the beta/alfa function and their errors using the
-    phase advance between three BPMs for the case that the probed BPM is betweeb the other two BPMs (case BAB)
-    Calculates also the corresponding column of the T-matrix. (awegsche June 2016)
-    
-    :Parameters:
-        'bn1,bn2,bn3':string
-            the names of the three BPMs
-        'bi1,bi2,bi3':string
-            the indices of the three BPMs (important to find the errors)
-        'madTwiss':twiss
-            model twiss file
-        'phase':dict
-            measured phase advances
-        'plane':string
-            'H' or 'V'
-        'matrixSize':int
-            the size of the T-matrix
-        'RANGE':int
-            the range of BPMs
-    :Return:tupel (bet,betstd,alf,alfstd)
-        'bet':float
-            calculated beta function at probed BPM
-        'alf':float
-            calculated error on beta function at probed BPM
-        '0':float
-            0
-        'T':numpy matrix
-            column of the T-matrix
-        'T_Alf':numpy matrix
-            column of the T-matrix for alfa
-        'patternstring':string
-            [For Debugging] string which represents the combination used
-            For example AxxBxB
-    '''
-    
-    I1 = madTwiss.indx[bn1]
-    I2 = madTwiss.indx[bn2]
-    I3 = madTwiss.indx[bn3]
-    Imodel1 = madModel.indx[bn1]
-    Imodel2 = madModel.indx[bn2]
-    Imodel3 = madModel.indx[bn3]
-    
-    ph2pi21 = -TWOPI * phase["".join([plane, bn1, bn2])][0]
-    ph2pi23 = TWOPI * phase["".join([plane, bn2, bn3])][0]
-
-    # Find the model transfer matrices for beta1
-    phmdl21 = -TWOPI * phase["".join([plane, bn1, bn2])][2]
-    phmdl23 = TWOPI * phase["".join([plane, bn2, bn3])][2]
-    if plane == 'H':
-        betmdl1 = madTwiss.BETX[I1]
-        betmdl2 = madTwiss.BETX[I2]
-        betmdl3 = madTwiss.BETX[I3]
-        alpmdl2 = madTwiss.ALFX[I2]
-        phmodel21 = madModel.MUX[Imodel1] - madModel.MUX[Imodel2]
-        phmodel23 = madModel.MUX[Imodel3] - madModel.MUX[Imodel2]
-    elif plane == 'V':
-        betmdl1 = madTwiss.BETY[madTwiss.indx[bn1]]
-        betmdl2 = madTwiss.BETY[madTwiss.indx[bn2]]
-        betmdl3 = madTwiss.BETY[madTwiss.indx[bn3]]
-        alpmdl2 = madTwiss.ALFY[I2]
-        phmodel21 = madModel.MUY[Imodel1] - madModel.MUY[Imodel2]
-        phmodel23 = madModel.MUY[Imodel3] - madModel.MUY[Imodel2]
-
-    if betmdl3 < 0 or betmdl2 < 0 or betmdl1 < 0:
-        print >> sys.stderr, "Some of the off-momentum betas are negative, change the dpp unit"
-        sys.exit(1)
-    if bad_phase(phmodel21) or bad_phase(phmodel23) or bad_phase(phmodel23 - phmodel21):
-        return MeasuredValues(0, 0), [], []
-
-    #--- Calculate beta
-    cotphmdl21 = 1.0 / tan(phmdl21)
-    cotphmdl23 = 1.0 / tan(phmdl23)
-     
-    denom = (cotphmdl21 - cotphmdl23 + EPSILON) / betmdl2
-    numer = 1.0 / tan(ph2pi21) - 1.0 / tan(ph2pi23)
-    bet = numer / denom
-    
-    #--- Calculate alfa
-    mdlterm = 1.0 / tan(phmdl21) + 1.0 / tan(phmdl23)
-    denomalf = (mdlterm + 2.0 * alpmdl2) / betmdl2
-    numeralf = 1.0 / tan(ph2pi21) + 1.0 / tan(ph2pi23)
-    alf = 0.5 * (denomalf * bet - numeralf)
-      
-    s_i1 = sin(phmdl21) ** 2
-    s_i3 = sin(phmdl23) ** 2
-     
-    T = [0] * (matrixSize)
-    T_Alf = [0] * matrixSize
-    
-    #--- Phase Advance
-    phi_err1 = (-1.0 / s_i1) / denom
-    phi_err2 = (1.0 / s_i1 - 1.0 / s_i3) / denom
-    phi_err3 = 1.0 / s_i3 / denom
-    
-    T[bi1] = phi_err1
-    T[bi2] = phi_err2
-    T[bi3] = phi_err3
-    
-    T_Alf[bi1] = A_FACT * (1.0 / s_i1 + phi_err1 * denomalf)
-    T_Alf[bi2] = A_FACT * (-1.0 / s_i1 - 1.0 / s_i3 + phi_err2 * denomalf)
-    T_Alf[bi3] = A_FACT * (1.0 / s_i3 + phi_err3 * denomalf)
-        
-    phi_1 = madTwiss.MUX[I1] * TWOPI
-    phi_3 = madTwiss.MUX[I3] * TWOPI
-    
-    frac = 1.0 / denom
-    if plane == 'V':
-        frac *= -1.0
-        phi_1 = madTwiss.MUY[I1] * TWOPI
-        phi_3 = madTwiss.MUY[I3] * TWOPI
-    # the first columns belong to the phase errors:
-    
-    K_offset = RANGE
-    
-    for k in range(bi1):
-        K_offset += len(list_of_Ks[(k + I) % len(list_of_Ks)][0])
-        
-    #--- Quad Fielderrors
-    K_offset = _assign_quaderrors(I, bi1, bi2,
-                                  errorfile, list_of_Ks,
-                                  denomalf, s_i1, T, T_Alf, phi_1, frac,
-                                  K_offset,
-                                  -.5, .5)
-     
-    K_offset = _assign_quaderrors(I, bi2, bi3,
-                                  errorfile, list_of_Ks,
-                                  denomalf, s_i3, T, T_Alf, phi_3, frac,
-                                  K_offset,
-                                  .5, .5)
-     
-    #--- Sext Transverse Missalignments
-    for k in range(bi3, RANGE):
-        K_offset += len(list_of_Ks[(k + I) % len(list_of_Ks)][0])
-    for k in range(bi1):
-        K_offset += len(list_of_Ks[(k + I) % len(list_of_Ks)][1])
-        
-    K_offset = _assign_sext_errors(I, bi1, bi2,
-                                   errorfile, list_of_Ks,
-                                   denomalf, s_i1, T, T_Alf, phi_1, frac, K_offset,
-                                   .5, .5)
-                
-    K_offset = _assign_sext_errors(I, bi2, bi3,
-                                   errorfile, list_of_Ks,
-                                   denomalf, s_i3, T, T_Alf, phi_3, frac, K_offset,
-                                   -.5, .5)
-    #--- Quad Longitudinal Missalignments
-    for k in range(bi3, RANGE):
-        K_offset += len(list_of_Ks[(k + I) % len(list_of_Ks)][1])
-    for k in range(bi1):
-        K_offset += len(list_of_Ks[(k + I) % len(list_of_Ks)][2])
-
-    K_offset = _assign_quadlongmissal(I, bi1, bi2,
-                                      errorfile, list_of_Ks,
-                                      denomalf, s_i1, T, T_Alf, phi_1, frac, K_offset,
-                                      -.5, .5)
-    
-    K_offset = _assign_quadlongmissal(I, bi2, bi3,
-                                      errorfile, list_of_Ks,
-                                      denomalf, s_i3, T, T_Alf, phi_3, frac, K_offset,
-                                      .5, .5)
-    #--- BPM Missalignments
-    # jump to end of RANGE
-    for k in range(bi3, RANGE):
-        K_offset += len(list_of_Ks[(k + I) % len(list_of_Ks)][2])
-          
-    errindx1 = errorfile.indx[bn1]
-    errindx2 = errorfile.indx[bn2]
-    errindx3 = errorfile.indx[bn3]
-      
-    if errorfile.dS[errindx2] != 0:
-        numerphi = -1.0 / (betmdl1 * sin(phmdl21) ** 2) + 1.0 / (betmdl3 * sin(phmdl23) ** 2)
-        T[K_offset + bi2] = numerphi / denom
-          
-    if errorfile.dS[errindx1] != 0:
-        numerphi = 1.0 / (betmdl1 * sin(phmdl21) ** 2)
-        T[K_offset + bi1] = numerphi / denom
-       
-    if errorfile.dS[errindx3] != 0:
-        numerphi = -1.0 / (betmdl3 * sin(phmdl23) ** 2)
-        T[K_offset + bi3] = numerphi / denom
-     
-    patternstr = ["x"] * RANGE
-    patternstr[bi1] = "B"
-    patternstr[bi2] = "A"
-    patternstr[bi3] = "B"
-
-    return MeasuredValues(alf, bet, "".join(patternstr), True), T, T_Alf
-
-
-def _beta_from_phase_BPM_BBA_with_systematicerrors(I, bn1, bn2, bn3, bi1, bi2, bi3, madTwiss, madModel, errorfile, phase, plane, list_of_Ks, matrixSize, RANGE):
-    '''
-        Calculates the beta/alfa function and their errors using the
-    phase advance between three BPMs for the case that the probed BPM is right of the other two BPMs (case BBA)
-    Calculates also the corresponding column of the T-matrix. (awegsche June 2016)
-    
-    :Parameters:
-        'bn1,bn2,bn3':string
-            the names of the three BPMs
-        'bi1,bi2,bi3':string
-            the indices of the three BPMs (important to find the errors)
-        'madTwiss':twiss
-            model twiss file
-        'phase':dict
-            measured phase advances
-        'plane':string
-            'H' or 'V'
-        'matrixSize':int
-            the size of the T-matrix
-        'RANGE':int
-            the range of BPMs
-    :Return:tupel (bet,betstd,alf,alfstd)
-        'bet':float
-            calculated beta function at probed BPM
-        'alf':float
-            calculated error on beta function at probed BPM
-        '0':float
-            0
-        'T':numpy matrix
-            column of the T-matrix
-        'T_Alf':numpy matrix
-            column of the T-matrix for alfa
-        'patternstring':string
-            [For Debugging] string which represents the combination used
-            For example AxxBxB
-    '''
-    
-    I1 = madTwiss.indx[bn1]
-    I2 = madTwiss.indx[bn2]
-    I3 = madTwiss.indx[bn3]
-    Imodel1 = madModel.indx[bn1]
-    Imodel2 = madModel.indx[bn2]
-    Imodel3 = madModel.indx[bn3]
-    
-    ph2pi32 = -TWOPI * phase["".join([plane, bn2, bn3])][0]
-    ph2pi31 = -TWOPI * phase["".join([plane, bn1, bn3])][0]
-
-    # Find the model transfer matrices for beta1
-    phmdl32 = -TWOPI * phase["".join([plane, bn2, bn3])][2]
-    phmdl31 = -TWOPI * phase["".join([plane, bn1, bn3])][2]
-
-    if plane == 'H':
-        betmdl1 = madTwiss.BETX[I1]
-        betmdl2 = madTwiss.BETX[I2]
-        betmdl3 = madTwiss.BETX[I3]
-        alpmdl3 = madTwiss.ALFX[I3]
-        phmodel32 = madModel.MUX[Imodel2] - madModel.MUX[Imodel3]
-        phmodel31 = madModel.MUX[Imodel1] - madModel.MUX[Imodel3]
-    elif plane == 'V':
-        betmdl1 = madTwiss.BETY[I1]
-        betmdl2 = madTwiss.BETY[I2]
-        betmdl3 = madTwiss.BETY[I3]
-        alpmdl3 = madTwiss.ALFY[I3]
-        phmodel32 = madModel.MUY[Imodel2] - madModel.MUY[Imodel3]
-        phmodel31 = madModel.MUY[Imodel1] - madModel.MUY[Imodel3]
-
-    if betmdl3 < 0 or betmdl2 < 0 or betmdl1 < 0:
-        print >> sys.stderr, "Some of the off-momentum betas are negative, change the dpp unit"
-        sys.exit(1)
-    if bad_phase(phmodel32) or bad_phase(phmodel31) or bad_phase(phmodel31 - phmodel32):
-        return MeasuredValues(0, 0), [], []
-    cotphmdl32 = 1.0 / tan(phmdl32)
-    cotphmdl31 = 1.0 / tan(phmdl31)
-    
-    #--- Calculate beta
-    denom = (cotphmdl32 - cotphmdl31 + EPSILON) / betmdl3
-    numer = 1.0 / tan(ph2pi32) - 1.0 / tan(ph2pi31)
-    bet = numer / denom
-  
-    #--- Calculate alfa
-    mdlterm = 1.0 / tan(phmdl32) + 1.0 / tan(phmdl31)
-    denomalf = (mdlterm + 2.0 * alpmdl3) / betmdl3
-    numeralf = 1.0 / tan(ph2pi32) + 1.0 / tan(ph2pi31)
-    alf = 0.5 * (denomalf * bet - numeralf)
-    
-    s_i2 = sin(phmdl32) ** 2
-    s_i1 = sin(phmdl31) ** 2
-    
-    T = [0] * matrixSize
-    T_Alf = [0] * matrixSize
-        
-    #--- Phase Advance
-    phi_err1 = 1.0 / s_i1 / denom
-    phi_err2 = -1.0 / s_i2 / denom
-    phi_err3 = -(1.0 / s_i1 - 1.0 / s_i2) / denom
-   
-    T[bi1] = phi_err1
-    T[bi2] = phi_err2
-    T[bi3] = phi_err3
-    
-    T_Alf[bi1] = A_FACT * (1.0 / s_i1 + phi_err1 * denomalf)
-    T_Alf[bi2] = A_FACT * (1.0 / s_i2 + phi_err2 * denomalf)
-    T_Alf[bi3] = A_FACT * (-1.0 / s_i1 - 1.0 / s_i2 + phi_err3 * denomalf)
-                               
-    phi_2 = madTwiss.MUX[I2] * TWOPI
-    phi_1 = madTwiss.MUX[I1] * TWOPI
-    
-    frac = 1.0 / denom
-    if plane == 'V':
-        frac *= -1.0
-        phi_2 = madTwiss.MUY[I2] * TWOPI
-        phi_1 = madTwiss.MUY[I1] * TWOPI
-           
-    # the first columns belong to the phase errors:
-    
-    K_offset = RANGE
-        
-    #--- Quad Fielderrors
-    # then we jump to the first non-zero column in the K1 errors
-    for k in range(bi1):
-        K_offset += len(list_of_Ks[(k + I) % len(list_of_Ks)][0])
-    K_begin = K_offset
-    #K_offset = RANGE
-    
-    # assign T matrix elements for phase errors between BPM 1 and 3
-    for k in range(bi1, bi3):
-        which_k = (k + I) % len(list_of_Ks)
-        for w in range(len(list_of_Ks[which_k][0])):
-            idx_k = list_of_Ks[which_k][0][w]
-            err_beta = -frac * errorfile.BET[idx_k] * (sin(errorfile.MU[idx_k] * TWOPI - phi_1) ** 2 / s_i1)
-            T[K_offset + w] += err_beta
-            T_Alf[K_offset + w] += -.5 * errorfile.BET[idx_k] * (sin(errorfile.MU[idx_k] * TWOPI - phi_1) ** 2 / s_i1)
-            T_Alf[K_offset + w] += .5 * err_beta * denomalf
-        K_offset += len(list_of_Ks[which_k][0])
-    
-    # go back because the second h_ij begins at 2
-    # so we have to find the position of BPM2 in the matrix
-    K_offset = K_begin
-    for k in range(bi1, bi2):
-        which_k = (k + I) % len(list_of_Ks)
-        K_offset += len(list_of_Ks[which_k][0])
-    # and assign the T matrix alements between BPM 1 and 3
-    for k in range(bi2, bi3):
-        which_k = (k + I) % len(list_of_Ks)
-        
-        for w in range(len(list_of_Ks[which_k][0])):
-            idx_k = list_of_Ks[which_k][0][w]
-            err_beta = frac * errorfile.BET[idx_k] * (sin(errorfile.MU[idx_k] * TWOPI - phi_2) ** 2 / s_i2)
-            T[K_offset + w] += err_beta
-            T_Alf[K_offset + w] += -.5 * errorfile.BET[idx_k] * (sin(errorfile.MU[idx_k] * TWOPI - phi_2) ** 2 / s_i2)
-            T_Alf[K_offset + w] += .5 * err_beta * denomalf
-        K_offset += len(list_of_Ks[which_k][0])
-    
-    #--- Sext Trasverse Missalignments
-    # jump to the end of RANGE then to b1
-    for k in range(bi3, RANGE):
-        K_offset += len(list_of_Ks[(k + I) % len(list_of_Ks)][0])
-    for k in range(bi1):
-        K_offset += len(list_of_Ks[(k + I) % len(list_of_Ks)][1])
-    K_begin = K_offset
-    
-    for k in range(bi1, bi3):
-        which_k = (k + I) % len(list_of_Ks)
-        for w in range(len(list_of_Ks[which_k][1])):
-            idx_k = list_of_Ks[which_k][1][w]
-            err_beta = SEXT_FACT * frac * errorfile.K2L[idx_k] * errorfile.BET[idx_k] * (sin(errorfile.MU[idx_k] * TWOPI - phi_1) ** 2 / s_i1)
-            T[K_offset + w] += err_beta
-            T_Alf[K_offset + w] += .5 * SEXT_FACT * errorfile.K2L[idx_k] * errorfile.BET[idx_k] * (sin(errorfile.MU[idx_k] * TWOPI - phi_1) ** 2 / s_i1)
-            T_Alf[K_offset + w] += .5 * err_beta * denomalf
-        K_offset += len(list_of_Ks[which_k][1])
-        
-    K_offset = K_begin
-    for k in range(bi1, bi2):
-        which_k = (k + I) % len(list_of_Ks)
-        K_offset += len(list_of_Ks[which_k][1])
-    # and assign the T matrix alements between BPM 1 and 3
-    for k in range(bi2, bi3):
-        which_k = (k + I) % len(list_of_Ks)
-        
-        for w in range(len(list_of_Ks[which_k][1])):
-            idx_k = list_of_Ks[which_k][1][w]
-            err_beta = -SEXT_FACT * frac * errorfile.K2L[idx_k] * errorfile.BET[idx_k] * (sin(errorfile.MU[idx_k] * TWOPI - phi_2) ** 2 / s_i2)
-            T[K_offset + w] += err_beta
-            T_Alf[K_offset + w] += .5 * SEXT_FACT * errorfile.K2L[idx_k] * errorfile.BET[idx_k] * (sin(errorfile.MU[idx_k] * TWOPI - phi_2) ** 2 / s_i2)
-            T_Alf[K_offset + w] += .5 * err_beta * denomalf
-        K_offset += len(list_of_Ks[which_k][1])
-    
-    #--- Quad Longitudinal Missalignments
-    # jump to the end of RANGE then to b1
-    for k in range(bi3, RANGE):
-        K_offset += len(list_of_Ks[(k + I) % len(list_of_Ks)][1])
-    for k in range(bi1):
-        K_offset += len(list_of_Ks[(k + I) % len(list_of_Ks)][2])
-    K_begin = K_offset
-      
-    for k in range(bi1, bi3):
-        which_k = (k + I) % len(list_of_Ks)
-        for w in range(len(list_of_Ks[which_k][2])):
-            idx_k = list_of_Ks[which_k][2][w]
-            err_beta = -frac * errorfile.K1LEND[idx_k] * errorfile.BETEND[idx_k] * (sin(errorfile.MUEND[idx_k] * TWOPI - phi_1) ** 2 / s_i1)
-            T[K_offset + w] += err_beta
-            T_Alf[K_offset + w] += -.5 * errorfile.K1LEND[idx_k] * errorfile.BETEND[idx_k] * (sin(errorfile.MUEND[idx_k] * TWOPI - phi_1) ** 2 / s_i1)
-            T_Alf[K_offset + w] += .5 * err_beta * denomalf
-        K_offset += len(list_of_Ks[which_k][2])
-        
-    K_offset = K_begin
-    for k in range(bi1, bi2):
-        which_k = (k + I) % len(list_of_Ks)
-        K_offset += len(list_of_Ks[which_k][2])
-    # and assign the T matrix alements between BPM 1 and 3
-    for k in range(bi2, bi3):
-        which_k = (k + I) % len(list_of_Ks)
-        
-        for w in range(len(list_of_Ks[which_k][2])):
-            idx_k = list_of_Ks[which_k][2][w]
-            err_beta = frac * errorfile.K1LEND[idx_k] * errorfile.BETEND[idx_k] * (sin(errorfile.MUEND[idx_k] * TWOPI - phi_2) ** 2 / s_i2)
-            T[K_offset + w] += err_beta
-            T_Alf[K_offset + w] += -.5 * errorfile.K1LEND[idx_k] * errorfile.BETEND[idx_k] * (sin(errorfile.MUEND[idx_k] * TWOPI - phi_2) ** 2 / s_i2)
-            T_Alf[K_offset + w] += .5 * err_beta * denomalf
-        K_offset += len(list_of_Ks[which_k][2])
-        
-    #--- BPM Missalignments
-    # jump to end of RANGE
-    for k in range(bi3, RANGE):
-        K_offset += len(list_of_Ks[(k + I) % len(list_of_Ks)][2])
-          
-    errindx1 = errorfile.indx[bn1]
-    errindx2 = errorfile.indx[bn2]
-    errindx3 = errorfile.indx[bn3]
-      
-    if errorfile.dS[errindx3] != 0:
-        numerphi = -1.0 / (betmdl2 * sin(phmdl32) ** 2) + 1.0 / (betmdl1 * sin(phmdl31) ** 2)
-        T[K_offset + bi3] = numerphi / denom
-          
-    if errorfile.dS[errindx2] != 0:
-        numerphi = 1.0 / (betmdl2 * sin(phmdl32) ** 2)
-        T[K_offset + bi2] = numerphi / denom
-       
-    if errorfile.dS[errindx1] != 0:
-        numerphi = -1.0 / (betmdl1 * sin(phmdl31) ** 2)
-        T[K_offset + bi1] = numerphi / denom
-            
-    patternstr = ["x"] * RANGE
-    patternstr[bi1] = "B"
-    patternstr[bi2] = "B"
-    patternstr[bi3] = "A"
-
-    return MeasuredValues(alf, bet, "".join(patternstr), True), T, T_Alf
-
-
-def _assign_quaderrors(I, bi1, bi2, errorfile, list_of_Ks, denomalf, sinus_ij_squared, T_Bet, T_Alf, reference_phi, frac, K_offset, Alf_fact_1, Alf_fact_2):
-    for k in range(bi1, bi2):
-        whichK = (k + I) % len(list_of_Ks)
-        for w in range(len(list_of_Ks[whichK][0])):
-            idx_k = list_of_Ks[whichK][0][w]
-            err_beta = frac * errorfile.BET[idx_k] * (sin(errorfile.MU[idx_k] * TWOPI - reference_phi) ** 2 / sinus_ij_squared)
-            T_Bet[K_offset + w] += err_beta
-            T_Alf[K_offset + w] += Alf_fact_1 * errorfile.BET[idx_k] * (sin(errorfile.MU[idx_k] * TWOPI - reference_phi) ** 2 / sinus_ij_squared)
-            T_Alf[K_offset + w] += Alf_fact_2 * err_beta * denomalf
-        
-        K_offset += len(list_of_Ks[whichK][0])
-    
-    return K_offset
-
-
-def _assign_sext_errors(I, bi1, bi2, errorfile, list_of_Ks, denomalf, s_i1, T, T_Alf, phi_1, frac, K_offset, Alf_fact_1, Alf_fact_2):
-    for k in range(bi1, bi2):
-        whichK = (k + I) % len(list_of_Ks)
-        for w in range(len(list_of_Ks[whichK][1])):
-            idx_k = list_of_Ks[whichK][1][w]
-            err_beta = -SEXT_FACT * frac * errorfile.K2L[idx_k] * errorfile.BET[idx_k] * (sin(errorfile.MU[idx_k] * TWOPI - phi_1) ** 2 / s_i1)
-            T[K_offset + w] += err_beta
-            T_Alf[K_offset + w] += Alf_fact_1 * SEXT_FACT * errorfile.K2L[idx_k] * errorfile.BET[idx_k] * (sin(errorfile.MU[idx_k] * TWOPI - phi_1) ** 2 / s_i1)
-            T_Alf[K_offset + w] += Alf_fact_2 * err_beta * denomalf
-        
-        K_offset += len(list_of_Ks[whichK][1])
-    
-    return K_offset
-
-
-def _assign_quadlongmissal(I, bi1, bi2, errorfile, list_of_Ks, denomalf, s_i1, T, T_Alf, phi_1, frac, K_offset, Alf_fact_1, Alf_fact_2):
-    for k in range(bi1, bi2):
-        whichK = (k + I) % len(list_of_Ks)
-        for w in range(len(list_of_Ks[whichK][2])):
-            idx_k = list_of_Ks[whichK][2][w]
-            err_beta = frac * errorfile.K1LEND[idx_k] * errorfile.BETEND[idx_k] * (sin(errorfile.MUEND[idx_k] * TWOPI - phi_1) ** 2 / s_i1)
-            T[K_offset + w] += err_beta
-            T_Alf[K_offset + w] += Alf_fact_1 * errorfile.K1LEND[idx_k] * errorfile.BETEND[idx_k] * (sin(errorfile.MUEND[idx_k] * TWOPI - phi_1) ** 2 / s_i1)
-            T_Alf[K_offset + w] += Alf_fact_2 * err_beta * denomalf
-        
-        K_offset += len(list_of_Ks[whichK][2])
-    
-    return K_offset
-
-#===================================================================================================
-#--- ac-dipole stuff
-#===================================================================================================
-
-
-def _get_free_beta(modelfree, modelac, data, bpms, plane):  # to check "+"
-<<<<<<< HEAD
-=======
-    
-    print_("Calculating free beta using model")
-    print "\33[32;1m= = = = = = = = = = = = = = = = = = = = = = ="
-    print "= = Calculating free beta = = = = = = = = = ="
-    print "= = Please check implementation             ="
-    print "= = = = = = = = = = = = = = = = = = = = = = =\33[0m\n\n"
-    
->>>>>>> 65d50e78
-    data2 = {}
-    
-    bpms = Utilities.bpm.model_intersect(bpms, modelfree)
-    bpms = Utilities.bpm.model_intersect(bpms, modelac)
-    for bpma in bpms:
-        bpm = bpma[1].upper()
-        beta, betsys, betstat, beterr = data[bpm][0:4]
-        alfa, alfsys, alfstat, alferr = data[bpm][4:8]
-
-        if plane == "H":
-            betmf = modelfree.BETX[modelfree.indx[bpm]]
-            betma = modelac.BETX[modelac.indx[bpm]]
-            alfmf = modelfree.ALFX[modelfree.indx[bpm]]
-            alfma = modelac.ALFX[modelac.indx[bpm]]
-        else:
-            betmf = modelfree.BETY[modelfree.indx[bpm]]
-            betma = modelac.BETY[modelac.indx[bpm]]
-            alfmf = modelfree.ALFY[modelfree.indx[bpm]]
-            alfma = modelac.ALFY[modelac.indx[bpm]]
- 
-        data2[bpm] = beta * betma / betmf, betsys, betstat, beterr, alfa * alfma / alfmf, alfsys, alfstat, alferr, data[bpm][8], data[bpm][9]
-
-    return data, bpms
-
-
-def _get_free_amp_beta(betai, rmsbb, bpms, inv_j, mad_ac, mad_twiss, plane):
-    #
-    # Why difference in betabeta calculation ??
-    #
-    #
-    betas = {}
-
-    if DEBUG:
-        print "Calculating free beta from amplitude using model"
-
-    for bpm in bpms:
-        bpmm = bpm[1].upper()
-        beta = betai[bpmm][0]
-
-        if plane == "H":
-            betmf = mad_twiss.BETX[mad_twiss.indx[bpmm]]
-            betma = mad_ac.BETX[mad_ac.indx[bpmm]]
-            bb = (betmf - betma) / betma
-        else:
-            betmf = mad_twiss.BETY[mad_twiss.indx[bpmm]]
-            betma = mad_ac.BETY[mad_ac.indx[bpmm]]
-            bb = (betmf - betma) / betma
-
-        betas[bpmm] = [beta * (1.0 + bb), betai[bpmm][1], betai[bpmm][2]]
-
-    return betas, rmsbb, bpms, inv_j
-
-#=======================================================================================================================
-#--- Helper / Debug Functions
-#=======================================================================================================================
-
-
-def create_errorfile(errordefspath, model, twiss_full, twiss_full_centre, commonbpms, plane):
-    '''
-    Creates a file in Twiss format that contains the information about the expected errors for each element .
-    
-    There has to be an error definition file called "errordefs".
-    
-    There has to be a twiss model file called "twiss_full.dat" with all the elments in the lattice (also drift spaces) which contains the
-    following columns:
-    NAME, S, BETX, BETY, MUX, MUY, K1L, K2L
-    '''
-    
-    if errordefspath is None:
-        return None
-    
-    bpms = []
-    for bpm in commonbpms:
-        bpms.append(bpm[1])
-    
-    print_("Create errorfile")
-    
-    # if something in loading / writing the files goes wrong, return None
-    # which forces the script to fall back to 3bpm
-    try:
-        definitions = Python_Classes4MAD.metaclass.twiss(errordefspath)
-        filename = "error_elements_" + plane + ".dat"
-        errorfile = Utilities.tfs_file_writer.TfsFileWriter(filename)
-    except:
-        return None
-     
-    errorfile.add_column_names(     ["NAME",    "BET",  "BETEND",   "MU",   "MUEND",    "dK1",  "K1L",  "K1LEND",   "K2L",  "dX",   "dS"])  #@IgnorePep8
-    errorfile.add_column_datatypes( ["%s",      "%le",  "%le",      "%le",  "%le",      "%le",  "%le",  "%le",      "%le",  "%le",  "%le"])  #@IgnorePep8
-    
-    mainfield = definitions.RELATIVE == "MAINFIELD"
-    
-    regex_list = []
-    for pattern in definitions.PATTERN:
-        regex_list.append(re.compile(pattern))
-
-    # OLD:
-    for index_twissfull in range(len(twiss_full.NAME)):
-
-        BET = twiss_full_centre.BETX[index_twissfull]
-        MU = twiss_full_centre.MUX[index_twissfull]
-
-        if plane == 'V':
-            BET = twiss_full_centre.BETY[index_twissfull]
-            MU = twiss_full_centre.MUY[index_twissfull]
-            
-        BET_end = twiss_full.BETX[index_twissfull]
-        MU_end = twiss_full.MUX[index_twissfull]
-        BETminus1_end = twiss_full.BETX[index_twissfull - 1]
-        MUminus1_end = twiss_full.MUX[index_twissfull - 1]
-
-        if plane == 'V':
-            BET_end = twiss_full.BETY[index_twissfull]
-            MU_end = twiss_full.MUY[index_twissfull]
-            BETminus1_end = twiss_full.BETY[index_twissfull - 1]
-            MUminus1_end = twiss_full.MUY[index_twissfull - 1]
-
-        found = False
-        for index_defs in range(len(definitions.PATTERN)):
-            regex = regex_list[index_defs]
-            if regex.match(twiss_full.NAME[index_twissfull]):
-
-                found = True
-                isQuad = False
-                MF = 1000
-                if mainfield:
-                    if definitions.MAINFIELD[index_defs] == "QUAD":
-                        MF = twiss_full_centre.K1L[index_twissfull]
-                        isQuad = True
-                    elif definitions.MAINFIELD[index_defs] == "SEXT":
-                        MF = twiss_full_centre.K2L[index_twissfull]
-                    elif definitions.MAINFIELD[index_defs] == "DIPL":
-                        MF = twiss_full_centre.K0L[index_twissfull]
-                else:
-                    MF = twiss_full.K1L[index_twissfull]
-               
-                errorfile.add_table_row([
-                                        twiss_full.NAME[index_twissfull],
-                                        BET,
-                                        BET_end,
-                                        MU,
-                                        MU_end,
-                                        definitions.dK1[index_defs] * MF,
-                                        twiss_full_centre.K1L[index_twissfull],
-                                        twiss_full.K1L[index_twissfull],
-                                        twiss_full_centre.K2L[index_twissfull],
-                                        definitions.dX[index_defs],
-                                        definitions.dS[index_defs]
-                                        ])
-                if definitions.dS[index_defs] != 0 and isQuad:
-                    errorfile.add_table_row([
-                                            twiss_full.NAME[index_twissfull - 1],
-                                            0,     # BET
-                                            BETminus1_end,
-                                            0,     # MU
-                                            MUminus1_end,
-                                            0,     # dK1,
-                                            0,     # K1L,
-                                            - twiss_full.K1L[index_twissfull],  # same index
-                                            0,     # K2L
-                                            0,     # dX
-                                            definitions.dS[index_defs]  # here no -1 because the same dS applies
-                                            ])
-
-        if not found:  # if element doesn't have any error add it nevertheless if it is a BPM
-            if twiss_full.NAME[index_twissfull] in bpms:
-                index_model = model.indx[twiss_full.NAME[index_twissfull]]
-                errorfile.add_table_row([
-                                        model.NAME[index_model],
-                                        BET,
-                                        0,  # BETEND
-                                        MU,
-                                        0,  # MUEND
-                                        0,  # dK1
-                                        0,  # K1L
-                                        0,  # K1LEND
-                                        0,  # K2L
-                                        0,  # dX
-                                        0   # dS
-                                        ])
-    errorfile.write_to_file(True)
-
-    print_("DONE creating errofile.")
-
-    return Python_Classes4MAD.metaclass.twiss(filename)
-
-
-def printMatrix(debugfile, M, name):
-    debugfile.write("begin Matrix " + name + "\n" + str(M.shape[0]) + " " + str(M.shape[1]) + "\n")
-
-    np.savetxt(debugfile, M, fmt="%18.10e")
-    debugfile.write("\nend\n")
-
-
-def bad_phase(phi):
-    modphi = phi % .5
-    return (modphi < MOD_POINTFIVE_LOWER or modphi > MOD_POINTFIVE_UPPER)
-
-
-def is_small(x):
-    return abs(x) < ZERO_THRESHOLD
-
-
-def print_box(string):
-    print "=" + " " * BOXINDENT + string + " " * (BOXLENGTH - 3 - BOXINDENT - len(string)) + "="
-    
-    
-def print_(string, prefix=" "):
-    print " " * (BOXINDENT + 1) + prefix + " " + string
-    
-    
-def print_box_edge():
-    print "= " * (BOXLENGTH / 2)
-
+'''
+Created on 27 May 2013
+
+@author: awegsche, vimaier
+
+@version: 2016.11.p2
+
+GetLLM.algorithms.beta.py stores helper functions for phase calculations for GetLLM.
+This module is not intended to be executed. It stores only functions.
+
+
+'''
+import sys
+import math
+import traceback
+
+import numpy as np
+from numpy import sin, cos, tan
+
+import Python_Classes4MAD.metaclass
+import Utilities.bpm
+import compensate_ac_effect
+import os
+import re
+import multiprocessing
+import time
+
+__version__ = "2016.11.p1"
+
+DEBUG = sys.flags.debug  # True with python option -d! ("python -d GetLLM.py...") (vimaier)
+PRINTTIMES = False
+
+if False:
+    from Utilities.progressbar import startProgress, progress, endProgress
+else:
+    def startProgress(name):
+        print_("START " + name)
+        
+    def progress(i):
+        return
+    
+    def endProgress():
+        return
+
+#--- Constants
+
+PI      = 3.14159265358979323846    #@IgnorePep8
+TWOPI   = PI * 2.0                  #@IgnorePep8
+
+DEFAULT_WRONG_BETA      = 1000                      #@IgnorePep8
+EPSILON                 = 0#1.0E-16                 #@IgnorePep8
+SEXT_FACT               = 2.0                       #@IgnorePep8
+A_FACT                  = -.5                       #@IgnorePep8
+BETA_THRESHOLD          = 1e3                       #@IgnorePep8
+ZERO_THRESHOLD          = 1e-4                      #@IgnorePep8
+PHASE_THRESHOLD         = 1e-4                      #@IgnorePep8
+MOD_POINTFIVE_LOWER     = PHASE_THRESHOLD           #@IgnorePep8
+MOD_POINTFIVE_UPPER     = (.5 - PHASE_THRESHOLD)    #@IgnorePep8
+
+BOXLENGTH               = 50                        #@IgnorePep8
+BOXINDENT               =  4                        #@IgnorePep8
+
+#=======================================================================================================================
+#--- classes
+#=======================================================================================================================
+
+
+class MeasuredValues:
+    def __init__(self, alfa, beta, string="", use_it=False):
+        self.beta = beta
+        self.alfa = alfa
+        self.patternstring = string
+        self.use_it = use_it
+        
+        
+class BetaData(object):
+    """ File for storing results from beta computations. """
+
+    def __init__(self):
+        self.x_phase = None  # beta x from phase
+        self.x_phase_f = None  # beta x from phase free
+        self.y_phase = None  # beta y from phase
+        self.y_phase_f = None  # beta y from phase free
+
+        self.x_amp = None  # beta x from amplitude
+        self.y_amp = None  # beta y from amplitude
+
+        self.x_ratio = None  # beta x ratio
+        self.x_ratio_f = None  # beta x ratio free
+        self.y_ratio = None  # beta x ratio
+        self.y_ratio_f = None  # beta x ratio free
+
+#===================================================================================================
+# main part
+#===================================================================================================
+
+
+def _write_getbeta_out(twiss_d_zero_dpp, q1, q2, mad_ac, number_of_bpms, range_of_bpms, beta_d_col,
+                       data, rmsbbx, error_method, bpms,
+                       tfs_file, mod_BET, mod_ALF, mod_MU, _plane_char,
+                       dpp=0, dppq1=0):
+    
+    tfs_file.add_float_descriptor("Q1", q1)
+    tfs_file.add_float_descriptor("Q2", q2)
+    tfs_file.add_float_descriptor("RMSbetabeat", rmsbbx)
+    tfs_file.add_float_descriptor("DPP", dpp)
+        
+    tfs_file.add_string_descriptor("BetaAlgorithmVersion", __version__)
+    if error_method == "Estimated by std (3 BPM method), no bet_deviations.npy file found":
+        tfs_file.add_float_descriptor("NumberOfBPMs", 3)
+        tfs_file.add_float_descriptor("RangeOfBPMs", 5)
+    else:
+        tfs_file.add_float_descriptor("NumberOfBPMs", number_of_bpms)
+        tfs_file.add_float_descriptor("RangeOfBPMs", range_of_bpms)
+    tfs_file.add_string_descriptor("ErrorsFrom", error_method)
+    tfs_file.add_column_names(["NAME", "S", "COUNT",
+                               "BET" + _plane_char, "SYSBET" + _plane_char, "STATBET" + _plane_char, "ERRBET" + _plane_char,
+                               "CORR_ALFABETA",
+                               "ALF" + _plane_char, "SYSALF" + _plane_char, "STATALF" + _plane_char, "ERRALF" + _plane_char,
+                               "BET" + _plane_char + "MDL", "ALF" + _plane_char + "MDL", "MU" + _plane_char + "MDL",
+                               "NCOMBINATIONS"])
+    tfs_file.add_column_datatypes(["%s", "%le", "%le", "%le", "%le", "%le", "%le", "%le", "%le", "%le", "%le", "%le", "%le", "%le", "%le", "%le"])
+    for bpm in bpms:
+        name = bpm[1]
+        row = data[name]
+        beta_d_col[name] = [row[0], row[1], row[2], row[3]]
+        model_ac_index = mad_ac.indx[name]
+        list_row_entries = ['"' + name + '"', mad_ac.S[model_ac_index], len(twiss_d_zero_dpp),
+                            row[0], row[1], row[2], row[3],
+                            row[8],
+                            row[4], row[5], row[6], row[7],
+                            mod_BET[model_ac_index], mod_ALF[model_ac_index], mod_MU[model_ac_index],
+                            row[10]]
+        tfs_file.add_table_row(list_row_entries)
+
+
+def calculate_beta_from_phase(getllm_d, twiss_d, tune_d, phase_d,
+                              mad_twiss, mad_ac, mad_elem, mad_elem_centre, mad_best_knowledge, mad_ac_best_knowledge,
+                              files_dict):
+    '''
+    
+    Calculates beta and fills the following TfsFiles:
+        getbetax.out        getbetax_free.out        getbetax_free2.out
+        getbetay.out        getbetay_free.out        getbetay_free2.out
+
+    :Parameters:
+        'getllm_d': _GetllmData (In-param, values will only be read)
+            lhc_phase, accel and beam_direction are used.
+        'twiss_d': _TwissData (In-param, values will only be read)
+            Holds twiss instances of the src files.
+        'tune_d': _TuneData (In-param, values will only be read)
+            Holds tunes and phase advances
+        'phase_d': _PhaseData (In-param, values will only be read)
+            Holds results from get_phases
+    '''
+    beta_d = BetaData()
+    
+    debugfile = None
+    if getllm_d.nprocesses == -1:
+        getllm_d.nprocesses = multiprocessing.cpu_count()
+    getllm_d.parallel = (getllm_d.nprocesses > 0)
+    #---- H plane
+    _plane_char = "X"
+    print "\n"
+    print_box_edge()
+    print_box("CALCULATING BETA FROM PHASE")
+    print_box("VERSION: {0:5s}".format(__version__))
+    
+    if DEBUG:
+        debugfile = open(files_dict['getbetax.out'].s_output_path + "/getbetax.debug", "w+")
+        print_box_edge()
+        print_("ATTENTION: DEBUG is set to true, calculation of beta functions will be done serially")
+    elif getllm_d.parallel:
+        print_box("parallel : TRUE")
+        print_box("number of processes : {0:2d}".format(getllm_d.nprocesses))
+        print_box_edge()
+    else:
+        print_box("parallel : FALSE")
+        print_box_edge()
+        
+    starttime = time.time()
+
+    if twiss_d.has_zero_dpp_x():
+        print ""
+        print_("Calculate beta from phase for plane " + _plane_char, ">")
+        data, rmsbbx, bpms, error_method = beta_from_phase(mad_twiss, mad_ac_best_knowledge, mad_elem, mad_elem_centre,
+                                                           twiss_d.zero_dpp_x, phase_d.ph_x, 'H',
+                                                           getllm_d, debugfile)
+        beta_d.x_phase = {}
+        beta_d.x_phase['DPP'] = 0
+        tfs_file = files_dict['getbetax.out']
+        
+        _write_getbeta_out(twiss_d.zero_dpp_x, tune_d.q1, tune_d.q2, mad_ac, getllm_d.number_of_bpms, getllm_d.range_of_bpms, beta_d.x_phase,
+                           data, rmsbbx, error_method, bpms,
+                           tfs_file, mad_ac.BETX, mad_ac.ALFX, mad_ac.MUX, _plane_char)
+
+        #-- ac to free beta
+        if getllm_d.with_ac_calc:
+            #-- from eq
+            print ""
+            print_("Calculate beta from phase for plane " + _plane_char + " with AC dipole (_free.out)", ">")
+            try:
+                if DEBUG:
+                    debugfile = open(files_dict['getbetax_free.out'].s_output_path + "/getbetax_free.debug", "w+")
+
+                dataf, rmsbbxf, bpmsf, error_method = beta_from_phase(mad_twiss, mad_best_knowledge, mad_elem, mad_elem_centre,
+                                                                      twiss_d.zero_dpp_x, phase_d.x_f, 'H',
+                                                                      getllm_d, debugfile)
+                tfs_file = files_dict['getbetax_free.out']
+                beta_d.x_phase_f = {}
+                _write_getbeta_out(twiss_d.zero_dpp_x, tune_d.q1f, tune_d.q2f, mad_twiss, getllm_d.number_of_bpms, getllm_d.range_of_bpms, beta_d.x_phase_f,
+                                   dataf, rmsbbxf, error_method, bpmsf,
+                                   tfs_file, mad_twiss.BETX, mad_twiss.ALFX, mad_twiss.MUX, _plane_char)
+                
+            except:
+                traceback.print_exc()
+
+            #-- from the model
+            print ""
+            print_("Calculate beta from phase for plane " + _plane_char + " with AC dipole (_free2.out)", ">")
+            [dataf2, bpmsf2] = _get_free_beta(mad_ac, mad_twiss, data, bpms, 'H')
+            tfs_file = files_dict['getbetax_free2.out']
+            betaxf2 = {}
+            rmsbbxf2 = 0
+            
+            _write_getbeta_out(twiss_d.zero_dpp_x, tune_d.q1f, tune_d.q2f, mad_twiss, getllm_d.number_of_bpms, getllm_d.range_of_bpms, betaxf2,
+                               dataf2, rmsbbxf2, error_method, bpmsf2,
+                               tfs_file, mad_twiss.BETX, mad_twiss.ALFX, mad_twiss.MUX, _plane_char)
+            
+    #---- V plane
+    _plane_char = "Y"
+    
+    if twiss_d.has_zero_dpp_y():
+        print ""
+        print_("Calculate beta from phase for plane " + _plane_char, ">")
+
+        if DEBUG:
+            debugfile = open(files_dict['getbetay.out'].s_output_path + "/getbetay.debug", "w+")
+
+        data, rmsbby, bpms, error_method = beta_from_phase(mad_twiss, mad_ac_best_knowledge, mad_elem, mad_elem_centre,
+                                                           twiss_d.zero_dpp_y, phase_d.ph_y, 'V',
+                                                           getllm_d, debugfile)
+        beta_d.y_phase = {}
+        beta_d.y_phase['DPP'] = 0
+        tfs_file = files_dict['getbetay.out']
+        
+        _write_getbeta_out(twiss_d.zero_dpp_x, tune_d.q1, tune_d.q2, mad_ac, getllm_d.number_of_bpms, getllm_d.range_of_bpms, beta_d.y_phase,
+                           data, rmsbby, error_method, bpms,
+                           tfs_file, mad_ac.BETY, mad_ac.ALFY, mad_ac.MUY, _plane_char)
+        
+        #-- ac to free beta
+        if getllm_d.with_ac_calc:
+            #-- from eq
+            print ""
+            print_("Calculate beta from phase for plane " + _plane_char + " with AC dipole (_free.out)", ">")
+
+            if DEBUG:
+                debugfile = open(files_dict['getbetay_free.out'].s_output_path + "/getbetay_free.debug", "w+")
+
+            try:
+                dataf, rmsbbyf, bpmsf, error_method = beta_from_phase(mad_twiss, mad_best_knowledge, mad_elem, mad_elem_centre,
+                                                                      twiss_d.zero_dpp_y, phase_d.y_f, 'V',
+                                                                      getllm_d, debugfile)
+                
+                tfs_file = files_dict['getbetay_free.out']
+                beta_d.y_phase_f = {}
+                _write_getbeta_out(twiss_d.zero_dpp_y, tune_d.q1f, tune_d.q2f, mad_twiss, getllm_d.number_of_bpms, getllm_d.range_of_bpms, beta_d.y_phase_f,
+                                   dataf, rmsbbyf, error_method, bpmsf,
+                                   tfs_file, mad_twiss.BETY, mad_twiss.ALFY, mad_twiss.MUY, _plane_char)
+            except:
+                traceback.print_exc()
+
+            #-- from the model
+            print ""
+            print_("Calculate beta from phase for plane " + _plane_char + " with AC dipole (_free2.out)", ">")
+
+            [datayf2, bpmsf2] = _get_free_beta(mad_ac, mad_twiss, data, bpms, 'V')
+            tfs_file = files_dict['getbetay_free2.out']
+            
+            betayf2 = {}
+            rmsbbyf2 = 0
+            
+            _write_getbeta_out(twiss_d.zero_dpp_x, tune_d.q1f, tune_d.q2f, mad_twiss, getllm_d.number_of_bpms, getllm_d.range_of_bpms, betayf2,
+                               datayf2, rmsbbyf2, error_method, bpmsf2,
+                               tfs_file, mad_twiss.BETY, mad_twiss.ALFY, mad_twiss.MUY, _plane_char)
+            
+    elapsed = time.time() - starttime
+    
+    print_box_edge()
+    print_box("beta from phase finished")
+    print_box("")
+    print_box("elapsed time: {0:3.3f}s".format(elapsed))
+    print_box_edge()
+    if PRINTTIMES:
+        timesfile = open("times.dat", "a")
+        if getllm_d.parallel:
+            timesfile.write("PARALLEL {0:f} {1:d} {2:d}\n".format(elapsed, 0, getllm_d.nprocesses))
+        else:
+            timesfile.write("SERIAL {0:f} {1:d} {2:d}\n".format(elapsed, 0, getllm_d.nprocesses))
+
+    print "\n"
+    
+    return beta_d
+# END calculate_beta_from_phase -------------------------------------------------------------------------------
+
+
+def calculate_beta_from_amplitude(getllm_d, twiss_d, tune_d, phase_d, beta_d, mad_twiss, mad_ac, files_dict):
+    '''
+    Calculates beta and fills the following TfsFiles:
+        getampbetax.out        getampbetax_free.out        getampbetax_free2.out
+        getampbetay.out        getampbetay_free.out        getampbetay_free2.out
+
+    :Parameters:
+        'getllm_d': _GetllmData (In-param, values will only be read)
+            accel and beam_direction are used.
+        'twiss_d': _TwissData (In-param, values will only be read)
+            Holds twiss instances of the src files.
+        'tune_d': _TuneData (In-param, values will only be read)
+            Holds tunes and phase advances
+        'phase_d': _PhaseData (In-param, values will only be read)
+            Holds results from get_phases
+        'beta_d': _BetaData (In/Out-param, values will be read and set)
+            Holds results from get_beta. Beta from amp and ratios will be set.
+
+    :Return: _BetaData
+        the same instance as param beta_d to indicate that x_amp,y_amp and ratios were set.
+    '''
+    print 'Calculating beta from amplitude'
+
+    #---- H plane
+    if twiss_d.has_zero_dpp_x():
+        [beta_d.x_amp, rmsbbx, bpms, inv_jx] = beta_from_amplitude(mad_ac, twiss_d.zero_dpp_x, 'H')
+        beta_d.x_amp['DPP'] = 0
+        #-- Rescaling
+        beta_d.x_ratio = 0
+        skipped_bpmx = []
+        arcbpms = Utilities.bpm.filterbpm(bpms)
+        for bpm in arcbpms:
+            name = str.upper(bpm[1])  # second entry is the name
+        #Skip BPM with strange data
+            if abs(beta_d.x_phase[name][0] / beta_d.x_amp[name][0]) > 100:
+                skipped_bpmx.append(name)
+            elif (beta_d.x_amp[name][0] < 0 or beta_d.x_phase[name][0] < 0):
+                skipped_bpmx.append(name)
+            else:
+                beta_d.x_ratio = beta_d.x_ratio + (beta_d.x_phase[name][0] / beta_d.x_amp[name][0])
+
+        try:
+            beta_d.x_ratio = beta_d.x_ratio / (len(arcbpms) - len(skipped_bpmx))
+        except ZeroDivisionError:
+            beta_d.x_ratio = 1
+        except:
+            traceback.print_exc()
+            beta_d.x_ratio = 1
+
+        betax_rescale = {}
+
+        for bpm in bpms:
+            name = str.upper(bpm[1])
+            betax_rescale[name] = [beta_d.x_ratio * beta_d.x_amp[name][0], beta_d.x_ratio * beta_d.x_amp[name][1], beta_d.x_amp[name][2]]
+
+        tfs_file = files_dict['getampbetax.out']
+        tfs_file.add_float_descriptor("Q1", tune_d.q1)
+        tfs_file.add_float_descriptor("Q2", tune_d.q2)
+        tfs_file.add_float_descriptor("RMSbetabeat", rmsbbx)
+        tfs_file.add_float_descriptor("RescalingFactor", beta_d.x_ratio)
+        tfs_file.add_column_names(["NAME", "S", "COUNT", "BETX", "BETXSTD", "BETXMDL", "MUXMDL", "BETXRES", "BETXSTDRES"])
+        tfs_file.add_column_datatypes(["%s", "%le", "%le", "%le", "%le", "%le", "%le", "%le", "%le"])
+        for i in range(0, len(bpms)):
+            bn1 = str.upper(bpms[i][1])
+            bns1 = bpms[i][0]
+            list_row_entries = ['"' + bn1 + '"', bns1, len(twiss_d.zero_dpp_x), beta_d.x_amp[bn1][0], beta_d.x_amp[bn1][1], mad_ac.BETX[mad_ac.indx[bn1]], mad_ac.MUX[mad_ac.indx[bn1]], betax_rescale[bn1][0], betax_rescale[bn1][1]]
+            tfs_file.add_table_row(list_row_entries)
+
+        #-- ac to free amp beta
+        if getllm_d.with_ac_calc:
+            #-- from eq
+            try:
+                betaxf, rmsbbxf, bpmsf = compensate_ac_effect.get_free_beta_from_amp_eq(mad_ac, twiss_d.zero_dpp_x, tune_d.q1, tune_d.q1f, phase_d.acphasex_ac2bpmac, 'H', getllm_d.beam_direction, getllm_d.lhc_phase)
+                #-- Rescaling
+                beta_d.x_ratio_f = 0
+                skipped_bpmxf = []
+                arcbpms = Utilities.bpm.filterbpm(bpmsf)
+                for bpm in arcbpms:
+                    name = str.upper(bpm[1])  # second entry is the name
+                #Skip BPM with strange data
+                    if abs(beta_d.x_phase_f[name][0] / betaxf[name][0]) > 10:
+                        skipped_bpmxf.append(name)
+                    elif abs(beta_d.x_phase_f[name][0] / betaxf[name][0]) < 0.1:
+                        skipped_bpmxf.append(name)
+                    elif (betaxf[name][0] < 0 or beta_d.x_phase_f[name][0] < 0):
+                        skipped_bpmxf.append(name)
+                    else:
+                        beta_d.x_ratio_f = beta_d.x_ratio_f + (beta_d.x_phase_f[name][0] / betaxf[name][0])
+
+                try:
+                    beta_d.x_ratio_f = beta_d.x_ratio_f / (len(arcbpms) - len(skipped_bpmxf))
+                except:
+                    traceback.print_exc()
+                    beta_d.x_ratio_f = 1
+                tfs_file = files_dict['getampbetax_free.out']
+                tfs_file.add_float_descriptor("Q1", tune_d.q1f)
+                tfs_file.add_float_descriptor("Q2", tune_d.q2f)
+                tfs_file.add_float_descriptor("RMSbetabeat", rmsbbxf)
+                tfs_file.add_float_descriptor("RescalingFactor", beta_d.x_ratio_f)
+                tfs_file.add_column_names(["NAME", "S", "COUNT", "BETX", "BETXSTD", "BETXMDL", "MUXMDL", "BETXRES", "BETXSTDRES"])
+                tfs_file.add_column_datatypes(["%s", "%le", "%le", "%le", "%le", "%le", "%le", "%le", "%le"])
+                for i in range(0, len(bpmsf)):
+                    bn1 = str.upper(bpmsf[i][1])
+                    bns1 = bpmsf[i][0]
+                    list_row_entries = ['"' + bn1 + '"', bns1, len(twiss_d.zero_dpp_x), betaxf[bn1][0], betaxf[bn1][1], mad_twiss.BETX[mad_twiss.indx[bn1]], mad_twiss.MUX[mad_twiss.indx[bn1]], beta_d.x_ratio_f * betaxf[bn1][0], beta_d.x_ratio_f * betaxf[bn1][1]]
+                    tfs_file.add_table_row(list_row_entries)
+
+            except:
+                traceback.print_exc()
+            #-- from the model
+            # Since invJxf2(return_value[3]) is not used, slice the return value([:3]) (vimaier)
+            [betaxf2, rmsbbxf2, bpmsf2] = _get_free_amp_beta(beta_d.x_amp, rmsbbx, bpms, inv_jx, mad_ac, mad_twiss, 'H')[:3]
+            betaxf2_rescale = _get_free_amp_beta(betax_rescale, rmsbbx, bpms, inv_jx, mad_ac, mad_twiss, 'H')[0]
+            tfs_file = files_dict['getampbetax_free2.out']
+            tfs_file.add_float_descriptor("Q1", tune_d.q1f)
+            tfs_file.add_float_descriptor("Q2", tune_d.q2f)
+            tfs_file.add_float_descriptor("RMSbetabeat", rmsbbxf2)
+            tfs_file.add_float_descriptor("RescalingFactor", beta_d.x_ratio)
+            tfs_file.add_column_names(["NAME", "S", "COUNT", "BETX", "BETXSTD", "BETXMDL", "MUXMDL", "BETXRES", "BETXSTDRES"])
+            tfs_file.add_column_datatypes(["%s", "%le", "%le", "%le", "%le", "%le", "%le", "%le", "%le"])
+            for i in range(0, len(bpmsf2)):
+                bn1 = str.upper(bpmsf2[i][1])
+                bns1 = bpmsf2[i][0]
+                list_row_entries = ['"' + bn1 + '"', bns1, len(twiss_d.zero_dpp_x), betaxf2[bn1][0], betaxf2[bn1][1], mad_twiss.BETX[mad_twiss.indx[bn1]], mad_twiss.MUX[mad_twiss.indx[bn1]], betaxf2_rescale[bn1][0], betaxf2_rescale[bn1][1]]
+                tfs_file.add_table_row(list_row_entries)  # V plane
+
+    if twiss_d.has_zero_dpp_y():
+        [beta_d.y_amp, rmsbby, bpms, inv_jy] = beta_from_amplitude(mad_ac, twiss_d.zero_dpp_y, 'V')
+        beta_d.y_amp['DPP'] = 0
+        #-- Rescaling
+        beta_d.y_ratio = 0
+        skipped_bpmy = []
+        arcbpms = Utilities.bpm.filterbpm(bpms)
+        for bpm in arcbpms:
+            name = str.upper(bpm[1])  # second entry is the name
+            #Skip BPM with strange data
+            if name in beta_d.y_phase:
+                if abs(beta_d.y_phase[name][0] / beta_d.y_amp[name][0]) > 100:
+                    skipped_bpmy.append(name)
+                elif (beta_d.y_amp[name][0] < 0 or beta_d.y_phase[name][0] < 0):
+                    skipped_bpmy.append(name)
+                else:
+                    beta_d.y_ratio = beta_d.y_ratio + (beta_d.y_phase[name][0] / beta_d.y_amp[name][0])
+
+        try:
+            beta_d.y_ratio = beta_d.y_ratio / (len(arcbpms) - len(skipped_bpmy))
+        except ZeroDivisionError:
+            beta_d.y_ratio = 1
+        betay_rescale = {}
+
+        for bpm in bpms:
+            name = str.upper(bpm[1])
+            betay_rescale[name] = [beta_d.y_ratio * beta_d.y_amp[name][0], beta_d.y_ratio * beta_d.y_amp[name][1], beta_d.y_amp[name][2]]
+
+        tfs_file = files_dict['getampbetay.out']
+        tfs_file.add_float_descriptor("Q1", tune_d.q1)
+        tfs_file.add_float_descriptor("Q2", tune_d.q2)
+        tfs_file.add_float_descriptor("RMSbetabeat", rmsbby)
+        tfs_file.add_float_descriptor("RescalingFactor", beta_d.y_ratio)
+        tfs_file.add_column_names(["NAME", "S", "COUNT", "BETY", "BETYSTD", "BETYMDL", "MUYMDL", "BETYRES", "BETYSTDRES"])
+        tfs_file.add_column_datatypes(["%s", "%le", "%le", "%le", "%le", "%le", "%le", "%le", "%le"])
+        for i in range(0, len(bpms)):
+            bn1 = str.upper(bpms[i][1])
+            bns1 = bpms[i][0]
+            list_row_entries = ['"' + bn1 + '"', bns1, len(twiss_d.zero_dpp_y), beta_d.y_amp[bn1][0], beta_d.y_amp[bn1][1], mad_ac.BETY[mad_ac.indx[bn1]], mad_ac.MUY[mad_ac.indx[bn1]], betay_rescale[bn1][0], betay_rescale[bn1][1]]
+            tfs_file.add_table_row(list_row_entries)  # ac to free amp beta
+
+        if getllm_d.with_ac_calc:  # from eq
+            try:
+                betayf, rmsbbyf, bpmsf = compensate_ac_effect.get_free_beta_from_amp_eq(mad_ac, twiss_d.zero_dpp_y, tune_d.q2, tune_d.q2f, phase_d.acphasey_ac2bpmac, 'V', getllm_d.beam_direction, getllm_d.accel)  # Rescaling
+                beta_d.y_ratio_f = 0
+                skipped_bpmyf = []
+                arcbpms = Utilities.bpm.filterbpm(bpmsf)
+                for bpm in arcbpms:
+                    name = str.upper(bpm[1])  # second entry is the name
+                    #Skip BPM with strange data
+                    if abs(beta_d.y_phase_f[name][0] / betayf[name][0]) > 10:
+                        skipped_bpmyf.append(name)
+                    elif (betayf[name][0] < 0 or beta_d.y_phase_f[name][0] < 0):
+                        skipped_bpmyf.append(name)
+                    elif abs(beta_d.y_phase_f[name][0] / betayf[name][0]) < 0.1:
+                        skipped_bpmyf.append(name)
+                    else:
+                        beta_d.y_ratio_f = beta_d.y_ratio_f + (beta_d.y_phase_f[name][0] / betayf[name][0])
+
+                try:
+                    beta_d.y_ratio_f = beta_d.y_ratio_f / (len(arcbpms) - len(skipped_bpmyf))
+                except ZeroDivisionError:
+                    beta_d.y_ratio_f = 1
+                tfs_file = files_dict['getampbetay_free.out']
+                tfs_file.add_float_descriptor("Q1", tune_d.q1f)
+                tfs_file.add_float_descriptor("Q2", tune_d.q2f)
+                tfs_file.add_float_descriptor("RMSbetabeat", rmsbbyf)
+                tfs_file.add_float_descriptor("RescalingFactor", beta_d.y_ratio_f)
+                tfs_file.add_column_names(["NAME", "S", "COUNT", "BETY", "BETYSTD", "BETYMDL", "MUYMDL", "BETYRES", "BETYSTDRES"])
+                tfs_file.add_column_datatypes(["%s", "%le", "%le", "%le", "%le", "%le", "%le", "%le", "%le"])
+                for i in range(0, len(bpmsf)):
+                    bn1 = str.upper(bpmsf[i][1])
+                    bns1 = bpmsf[i][0]
+                    list_row_entries = ['"' + bn1 + '"', bns1, len(twiss_d.zero_dpp_y), betayf[bn1][0], betayf[bn1][1], mad_twiss.BETY[mad_twiss.indx[bn1]], mad_twiss.MUY[mad_twiss.indx[bn1]], (beta_d.y_ratio_f * betayf[bn1][0]), (beta_d.y_ratio_f * betayf[bn1][1])]
+                    tfs_file.add_table_row(list_row_entries)  # 'except ALL' catched a SystemExit from filterbpm().(vimaier)
+
+            except SystemExit:
+                traceback.print_exc()
+                sys.exit(1)
+            except:
+                #-- from the model
+                traceback.print_exc()
+            # Since invJyf2(return_value[3]) is not used, slice the return value([:3]) (vimaier)
+            [betayf2, rmsbbyf2, bpmsf2] = _get_free_amp_beta(beta_d.y_amp, rmsbby, bpms, inv_jy, mad_ac, mad_twiss, 'V')[:3]
+            betayf2_rescale = _get_free_amp_beta(betay_rescale, rmsbby, bpms, inv_jy, mad_ac, mad_twiss, 'V')[0]
+            tfs_file = files_dict['getampbetay_free2.out']
+            tfs_file.add_float_descriptor("Q1", tune_d.q1f)
+            tfs_file.add_float_descriptor("Q2", tune_d.q2f)
+            tfs_file.add_float_descriptor("RMSbetabeat", rmsbbyf2)
+            tfs_file.add_float_descriptor("RescalingFactor", beta_d.y_ratio)
+            tfs_file.add_column_names(["NAME", "S", "COUNT", "BETY", "BETYSTD", "BETYMDL", "MUYMDL", "BETYRES", "BETYSTDRES"])
+            tfs_file.add_column_datatypes(["%s", "%le", "%le", "%le", "%le", "%le", "%le", "%le", "%le"])
+            for i in range(0, len(bpmsf2)):
+                bn1 = str.upper(bpmsf2[i][1])
+                bns1 = bpmsf2[i][0]
+                list_row_entries = ['"' + bn1 + '"', bns1, len(twiss_d.zero_dpp_y), betayf2[bn1][0], betayf2[bn1][1], mad_twiss.BETY[mad_twiss.indx[bn1]], mad_twiss.MUY[mad_twiss.indx[bn1]], betayf2_rescale[bn1][0], betayf2_rescale[bn1][1]]
+                tfs_file.add_table_row(list_row_entries)
+
+    return beta_d
+# END calculate_beta_from_amplitude ----------------------------------------------------------------
+
+
+def beta_from_phase(madModel, madTwiss, madElements, madElementsCentre, ListOfFiles, phase, plane, getllm_d, debugfile):
+    '''
+    Calculate the beta function from phase advances
+    If range of BPMs is sufficiently large use averaging with weighted mean. The weights are determinde using either the
+    output of Monte Carlo simulations or using analytical formulas derived from exacter formulas to calculate the beta
+    function.
+    
+
+    :Return:
+        'data':table
+            columns:
+             0: beti
+             1: betstat
+             2: betsys
+             3: beterr
+             4: alfi
+             5: alfstat
+             6: alfsys
+             7: alferr
+             8: corr
+             9: delbeta
+            10: n_combinations
+        'rmsbb':float
+            rms beta-beating
+        'commonbpms':list
+            intersection of common BPMs in measurement files and model
+
+    
+    :Parameters:
+        'madTwiss':twiss
+            model twiss file
+        'ListOfFiles':twiss
+            measurement files
+        'phase':dict
+            measured phase advances
+        'plane':string
+            'H' or 'V'
+        'use_only_three_bpms_for_beta_from_phase':Boolean
+            self-explanatory
+        'number_of_bpms':int
+            use the number_of_bpm betas with the lowest phase advance (only used when monte carlo simulations are used)
+        'range_of_bpms':int
+            length of range of bpms used to calculate the beta function. Has to be an odd number 1 < r < 21
+        'errordefspath':String
+            the paths to the error definition file. If not specified, Monte Carlo simulation is used
+    '''
+    
+    errors_method = "NOT DEFINED"
+    if phase == {}:
+        return [{}, 0.0, {}, errors_method]
+
+    commonbpms = Utilities.bpm.intersect(ListOfFiles)
+    commonbpms = Utilities.bpm.model_intersect(commonbpms, madTwiss)
+    
+    errorfile = None
+    if not getllm_d.use_only_three_bpms_for_beta_from_phase:
+        errorfile = create_errorfile(getllm_d.errordefspath, madTwiss, madElements, madElementsCentre, commonbpms, plane)
+   
+    if 3 > len(commonbpms):
+        print_("beta_from_phase: Less than three BPMs for plane " + plane + ". Returning empty values.")
+        return ({}, 0.0, {}, errors_method)
+
+    if 7 > len(commonbpms) and errorfile is None:
+        print_("beta_from_phase: Less than seven BPMs for plane " + plane + ". Can not use optimized algorithm.")
+
+    errors_method = "Covariance matrix"
+    rmsbb = 0.0
+    
+    #---- Error definitions given and we decided to not use the simulation => use analytical formulas to calculate the
+    # systematic errors
+    if errorfile is not None and not getllm_d.use_only_three_bpms_for_beta_from_phase:
+        
+        rmsbb, errors_method, data = scan_all_BPMs_withsystematicerrors(madModel, madTwiss, errorfile, phase, plane, getllm_d, commonbpms, debugfile)
+        return data, rmsbb, commonbpms, errors_method
+    #---- use the simulations
+    else:
+        rmsbb, errors_method, data = scan_all_BPMs_sim_3bpm(madTwiss, phase, plane, getllm_d, commonbpms, debugfile)
+
+    return data, rmsbb, commonbpms, errors_method
+
+
+def beta_from_amplitude(mad_twiss, list_of_files, plane):
+
+    beta = {}
+    root2j = []
+    commonbpms = Utilities.bpm.intersect(list_of_files)
+    commonbpms = Utilities.bpm.model_intersect(commonbpms, mad_twiss)
+    sum_a = 0.0
+    amp = []
+    amp2 = []
+    kick2 = []
+    for i in range(0, len(commonbpms)):  # this loop have become complicated after modifications... anybody simplify?
+        bn1 = str.upper(commonbpms[i][1])
+        if plane == 'H':
+            tembeta = mad_twiss.BETX[mad_twiss.indx[bn1]]
+        elif plane == 'V':
+            tembeta = mad_twiss.BETY[mad_twiss.indx[bn1]]
+        amp_i = 0.0
+        amp_j2 = []
+        root2j_i = 0.0
+        counter = 0
+        for tw_file in list_of_files:
+            if i == 0:
+                kick2.append(0)
+            if plane == 'H':
+                amp_i += tw_file.AMPX[tw_file.indx[bn1]]
+                amp_j2.append(tw_file.AMPX[tw_file.indx[bn1]] ** 2)
+                root2j_i += tw_file.PK2PK[tw_file.indx[bn1]] / 2.
+            elif plane == 'V':
+                amp_i += tw_file.AMPY[tw_file.indx[bn1]]
+                amp_j2.append(tw_file.AMPY[tw_file.indx[bn1]] ** 2)
+                root2j_i += tw_file.PK2PK[tw_file.indx[bn1]] / 2.
+
+            kick2[counter] += amp_j2[counter] / tembeta
+            counter += 1
+
+        amp_i = amp_i / len(list_of_files)
+        root2j_i = root2j_i / len(list_of_files)
+        amp.append(amp_i)
+        amp2.append(amp_j2)
+
+        sum_a += amp_i ** 2 / tembeta
+        root2j.append(root2j_i / math.sqrt(tembeta))
+
+    kick = sum_a / len(commonbpms)  # Assuming the average of beta is constant
+    kick2 = np.array(kick2)
+    kick2 = kick2 / len(commonbpms)
+    amp2 = np.array(amp2)
+    root2j = np.array(root2j)
+    root2j_ave = np.average(root2j)
+    root2j_rms = math.sqrt(np.average(root2j * root2j) - root2j_ave**2 + 2.2e-16)
+
+    delbeta = []
+    for i in range(0, len(commonbpms)):
+        bn1 = str.upper(commonbpms[i][1])
+        location = commonbpms[i][0]
+        for j in range(0, len(list_of_files)):
+            amp2[i][j] = amp2[i][j] / kick2[j]
+        #print np.average(amp2[i]*amp2[i]),np.average(amp2[i])**2
+        try:
+            betstd = math.sqrt(np.average(amp2[i] * amp2[i]) - np.average(amp2[i])**2 + 2.2e-16)
+        except:
+            betstd = 0
+
+        beta[bn1] = [amp[i] ** 2 / kick, betstd, location]
+        if plane == 'H':
+            betmdl = mad_twiss.BETX[mad_twiss.indx[bn1]]
+        elif plane == 'V':
+            betmdl = mad_twiss.BETY[mad_twiss.indx[bn1]]
+        delbeta.append((beta[bn1][0] - betmdl) / betmdl)
+
+    invariant_j = [root2j_ave, root2j_rms]
+
+    delbeta = np.array(delbeta)
+    rmsbb = math.sqrt(np.average(delbeta * delbeta))
+    return [beta, rmsbb, commonbpms, invariant_j]
+
+
+#=======================================================================================================================
+#---============== using the simulations to calculate the beta function and error bars =================================
+#=======================================================================================================================
+
+def scan_all_BPMs_sim_3bpm(madTwiss, phase, plane, getllm_d, commonbpms, debugfile):
+    systematics_error_path = os.path.join(os.path.dirname(os.path.abspath(madTwiss.filename)), "bet_deviations.npy")
+    systematic_errors = None
+    
+    montecarlo = True
+    errors_method = "Monte-Carlo Simulations"
+    
+    use_only_three_bpms_for_beta_from_phase = getllm_d.use_only_three_bpms_for_beta_from_phase
+    
+    if use_only_three_bpms_for_beta_from_phase:
+        montecarlo = False
+        errors_method = "Standard (3 BPM method)"
+    elif not os.path.isfile(systematics_error_path):
+        montecarlo = False
+        errors_method = "Stdandard (3 BPM method) because no bet_deviations.npy could be found"
+        use_only_three_bpms_for_beta_from_phase = True
+    else:
+        systematic_errors = np.load(systematics_error_path)
+        
+    data = {}
+    used_bpms = 0
+
+    print_("Errors from " + errors_method)
+    for i in range(0, len(commonbpms)):
+        alfa_beta, probed_bpm_name, M = get_best_three_bpms_with_beta_and_alfa(madTwiss, phase, plane, commonbpms, i, use_only_three_bpms_for_beta_from_phase, getllm_d.number_of_bpms, getllm_d.range_of_bpms)
+        alfi = sum([alfa_beta[i][3] for i in range(len(alfa_beta))]) / len(alfa_beta)
+        alfstd = math.sqrt(sum([alfa_beta[i][2] ** 2 for i in range(len(alfa_beta))])) / math.sqrt(len(alfa_beta))
+        try:
+            alferr = math.sqrt(sum([alfa_beta[i][3] ** 2 for i in range(len(alfa_beta))]) / len(alfa_beta) - alfi ** 2.)
+        except ValueError:
+            alferr = 0
+        if plane == 'H':
+            betmdl1 = madTwiss.BETX[madTwiss.indx[probed_bpm_name]]
+        elif plane == 'V':
+            betmdl1 = madTwiss.BETY[madTwiss.indx[probed_bpm_name]]
+        beti = DEFAULT_WRONG_BETA
+        if montecarlo:
+            T = np.transpose(np.matrix([alfa_beta[i][7] for i in range(len(alfa_beta))]))
+            V1 = M * T
+            V_stat = np.transpose(T) * V1
+            V = np.zeros([len(alfa_beta), len(alfa_beta)])
+            V_syst = np.zeros([len(alfa_beta), len(alfa_beta)])
+            np.fill_diagonal(V_syst, 100000)
+            #all_comb = [[alfa_beta[i][5], alfa_beta[i][6]] for i in range(len(alfa_beta))]
+            if plane == 'H':
+                sindex = 0
+            elif plane == 'V':
+                sindex = 1
+            for comb1 in range(len(alfa_beta)):
+                for comb2 in range(len(alfa_beta)):
+                    possible_dict_key = [''.join([probed_bpm_name, alfa_beta[comb1][i], alfa_beta[comb1][j], alfa_beta[comb2][k], alfa_beta[comb2][l]]) for i in [5, 6] for j in [5, 6] if i != j for k in [5, 6] for l in [5, 6] if k != l]
+                    for keyname in possible_dict_key:
+                        if keyname in systematic_errors[sindex]:
+                            V_syst[comb1][comb2] = systematic_errors[sindex][keyname] * betmdl1 ** 2
+                            V_syst[comb2][comb1] = systematic_errors[sindex][keyname] * betmdl1 ** 2
+            
+            for k in range(len(alfa_beta)):
+                for l in range(len(alfa_beta)):
+                    V[k][l] = V_stat.item(k, l) + V_syst[k][l]
+            
+            try:
+                V_inv = np.linalg.pinv(V)
+            except:
+                V_inv = np.diag(1.0, V.shape[0])
+            if DEBUG:
+                debugfile.write("\n\nbegin BPM " + probed_bpm_name + " :\n")
+                printMatrix(debugfile, V_stat, "V_stat")
+                printMatrix(debugfile, np.matrix(V_syst), "V_syst")
+                printMatrix(debugfile, V, "V")
+                printMatrix(debugfile, V_inv, "V_inv")
+                printMatrix(debugfile, np.transpose(T), "T_trans")
+                printMatrix(debugfile, M, "M")
+            w = np.zeros(len(alfa_beta))
+            V_inv_row_sum = V_inv.sum(axis=1, dtype='float')
+            V_inv_sum = V_inv.sum(dtype='float')
+            betstd = 0
+            beterr = 0
+            if V_inv_sum != 0:
+                for i in range(len(w)):
+                    w[i] = V_inv_row_sum[i] / V_inv_sum
+                
+                beti = float(sum([w[i] * alfa_beta[i][1] for i in range(len(alfa_beta))]))
+                for i in range(len(alfa_beta)):
+                    for j in range(len(alfa_beta)):
+                        betstd = betstd + w[i] * w[j] * V_stat.item(i, j)
+                
+                betstd = np.sqrt(float(betstd))
+                for i in range(len(alfa_beta)):
+                    for j in range(len(alfa_beta)):
+                        beterr = beterr + w[i] * w[j] * V_syst.item(i, j)
+                if beterr < 0:
+                    beterr = DEFAULT_WRONG_BETA
+                else:
+                    beterr = np.sqrt(float(beterr))
+                used_bpms = len(w)
+                if DEBUG:
+                    debugfile.write("\ncombinations:\t")
+                    for i in range(len(w)):
+                        debugfile.write(alfa_beta[i][8] + "\t")
+                    
+                    debugfile.write("\n")
+                    debugfile.write("\n")
+                    debugfile.write("\nweights:\t")
+                    #print "beti =", beti
+                    for i in range(len(w)):
+                        debugfile.write("{:.7f}".format(w[i]) + "\t")
+                    
+                    debugfile.write("\nbeta_values:\t")
+                    for i in range(len(w)):
+                        debugfile.write(str(alfa_beta[i][1]) + "\t")
+                    
+                    debugfile.write("\n")
+                    debugfile.write("averaged beta: " + str(beti) + "\n")
+                    debugfile.write("\nalfa_values:\t")
+                    for i in range(len(w)):
+                        debugfile.write(str(alfa_beta[i][3]) + "\t")
+                    
+                    debugfile.write("\n")
+            else:
+                betstd = DEFAULT_WRONG_BETA
+                beterr = DEFAULT_WRONG_BETA
+        else:
+            used_bpms = -1
+            beti = sum([alfa_beta[i][1] for i in range(len(alfa_beta))]) / len(alfa_beta)
+            betstd = math.sqrt(sum([alfa_beta[i][0] ** 2 for i in range(len(alfa_beta))])) / math.sqrt(len(alfa_beta))
+            try:
+                beterr = math.sqrt(sum([alfa_beta[i][1] ** 2 for i in range(len(alfa_beta))]) / len(alfa_beta) - beti ** 2.)
+            except ValueError:
+                beterr = 0
+
+        data[probed_bpm_name] = [beti, betstd, beterr, math.sqrt(beterr ** 2 + betstd ** 2),
+                                 .0,
+                                 alfi, alfstd, alferr, math.sqrt(alferr ** 2 + alfstd ** 2),
+                                 (beti - betmdl1) / betmdl1,
+                                 used_bpms]
+       
+        if DEBUG:
+            debugfile.write("end\n")
+
+    if DEBUG:
+        debugfile.close()
+    return 0, errors_method, data
+
+
+def get_best_three_bpms_with_beta_and_alfa(madTwiss, phase, plane, commonbpms, i, use_only_three_bpms_for_beta_from_phase, number_of_bpms, range_of_bpms):
+    '''
+    Sorts BPM sets for the beta calculation based on their phase advance.
+    If less than 7 BPMs are available it will fall back to using only next neighbours.
+    :Parameters:
+        'madTwiss':twiss
+            model twiss file
+        'phase':dict
+            measured phase advances
+        'plane':string
+            'H' or 'V'
+        'commonbpms':list
+            intersection of common BPMs in measurement files and model
+        'i': integer
+            current iterator in the loop of all BPMs
+    :Return: tupel(candidate1, candidate2, candidate3, bn4)
+        'candidate1-3':list
+            contains calculated beta and alfa
+        'bn4':string
+            name of the probed BPM
+    '''
+
+    RANGE = int(range_of_bpms)
+    probed_index = int((RANGE - 1) / 2.)
+ 
+    if 7 > len(commonbpms) or use_only_three_bpms_for_beta_from_phase:
+        bn1 = str.upper(commonbpms[(probed_index + i - 2) % len(commonbpms)][1])
+        bn2 = str.upper(commonbpms[(probed_index + i - 1) % len(commonbpms)][1])
+        bn3 = str.upper(commonbpms[(probed_index + i) % len(commonbpms)][1])
+        bn4 = str.upper(commonbpms[(probed_index + i + 1) % len(commonbpms)][1])
+        bn5 = str.upper(commonbpms[(probed_index + i + 2) % len(commonbpms)][1])
+        candidates = []
+        tbet, tbetstd, talf, talfstd, mdlerr, t1, t2 = _beta_from_phase_BPM_right(bn1, bn2, bn3, madTwiss, phase, plane, 0, 0, 0)
+        candidates.append([tbetstd, tbet, talfstd, talf])
+        tbet, tbetstd, talf, talfstd, mdlerr, t1, t2 = _beta_from_phase_BPM_mid(bn2, bn3, bn4, madTwiss, phase, plane, 0, 0, 0)
+        candidates.append([tbetstd, tbet, talfstd, talf])
+        tbet, tbetstd, talf, talfstd, mdlerr, t1, t2 = _beta_from_phase_BPM_left(bn3, bn4, bn5, madTwiss, phase, plane, 0, 0, 0)
+        candidates.append([tbetstd, tbet, talfstd, talf])
+        return candidates, bn3, []
+
+    bpm_name = {}
+    for n in range(RANGE):
+        bpm_name[n] = str.upper(commonbpms[(i + n) % len(commonbpms)][1])
+        phase_err = {}
+    if plane == 'H':
+        for i in range(RANGE):
+            if i < probed_index:
+                phase_err[i] = phase["".join([plane, bpm_name[i], bpm_name[probed_index]])][1] / np.sqrt(1 + madTwiss.BETX[madTwiss.indx[bpm_name[i]]] / madTwiss.BETX[madTwiss.indx[bpm_name[probed_index]]])
+            elif i > probed_index:
+                phase_err[i] = phase["".join([plane, bpm_name[probed_index], bpm_name[i]])][1] / np.sqrt(1 + madTwiss.BETX[madTwiss.indx[bpm_name[i]]] / madTwiss.BETX[madTwiss.indx[bpm_name[probed_index]]])
+        phase_err[probed_index] = min([phase["".join([plane, bpm_name[i], bpm_name[probed_index]])][1] / np.sqrt(1 + madTwiss.BETX[madTwiss.indx[bpm_name[probed_index]]] / madTwiss.BETX[madTwiss.indx[bpm_name[i]]]) for i in range(probed_index)] + [phase["".join([plane, bpm_name[probed_index], bpm_name[probed_index + 1 + i]])][1] / np.sqrt(1 + madTwiss.BETX[madTwiss.indx[bpm_name[probed_index]]] / madTwiss.BETX[madTwiss.indx[bpm_name[probed_index + 1 + i]]]) for i in range(probed_index)])
+    if plane == 'V':
+        for i in range(RANGE):
+            if i < probed_index:
+                phase_err[i] = phase["".join([plane, bpm_name[i], bpm_name[probed_index]])][1] / np.sqrt(1 + madTwiss.BETY[madTwiss.indx[bpm_name[i]]] / madTwiss.BETY[madTwiss.indx[bpm_name[probed_index]]])
+            if i > probed_index:
+                phase_err[i] = phase["".join([plane, bpm_name[probed_index], bpm_name[i]])][1] / np.sqrt(1 + madTwiss.BETY[madTwiss.indx[bpm_name[i]]] / madTwiss.BETY[madTwiss.indx[bpm_name[probed_index]]])
+        phase_err[probed_index] = min([phase["".join([plane, bpm_name[i], bpm_name[probed_index]])][1] / np.sqrt(1 + madTwiss.BETY[madTwiss.indx[bpm_name[probed_index]]] / madTwiss.BETY[madTwiss.indx[bpm_name[i]]]) for i in range(probed_index)] + [phase["".join([plane, bpm_name[probed_index], bpm_name[probed_index + 1 + i]])][1] / np.sqrt(1 + madTwiss.BETY[madTwiss.indx[bpm_name[probed_index]]] / madTwiss.BETY[madTwiss.indx[bpm_name[probed_index + 1 + i]]]) for i in range(probed_index)])
+   
+    M = np.zeros([RANGE - 1, RANGE - 1])
+    for k in range(RANGE - 1):
+        for l in range(RANGE - 1):
+            if k == l and k < probed_index:
+                M[k][l] = (2*np.pi)**2 * phase["".join([plane, bpm_name[probed_index], bpm_name[probed_index + k + 1]])][1]**2
+            elif k == l and k >= probed_index:
+                M[k][l] = (2*np.pi)**2 * phase["".join([plane, bpm_name[RANGE - 2 - k], bpm_name[probed_index]])][1]**2
+            elif (k < probed_index and l >= probed_index) or (k >= probed_index and l < probed_index):
+                M[k][l] = -(2*np.pi)**2 * phase_err[probed_index]**2
+            else:
+                M[k][l] = (2*np.pi)**2 * phase_err[probed_index]**2
+    candidates = []
+    left_bpm = range(probed_index)
+    right_bpm = range(probed_index + 1, RANGE)
+    left_combo = [[x, y] for x in left_bpm for y in left_bpm if x < y]
+    right_combo = [[x, y] for x in right_bpm for y in right_bpm if x < y]
+    mid_combo = [[x, y] for x in left_bpm for y in right_bpm]
+    
+    #right_combo = []    #ABB
+    #mid_combo = []      # BAB
+    #left_combo = []     # BBA
+ 
+    for n in left_combo:
+        tbet, tbetstd, talf, talfstd, mdlerr, t1, t2 = _beta_from_phase_BPM_right(bpm_name[n[0]], bpm_name[n[1]], bpm_name[probed_index], madTwiss, phase, plane, phase_err[n[0]], phase_err[n[1]], phase_err[probed_index])
+        t_matrix_row = [0] * (RANGE-1)
+        t_matrix_row[RANGE-2 - n[0]] = t1
+        t_matrix_row[RANGE-2 - n[1]] = t2
+        patternstr = ["x"] * RANGE
+        patternstr[n[0]] = "B"
+        patternstr[n[1]] = "B"
+        patternstr[probed_index] = "A"
+        candidates.append([tbetstd, tbet, talfstd, talf, mdlerr, bpm_name[n[0]], bpm_name[n[1]], t_matrix_row, "".join(patternstr)])
+
+    for n in mid_combo:
+        tbet, tbetstd, talf, talfstd, mdlerr, t1, t2 = _beta_from_phase_BPM_mid(bpm_name[n[0]], bpm_name[probed_index], bpm_name[n[1]], madTwiss, phase, plane, phase_err[n[0]], phase_err[probed_index], phase_err[n[1]])
+        t_matrix_row = [0] * (RANGE - 1)
+        t_matrix_row[RANGE - 2 - n[0]] = t1
+        t_matrix_row[n[1] - 1 - probed_index] = t2
+        patternstr = ["x"] * RANGE
+        patternstr[n[0]] = "B"
+        patternstr[n[1]] = "B"
+        patternstr[probed_index] = "A"
+        candidates.append([tbetstd, tbet, talfstd, talf, mdlerr, bpm_name[n[0]], bpm_name[n[1]], t_matrix_row, "".join(patternstr)])
+
+    for n in right_combo:
+        tbet, tbetstd, talf, talfstd, mdlerr, t1, t2 = _beta_from_phase_BPM_left(bpm_name[probed_index], bpm_name[n[0]], bpm_name[n[1]], madTwiss, phase, plane, phase_err[probed_index], phase_err[n[0]], phase_err[n[1]])
+        t_matrix_row = [0] * (RANGE-1)
+        t_matrix_row[n[0] - 1 - probed_index] = t1
+        t_matrix_row[n[1] - 1 - probed_index] = t2
+        patternstr = ["x"] * RANGE
+        patternstr[n[0]] = "B"
+        patternstr[n[1]] = "B"
+        patternstr[probed_index] = "A"
+        candidates.append([tbetstd, tbet, talfstd, talf, mdlerr, bpm_name[n[0]], bpm_name[n[1]], t_matrix_row, "".join(patternstr)])
+
+    #sort_cand = sorted(candidates, key=lambda x: x[4])
+    #return [sort_cand[i] for i in range(NUM_BPM_COMBOS)], bpm_name[probed_index], M
+    return candidates, bpm_name[probed_index], M
+
+
+def _beta_from_phase_BPM_left(bn1, bn2, bn3, madTwiss, phase, plane, p1, p2, p3):
+    '''
+    Calculates the beta/alfa function and their errors using the
+    phase advance between three BPMs for the case that the probed BPM is left of the other two BPMs (ABB)
+    :Parameters:
+        'bn1':string
+            Name of probed BPM
+        'bn2':string
+            Name of first BPM right of the probed BPM
+        'bn3':string
+            Name of second BPM right of the probed BPM
+        'madTwiss':twiss
+            model twiss file
+        'phase':dict
+            measured phase advances
+        'plane':string
+            'H' or 'V'
+    :Return:tupel (bet,betstd,alf,alfstd)
+        'bet':float
+            calculated beta function at probed BPM
+        'betstd':float
+            calculated error on beta function at probed BPM
+        'alf':float
+            calculated alfa function at probed BPM
+        'alfstd':float
+            calculated error on alfa function at probed BPM
+    '''
+    ph2pi12=2.*np.pi*phase["".join([plane,bn1,bn2])][0]
+    ph2pi13=2.*np.pi*phase["".join([plane,bn1,bn3])][0]
+
+    # Find the model transfer matrices for beta1
+    phmdl12 = 2.*np.pi*phase["".join([plane,bn1,bn2])][2]
+    phmdl13=2.*np.pi*phase["".join([plane,bn1,bn3])][2]
+    if plane=='H':
+        betmdl1=madTwiss.BETX[madTwiss.indx[bn1]]
+        betmdl2=madTwiss.BETX[madTwiss.indx[bn2]]
+        betmdl3=madTwiss.BETX[madTwiss.indx[bn3]]
+        alpmdl1=madTwiss.ALFX[madTwiss.indx[bn1]]
+    elif plane=='V':
+        betmdl1=madTwiss.BETY[madTwiss.indx[bn1]]
+        betmdl2=madTwiss.BETY[madTwiss.indx[bn2]]
+        betmdl3=madTwiss.BETY[madTwiss.indx[bn3]]
+        alpmdl1=madTwiss.ALFY[madTwiss.indx[bn1]]
+    if betmdl3 < 0 or betmdl2<0 or betmdl1<0:
+        print >> sys.stderr, "Some of the off-momentum betas are negative, change the dpp unit"
+        sys.exit(1)
+
+    # Find beta1 and alpha1 from phases assuming model transfer matrix
+    # Matrix M: BPM1-> BPM2
+    # Matrix N: BPM1-> BPM3
+    M11=math.sqrt(betmdl2/betmdl1)*(cos(phmdl12)+alpmdl1*sin(phmdl12))
+    M12=math.sqrt(betmdl1*betmdl2)*sin(phmdl12)
+    N11=math.sqrt(betmdl3/betmdl1)*(cos(phmdl13)+alpmdl1*sin(phmdl13))
+    N12=math.sqrt(betmdl1*betmdl3)*sin(phmdl13)
+
+    denom=M11/M12-N11/N12+1e-16
+    numer=1/tan(ph2pi12)-1/tan(ph2pi13)
+    bet=numer/denom
+
+    betstd=        (2*np.pi*phase["".join([plane,bn1,bn2])][1]/sin(ph2pi12)**2)**2
+    betstd=betstd+(2*np.pi*phase["".join([plane,bn1,bn3])][1]/sin(ph2pi13)**2)**2
+    betstd=math.sqrt(betstd)/abs(denom)
+
+    mdlerr=        (2*np.pi*0.001/sin(phmdl12)**2)**2
+    mdlerr=mdlerr+(2*np.pi*0.001/sin(phmdl13)**2)**2
+    mdlerr=math.sqrt(mdlerr)/abs(denom)    
+
+    term1 = 1/sin(phmdl12)**2/denom
+    term2 = -1/sin(phmdl13)**2/denom
+
+    denom=M12/M11-N12/N11+1e-16
+    numer=-M12/M11/tan(ph2pi12)+N12/N11/tan(ph2pi13)
+    alf=numer/denom
+
+    alfstd=        (M12/M11*2*np.pi*phase["".join([plane,bn1,bn2])][1]/sin(ph2pi12)**2)**2
+    alfstd=alfstd+(N12/N11*2*np.pi*phase["".join([plane,bn1,bn3])][1]/sin(ph2pi13)**2)**2
+    alfstd=math.sqrt(alfstd)/denom
+
+    return bet, betstd, alf, alfstd, mdlerr, term1, term2
+
+def _beta_from_phase_BPM_mid(bn1,bn2,bn3,madTwiss,phase,plane,p1,p2,p3):
+    '''
+    Calculates the beta/alfa function and their errors using the
+    phase advance between three BPMs for the case that the probed BPM is between the other two BPMs
+    :Parameters:
+        'bn1':string
+            Name of BPM left of the probed BPM
+        'bn2':string
+            Name of probed BPM
+        'bn3':string
+            Name of BPM right of the probed BPM
+        'madTwiss':twiss
+            model twiss file
+        'phase':dict
+            measured phase advances
+        'plane':string
+            'H' or 'V'
+    :Return:tupel (bet,betstd,alf,alfstd)
+        'bet':float
+            calculated beta function at probed BPM
+        'betstd':float
+            calculated error on beta function at probed BPM
+        'alf':float
+            calculated alfa function at probed BPM
+        'alfstd':float
+            calculated error on alfa function at probed BPM
+    '''
+    ph2pi12=2.*np.pi*phase["".join([plane,bn1,bn2])][0]
+    ph2pi23=2.*np.pi*phase["".join([plane,bn2,bn3])][0]
+
+    # Find the model transfer matrices for beta1
+    phmdl12=2.*np.pi*phase["".join([plane,bn1,bn2])][2]
+    phmdl23=2.*np.pi*phase["".join([plane,bn2,bn3])][2]
+    if plane=='H':
+        betmdl1=madTwiss.BETX[madTwiss.indx[bn1]]
+        betmdl2=madTwiss.BETX[madTwiss.indx[bn2]]
+        betmdl3=madTwiss.BETX[madTwiss.indx[bn3]]
+        alpmdl2=madTwiss.ALFX[madTwiss.indx[bn2]]
+    elif plane=='V':
+        betmdl1=madTwiss.BETY[madTwiss.indx[bn1]]
+        betmdl2=madTwiss.BETY[madTwiss.indx[bn2]]
+        betmdl3=madTwiss.BETY[madTwiss.indx[bn3]]
+        alpmdl2=madTwiss.ALFY[madTwiss.indx[bn2]]
+    if betmdl3 < 0 or betmdl2<0 or betmdl1<0:
+        print >> sys.stderr, "Some of the off-momentum betas are negative, change the dpp unit"
+        sys.exit(1)
+
+    # Find beta2 and alpha2 from phases assuming model transfer matrix
+    # Matrix M: BPM1-> BPM2
+    # Matrix N: BPM2-> BPM3
+    M22=math.sqrt(betmdl1/betmdl2)*(cos(phmdl12)-alpmdl2*sin(phmdl12))
+    M12=math.sqrt(betmdl1*betmdl2)*sin(phmdl12)
+    N11=math.sqrt(betmdl3/betmdl2)*(cos(phmdl23)+alpmdl2*sin(phmdl23))
+    N12=math.sqrt(betmdl2*betmdl3)*sin(phmdl23)
+
+    denom=M22/M12+N11/N12+EPSILON
+    #denom = (1.0/tan(phmdl12) + 1.0/tan(phmdl23) +EPSILON)/betmdl2
+    numer=1/tan(ph2pi12)+1/tan(ph2pi23)
+    bet=numer/denom
+
+    betstd=        (2*np.pi*phase["".join([plane,bn1,bn2])][1]/sin(ph2pi12)**2)**2
+    betstd=betstd+(2*np.pi*phase["".join([plane,bn2,bn3])][1]/sin(ph2pi23)**2)**2
+    betstd=math.sqrt(betstd)/abs(denom)
+
+    mdlerr=        (2*np.pi*0.001/sin(phmdl12)**2)**2
+    mdlerr=mdlerr+(2*np.pi*0.001/sin(phmdl23)**2)**2
+    mdlerr=math.sqrt(mdlerr)/abs(denom)
+
+    term2 = 1/sin(phmdl23)**2/denom  #sign
+    term1 = -1/sin(phmdl12)**2/denom  #sign
+
+    denom=M12/M22+N12/N11+1e-16
+    numer=M12/M22/tan(ph2pi12)-N12/N11/tan(ph2pi23)
+    alf=numer/denom
+
+    alfstd=        (M12/M22*2*np.pi*phase["".join([plane,bn1,bn2])][1]/sin(ph2pi12)**2)**2
+    alfstd=alfstd+(N12/N11*2*np.pi*phase["".join([plane,bn2,bn3])][1]/sin(ph2pi23)**2)**2
+    alfstd=math.sqrt(alfstd)/abs(denom)
+
+    return bet, betstd, alf, alfstd, mdlerr, term1, term2
+
+def _beta_from_phase_BPM_right(bn1,bn2,bn3,madTwiss,phase,plane,p1,p2,p3):
+    '''
+    Calculates the beta/alfa function and their errors using the
+    phase advance between three BPMs for the case that the probed BPM is right the other two BPMs
+    :Parameters:
+        'bn1':string
+            Name of second BPM left of the probed BPM
+        'bn2':string
+            Name of first BPM left of the probed BPM
+        'bn3':string
+            Name of probed BPM
+        'madTwiss':twiss
+            model twiss file
+        'phase':dict
+            measured phase advances
+        'plane':string
+            'H' or 'V'
+    :Return:tupel (bet,betstd,alf,alfstd)
+        'bet':float
+            calculated beta function at probed BPM
+        'betstd':float
+            calculated error on beta function at probed BPM
+        'alf':float
+            calculated alfa function at probed BPM
+        'alfstd':float
+            calculated error on alfa function at probed BPM
+    '''
+    ph2pi23=2.*np.pi*phase["".join([plane,bn2,bn3])][0]
+    ph2pi13=2.*np.pi*phase["".join([plane,bn1,bn3])][0]
+
+    # Find the model transfer matrices for beta1
+    phmdl13=2.*np.pi*phase["".join([plane,bn1,bn3])][2]
+    phmdl23=2.*np.pi*phase["".join([plane,bn2,bn3])][2]
+    if plane=='H':
+        betmdl1=madTwiss.BETX[madTwiss.indx[bn1]]
+        betmdl2=madTwiss.BETX[madTwiss.indx[bn2]]
+        betmdl3=madTwiss.BETX[madTwiss.indx[bn3]]
+        alpmdl3=madTwiss.ALFX[madTwiss.indx[bn3]]
+    elif plane=='V':
+        betmdl1=madTwiss.BETY[madTwiss.indx[bn1]]
+        betmdl2=madTwiss.BETY[madTwiss.indx[bn2]]
+        betmdl3=madTwiss.BETY[madTwiss.indx[bn3]]
+        alpmdl3=madTwiss.ALFY[madTwiss.indx[bn3]]
+    if betmdl3 < 0 or betmdl2<0 or betmdl1<0:
+        print >> sys.stderr, "Some of the off-momentum betas are negative, change the dpp unit"
+        sys.exit(1)
+
+    # Find beta3 and alpha3 from phases assuming model transfer matrix
+    # Matrix M: BPM2-> BPM3
+    # Matrix N: BPM1-> BPM3
+    M22=math.sqrt(betmdl2/betmdl3)*(cos(phmdl23)-alpmdl3*sin(phmdl23))
+    M12=math.sqrt(betmdl2*betmdl3)*sin(phmdl23)
+    N22=math.sqrt(betmdl1/betmdl3)*(cos(phmdl13)-alpmdl3*sin(phmdl13))
+    N12=math.sqrt(betmdl1*betmdl3)*sin(phmdl13)
+
+    denom=M22/M12-N22/N12+1e-16
+    numer=1/tan(ph2pi23)-1/tan(ph2pi13)
+    bet=numer/denom
+
+    betstd=        (2*np.pi*phase["".join([plane,bn2,bn3])][1]/sin(ph2pi23)**2)**2
+    betstd=betstd+(2*np.pi*phase["".join([plane,bn1,bn3])][1]/sin(ph2pi13)**2)**2
+    betstd=math.sqrt(betstd)/abs(denom)
+
+    mdlerr=        (2*np.pi*0.001/sin(phmdl23)**2)**2
+    mdlerr=mdlerr+(2*np.pi*0.001/sin(phmdl13)**2)**2
+    mdlerr=math.sqrt(mdlerr)/abs(denom)
+
+    term2 = -1/sin(phmdl23)**2/denom  #sign
+    term1 = 1/sin(phmdl13)**2/denom  #sign
+
+    denom=M12/M22-N12/N22+1e-16
+    numer=M12/M22/tan(ph2pi23)-N12/N22/tan(ph2pi13)
+    alf=numer/denom
+
+    alfstd=        (M12/M22*2*np.pi*phase["".join([plane,bn2,bn3])][1]/sin(ph2pi23)**2)**2
+    alfstd=alfstd+(N12/N22*2*np.pi*phase["".join([plane,bn1,bn3])][1]/sin(ph2pi13)**2)**2
+    alfstd=math.sqrt(alfstd)/abs(denom)
+
+
+    return bet, betstd, alf, alfstd, mdlerr, term1, term2
+
+#=======================================================================================================================
+#---============== using analytical formula ============================================================================
+#=======================================================================================================================
+
+
+
+def scan_all_BPMs_withsystematicerrors(madModel, madTwiss, errorfile, phase, plane, getllm_d, commonbpms, debugfile):
+    '''
+    If errorfile is given (!= "0") this function calculates the beta function for each BPM using the analytic expression
+    for the estimation of the error matrix.
+    
+    :Parameters:
+        'madTwiss':twiss
+            model twiss file
+        'errorfile':twiss
+            final errorfile (not error definitions)
+        'phase':dict
+            measured phase advances
+        'plane':string
+            'H' or 'V'
+        'alfa, beta':vector
+            out vectors which will be filled with the beta nad alfa functions
+        'commonbpms':list
+            intersection of common BPMs in measurement files and model
+    :Returns:
+        'rmsbb'
+        'errors_method':string
+        'result':dictionary
+            columns:
+           key: probed_bpm_name
+             0: beti
+             1: betstat
+             2: betsys
+             3: beterr
+             4: alfi
+             5: alfstat
+             6: alfsys
+             7: alferr
+             8: corr
+             9: delbeta
+    '''
+    
+    print_("INFO: errorfile given. Create list_of_Ks")
+    list_of_Ks = []
+    
+    errors_method = "Analytical Formula"
+    print_("Errors from " + errors_method)
+   
+    #---- create list of Ks, i.e. assign to each BPM a vector with all the errore lements that come after the bpm
+    # and their respective errors
+    # and model phases so that list_of_Ks[n] yields the error elements between BPM[n] and BPM[n+1]
+    # update 2016-07-28: list_of_Ks[n][k], n: BPM number, k=0: quadrupole field errors,
+    # k=1: transversal sextupole missalignments
+    # k=2: longitudinal quadrupole missalignments
+
+    for n in range(len(commonbpms) + getllm_d.range_of_bpms + 1):
+        index_n = errorfile.indx[commonbpms[n % len(commonbpms)][1]]
+        index_nplus1 = errorfile.indx[commonbpms[(n + 1) % len(commonbpms)][1]]
+              
+        quad_fields = []
+        sext_trans = []
+        quad_missal = []
+               
+        if index_n < index_nplus1:
+            for i in range(index_n + 1, index_nplus1):
+                if errorfile.dK1[i] != 0:
+                    quad_fields.append(i)
+                if errorfile.dX[i] != 0:
+                    sext_trans.append(i)
+                if errorfile.dS[i] != 0:
+                    quad_missal.append(i)
+                    
+        else:
+            for i in range(index_n + 1, len(errorfile.NAME)):
+                if errorfile.dK1[i] != 0:
+                    quad_fields.append(i)
+                if errorfile.dX[i] != 0:
+                    sext_trans.append(i)
+                if errorfile.dS[i] != 0:
+                    quad_missal.append(i)
+                    
+            for i in range(index_nplus1):  # ums Eck
+                if errorfile.dK1[i] != 0:
+                    quad_fields.append(i)
+                if errorfile.dX[i] != 0:
+                    sext_trans.append(i)
+                if errorfile.dS[i] != 0:
+                    quad_missal.append(i)
+       
+        list_of_Ks.append([quad_fields, sext_trans, quad_missal])
+              
+    width = getllm_d.range_of_bpms / 2
+   
+    left_bpm = range(-width, 0)
+    right_bpm = range(0 + 1, width + 1)
+    BBA_combo = [[x, y] for x in left_bpm for y in left_bpm if x < y]
+    ABB_combo = [[x, y] for x in right_bpm for y in right_bpm if x < y]
+    BAB_combo = [[x, y] for x in left_bpm for y in right_bpm]
+    result = {}
+    
+    def collect(row):
+        if row[11]:
+            result[row[0]] = row[1:]
+        
+    def collectblock(block):
+        for row in block:
+            if row[11]:
+                result[row[0]] = row[1:]
+                
+    st = time.time()
+    if getllm_d.parallel and not DEBUG:
+        
+        chunksize = int(len(commonbpms) / getllm_d.nprocesses) + 1
+        pool = multiprocessing.Pool()
+        n = int(len(commonbpms) / chunksize)
+        
+        for i in range(n):
+            pool.apply_async(scan_several_BPMs_withsystematicerrors,
+                             (madModel, madTwiss, errorfile,
+                              phase, plane, getllm_d.range_of_bpms, commonbpms, debugfile, list_of_Ks,
+                              i * chunksize, (i + 1) * chunksize, BBA_combo, ABB_combo, BAB_combo),
+                             callback=collectblock)
+        pool.apply_async(scan_several_BPMs_withsystematicerrors,
+                         (madModel, madTwiss, errorfile,
+                          phase, plane, getllm_d.range_of_bpms, commonbpms, debugfile, list_of_Ks,
+                          n * chunksize, len(commonbpms), BBA_combo, ABB_combo, BAB_combo),
+                         callback=collectblock)
+        pool.close()
+        pool.join()
+    else:
+        startProgress("Scan all BPMs")
+        for i in range(0, len(commonbpms)):
+            if (i % 20 == 0):
+                progress(float(i) * 100.0 / len(commonbpms))
+            row = scan_one_BPM_withsystematicerrors(madModel, madTwiss, errorfile, phase, plane, getllm_d.range_of_bpms, commonbpms,
+                                                    debugfile, list_of_Ks, i,
+                                                    BBA_combo, ABB_combo, BAB_combo)
+            collect(row)
+        endProgress()
+    et = time.time()
+    
+    print_("time elapsed = {0:3.3f}".format(et - st))
+    if DEBUG:
+        debugfile.close()
+    rmsbb = -1
+    return rmsbb, errors_method, result
+
+
+def scan_several_BPMs_withsystematicerrors(madModel, madTwiss, errorfile,
+                                           phase, plane, range_of_bpms, commonbpms, debugfile, list_of_Ks,
+                                           begin, end, BBA_combo, ABB_combo, BAB_combo):
+    block = []
+    for i in range(begin, end):
+        block.append(scan_one_BPM_withsystematicerrors(madModel, madTwiss, errorfile, phase, plane, range_of_bpms, commonbpms,
+                                                       debugfile, list_of_Ks, i,
+                                                       BBA_combo, ABB_combo, BAB_combo))
+    return block
+    
+
+def get_beta_from_phase_3bpm(madTwiss, phase, plane, range_of_bpms, commonbpms, debugfile, i, probed_bpm_name, beti, alfi):
+    alfa_beta, probed_bpm_name, _ = get_best_three_bpms_with_beta_and_alfa(madTwiss, phase, plane, commonbpms, i, True, 3, range_of_bpms)
+    beti = sum([alfa_beta[i][1] for i in range(len(alfa_beta))]) / len(alfa_beta)
+    betstat = math.sqrt(sum([alfa_beta[i][0] ** 2 for i in range(len(alfa_beta))])) / math.sqrt(len(alfa_beta))
+    try:
+        betsys = math.sqrt(sum([alfa_beta[i][1] ** 2 for i in range(len(alfa_beta))]) / len(alfa_beta) - beti ** 2.)
+    except ValueError:
+        betsys = DEFAULT_WRONG_BETA
+    alfi = sum([alfa_beta[i][3] for i in range(len(alfa_beta))]) / len(alfa_beta)
+    alfstat = math.sqrt(sum([alfa_beta[i][2] ** 2 for i in range(len(alfa_beta))])) / math.sqrt(len(alfa_beta))
+    try:
+        alfsys = math.sqrt(sum([alfa_beta[i][3] ** 2 for i in range(len(alfa_beta))]) / len(alfa_beta) - alfi ** 2.)
+    except ValueError:
+        alfsys = DEFAULT_WRONG_BETA
+    if DEBUG:
+        debugfile.write("\n\nbegin BPM " + probed_bpm_name + " 3BPM\n")
+        debugfile.write("end\n")
+    return probed_bpm_name, beti, betstat, betsys, math.sqrt(betstat ** 2 + betsys ** 2), alfi, alfstat, alfsys, math.sqrt(alfstat ** 2 + alfsys ** 2)
+
+
+def scan_one_BPM_withsystematicerrors(madModel, madTwiss, errorfile,
+                                      phase, plane, range_of_bpms, commonbpms, debugfile, list_of_Ks,
+                                      i, BBA_combo, ABB_combo, BAB_combo):
+    
+    T_Alfa, T_Beta, alfa_beta, probed_bpm_name, M = get_beta_from_phase_systematic_errors(madModel, madTwiss, errorfile,
+                                                                                          phase, plane, commonbpms, list_of_Ks, i,
+                                                                                          range_of_bpms,
+                                                                                          ABB_combo, BAB_combo, BBA_combo)
+    if plane == 'H':
+        betmdl1 = madTwiss.BETX[madTwiss.indx[probed_bpm_name]]
+    elif plane == 'V':
+        betmdl1 = madTwiss.BETY[madTwiss.indx[probed_bpm_name]]
+    
+    beti        = DEFAULT_WRONG_BETA    #@IgnorePep8
+    betstat     = .0                    #@IgnorePep8
+    betsys      = .0                    #@IgnorePep8
+    beterr      = DEFAULT_WRONG_BETA    #@IgnorePep8
+    alfi        = DEFAULT_WRONG_BETA    #@IgnorePep8
+    alfstat     = .0                    #@IgnorePep8
+    alfsys      = .0                    #@IgnorePep8
+    alferr      = DEFAULT_WRONG_BETA    #@IgnorePep8
+    corr        = .0                    #@IgnorePep8
+    used_bpms   = 0                     #@IgnorePep8
+    
+    if len(alfa_beta) <= 3:
+        print "WARNING using analytical method for bpm " + probed_bpm_name + " failed."
+        print "        using 3BPM for this one."
+         
+        probed_bpm_name, beti, betstat, betsys, beterr, alfi, alfstat, alfsys, alferr = get_beta_from_phase_3bpm(madTwiss, phase, plane, range_of_bpms, commonbpms, debugfile, i, probed_bpm_name, beti, alfi)
+        return [probed_bpm_name,
+                beti, betstat, betsys, beterr,
+                alfi, alfstat, alfsys, beterr,
+                .0, (beti - betmdl1) / betmdl1,
+                -1]
+
+    betas = np.array([x.beta for x in alfa_beta])
+    alfas = np.array([x.alfa for x in alfa_beta])
+    len_w = len(betas)
+
+    #--- calculate V and its inverse
+    V_Beta = T_Beta * M * np.transpose(T_Beta)
+    V_Alfa = T_Alfa * M * np.transpose(T_Alfa)
+    # TODO The LinalgError doesnt seem to be defined in 2.6 version of python, this should be checked.
+    # TODO Should we really output a zero matrix if the pinv fails? Play with rcond in pinv.
+    try:
+        V_Beta_inv = np.linalg.pinv(V_Beta, rcond=1.0e-10)
+        w = np.sum(V_Beta_inv, axis=1)
+        VBeta_inv_sum = np.sum(w)
+        beterr = float(np.dot(np.transpose(w), np.dot(V_Beta, w)) / VBeta_inv_sum ** 2)
+        beti = float(np.dot(np.transpose(w), betas) / VBeta_inv_sum)
+        used_bpms = len(w)
+    except:
+        probed_bpm_name, beti, betstat, betsys, beterr, _, _, _, _ = get_beta_from_phase_3bpm(madTwiss, phase, plane, range_of_bpms, commonbpms, debugfile, i, probed_bpm_name, beti, alfi)
+
+        used_bpms = -1
+        print "WARN: LinAlgEror in V_Beta_inv for " + probed_bpm_name
+        
+    try:
+        V_Alfa_inv = np.linalg.pinv(V_Alfa, rcond=1.0e-10)
+        walfa = np.sum(V_Alfa_inv, axis=1)
+        VAlfa_inv_sum = np.sum(walfa)
+        
+        alfi = float(np.dot(np.transpose(walfa), alfas) / VAlfa_inv_sum)
+        alferr = float(np.dot(np.transpose(walfa), np.dot(V_Alfa, walfa)) / VAlfa_inv_sum ** 2)
+    except:
+        probed_bpm_name, _, _, _, _, alfi, alfstat, alfsys, alferr = get_beta_from_phase_3bpm(madTwiss, phase, plane, range_of_bpms, commonbpms, debugfile, i, probed_bpm_name, beti, alfi)
+
+        print "WARN: LinAlgEror in V_Alfa_inv for " + probed_bpm_name
+    #--- calculate weights, weighted beta and beta_error
+
+    #--- calculate correlation coefficient
+                                                                                            
+    #         for i in range(M.shape[0]):
+    #             betaterm = 0.0
+    #             alfaterm = 0.0
+    #             for k in range(len_w):
+    #                 betaterm += w[k] * t_rows_beta_reduced[k][i]
+    #                 alfaterm -= walfa[k] * t_rows_alfa_reduced[k][i]
+    #             rho_alfa_beta += betaterm * alfaterm * M[i][i]
+    #         rho_alfa_beta /= (beterr * alferr)
+    # so far, beta_syst and beta_stat are not separated
+    #--- DEBUG
+    if DEBUG:
+        debugfile.write("\n\nbegin BPM " + probed_bpm_name + " :\n")
+        printMatrix(debugfile, T_Beta, "T_b")
+        printMatrix(debugfile, T_Alfa, "T_Alfa")
+        printMatrix(debugfile, M, "M")
+        printMatrix(debugfile, V_Beta, "Vb")
+        printMatrix(debugfile, V_Beta_inv, "Vb_inv")
+        printMatrix(debugfile, V_Alfa, "Va")
+        printMatrix(debugfile, V_Alfa_inv, "Va_inv")
+        Zero = V_Beta * V_Beta_inv * V_Beta - V_Beta
+        sumnorm = Zero.sum(dtype='float') / (Zero.shape[0] * Zero.shape[1])
+        debugfile.write("Zeros sum norm: " + str(sumnorm) + "\n")
+        printMatrix(debugfile, Zero, "Zero")
+        Einheit = np.dot(V_Beta, V_Beta_inv)
+        printMatrix(debugfile, Einheit, "V_inv*V")
+        debugfile.write("\ncombinations:\t")
+        for i in range(len_w):
+            debugfile.write(alfa_beta[i].patternstring + "\t")
+        
+        debugfile.write("\n")
+        debugfile.write("\nweights:\t")
+        for i in range(len_w):
+            debugfile.write("{0:.7e}".format(float(w[i])) + "\t")
+        
+        debugfile.write("\nbeta_values:\t")
+        for i in range(len_w):
+            debugfile.write(str(betas[i]) + "\t")
+        
+        debugfile.write("\n")
+        debugfile.write("averaged beta: " + str(beti) + "\n")
+        debugfile.write("\nalfa_values:\t")
+        for i in range(len_w):
+            debugfile.write(str(alfa_beta[i].alfa) + "\t")
+        
+        debugfile.write("\n")
+        debugfile.write("MUX: {0:.10e}\n".format(phase[probed_bpm_name][0]))
+        debugfile.write("end\n")
+        
+    return [probed_bpm_name,
+            beti, betstat, betsys, beterr,
+            alfi, alfstat, alfsys, alferr,
+            corr, (beti - betmdl1) / betmdl1,
+            used_bpms]
+
+
+def get_beta_from_phase_systematic_errors(madModel, madTwiss, errorfile, phase, plane, commonbpms,
+                                          list_of_Ks, CurrentIndex, range_of_bpms,
+                                          ABB_combo, BAB_combo, BBA_combo):
+    '''
+    Calculates the beta function at one BPM for all combinations.
+    If less than 7 BPMs are available it will fall back to using only next neighbours.
+    :Parameters:
+        'madTwiss':twiss
+            model twiss file
+        'madTwiss':twiss
+            final error twiss file
+        'phase':dict
+            measured phase advances
+        'plane':string
+            'H' or 'V'
+        'commonbpms':list
+            intersection of common BPMs in measurement files and model
+        'list_of_Ks':vector (of vectors)
+            contains information about the errors the i-th entry in list_of_Ks yields the errors of all the lattice
+            elements that come after the i-th BPM
+        'CurrentIndex': integer
+            current iterator in the loop of all BPMs
+        'xyz_combo':vector
+            contain all the BPM combinations for the three different cases ABB, BAB, BBA
+    :Return: tupel(T_trans, betadata, bpm_name[probed_index], M)
+        'T_Trans':np.matrix
+            the T matrix to transform the variance matrix M into the covariance matrix V.
+            In comparision with Andy's paper, the transposed is calculated, thus the name T_Trans
+        'betadata':list
+            contains calculated betas with information about the combination that was used
+            consists of: betafunction, name of first used bpm, name of second used bpm, patternstring
+            the pattern string is primarily for debugging purposes, to see which combination got which weight
+            should be discarded afterwards
+        'M':np-matrix
+            variance matrix for all error kinds.
+    '''
+       
+    RANGE = int(range_of_bpms)
+    probed_index = int((RANGE - 1) / 2.)
+    
+    sizeOfMatrix = RANGE
+    
+        #---- add the block M_K
+    for k in range(RANGE):
+        sizeOfMatrix += len(list_of_Ks[(CurrentIndex + k) % len(list_of_Ks)][0])
+        
+        #---- add the block M_X, the sextupole transversal missalignments
+    for k in range(RANGE):
+        sizeOfMatrix += len(list_of_Ks[(CurrentIndex + k) % len(list_of_Ks)][1])
+    
+        #---- add the block M_S, the quadrupole longitudinal missalignments
+    for k in range(RANGE):
+        sizeOfMatrix += len(list_of_Ks[(CurrentIndex + k) % len(list_of_Ks)][2])
+        
+        #---- add the block M_BPM, the BPM missalignment errors
+    sizeOfMatrix += RANGE
+      
+    #--- Make a dictionary<int, string> to get the names of the BPMs
+    bpm_name = [""] * RANGE
+    err_diagonal = np.zeros(sizeOfMatrix)
+    for n in range(RANGE):
+        bpm_name[n] = str.upper(commonbpms[(CurrentIndex + n) % len(commonbpms)][1])
+    if plane == 'H':
+        for i in range(RANGE):
+            if i < probed_index:
+                err_diagonal[i] = phase["".join([plane, bpm_name[i], bpm_name[probed_index]])][1] / np.sqrt(1 + madTwiss.BETX[madTwiss.indx[bpm_name[i]]] / madTwiss.BETX[madTwiss.indx[bpm_name[probed_index]]])
+            elif i > probed_index:
+                err_diagonal[i] = phase["".join([plane, bpm_name[probed_index], bpm_name[i]])][1] / np.sqrt(1 + madTwiss.BETX[madTwiss.indx[bpm_name[i]]] / madTwiss.BETX[madTwiss.indx[bpm_name[probed_index]]])
+        err_diagonal[probed_index] = min([phase["".join([plane, bpm_name[i], bpm_name[probed_index]])][1] / np.sqrt(1 + madTwiss.BETX[madTwiss.indx[bpm_name[probed_index]]] / madTwiss.BETX[madTwiss.indx[bpm_name[i]]]) for i in range(probed_index)] + [phase["".join([plane, bpm_name[probed_index], bpm_name[probed_index + 1 + i]])][1] / np.sqrt(1 + madTwiss.BETX[madTwiss.indx[bpm_name[probed_index]]] / madTwiss.BETX[madTwiss.indx[bpm_name[probed_index + 1 + i]]]) for i in range(probed_index)])
+    if plane == 'V':
+        for i in range(RANGE):
+            if i < probed_index:
+                err_diagonal[i] = phase["".join([plane, bpm_name[i], bpm_name[probed_index]])][1] / np.sqrt(1 + madTwiss.BETY[madTwiss.indx[bpm_name[i]]] / madTwiss.BETY[madTwiss.indx[bpm_name[probed_index]]])
+            if i > probed_index:
+                err_diagonal[i] = phase["".join([plane, bpm_name[probed_index], bpm_name[i]])][1] / np.sqrt(1 + madTwiss.BETY[madTwiss.indx[bpm_name[i]]] / madTwiss.BETY[madTwiss.indx[bpm_name[probed_index]]])
+        err_diagonal[probed_index] = min([phase["".join([plane, bpm_name[i], bpm_name[probed_index]])][1] / np.sqrt(1 + madTwiss.BETY[madTwiss.indx[bpm_name[probed_index]]] / madTwiss.BETY[madTwiss.indx[bpm_name[i]]]) for i in range(probed_index)] + [phase["".join([plane, bpm_name[probed_index], bpm_name[probed_index + 1 + i]])][1] / np.sqrt(1 + madTwiss.BETY[madTwiss.indx[bpm_name[probed_index]]] / madTwiss.BETY[madTwiss.indx[bpm_name[probed_index + 1 + i]]]) for i in range(probed_index)])
+    err_diagonal = (TWOPI * err_diagonal) ** 2
+
+    position = RANGE
+
+        #---- assign field errors
+    for j in range(RANGE):
+        index = (CurrentIndex + j) % len(list_of_Ks)
+        for k in range(len(list_of_Ks[index][0])):
+            err_diagonal[k + position] = errorfile.dK1[list_of_Ks[index][0][k]] ** 2
+        position += len(list_of_Ks[index][0])
+        
+        #---- assign sextupole transversal missalignments
+    for j in range(RANGE):
+        index = (CurrentIndex + j) % len(list_of_Ks)
+        for k in range(len(list_of_Ks[index][1])):
+            err_diagonal[k + position] = errorfile.dX[list_of_Ks[index][1][k]] ** 2
+        position += len(list_of_Ks[index][1])
+        
+        #---- assign longitudinal missalignments
+    for j in range(RANGE):
+        index = (CurrentIndex + j) % len(list_of_Ks)
+        for k in range(len(list_of_Ks[index][2])):
+            err_diagonal[k + position] = errorfile.dS[list_of_Ks[index][2][k]] ** 2
+        position += len(list_of_Ks[index][2])
+        
+        #---- assign BPM missalignments
+    for j in range(RANGE):
+        err_diagonal[j + position] = errorfile.dS[errorfile.indx[bpm_name[j]]] ** 2
+        
+    M = np.diag(err_diagonal)
+               
+    #---- calculate betas_from_phase for the three cases.
+    #     and add matrix_row for the given combination
+    matrix_rows_Beta = []
+    matrix_rows_Alfa = []
+    
+    beta_alfa = []
+    
+    for n in BBA_combo:
+        n0 = probed_index + n[0]
+        n1 = probed_index + n[1]
+
+        measured, TrowBeta, TrowAlfa = _beta_from_phase_BPM_BBA_with_systematicerrors(CurrentIndex,
+                                                                                      bpm_name[n0], bpm_name[n1], bpm_name[probed_index], n0, n1, probed_index,
+                                                                                      madTwiss, madModel, errorfile, phase, plane,
+                                                                                      list_of_Ks, sizeOfMatrix, RANGE)
+                            
+        if measured.use_it:
+            beta_alfa.append(measured)
+            matrix_rows_Beta.append(TrowBeta)
+            matrix_rows_Alfa.append(TrowAlfa)
+
+    for n in BAB_combo:
+        n0 = probed_index + n[0]
+        n1 = probed_index + n[1]
+
+        measured, TrowBeta, TrowAlfa = _beta_from_phase_BPM_BAB_with_systematicerrors(CurrentIndex,
+                                                                                      bpm_name[n0], bpm_name[probed_index], bpm_name[n1], n0, probed_index, n1,
+                                                                                      madTwiss, madModel, errorfile, phase, plane,
+                                                                                      list_of_Ks, sizeOfMatrix, RANGE)
+    if measured.use_it:
+            beta_alfa.append(measured)
+            matrix_rows_Alfa.append(TrowAlfa)
+            matrix_rows_Beta.append(TrowBeta)
+             
+    for n in ABB_combo:
+        n0 = probed_index + n[0]
+        n1 = probed_index + n[1]
+        
+        measured, TrowBeta, TrowAlfa = _beta_from_phase_BPM_ABB_with_systematicerrors(CurrentIndex,
+                                                                                      bpm_name[probed_index], bpm_name[n0], bpm_name[n1], probed_index, n0, n1,
+                                                                                      madTwiss, madModel, errorfile, phase, plane,
+                                                                                      list_of_Ks, sizeOfMatrix, RANGE)
+        if measured.use_it:
+            beta_alfa.append(measured)
+            matrix_rows_Alfa.append(TrowAlfa)
+            matrix_rows_Beta.append(TrowBeta)
+    
+    return np.matrix(matrix_rows_Alfa), np.matrix(matrix_rows_Beta), beta_alfa, bpm_name[probed_index], M
+
+
+def _beta_from_phase_BPM_ABB_with_systematicerrors(I, bn1, bn2, bn3, bi1, bi2, bi3, madTwiss, madModel, errorfile, phase, plane, list_of_Ks, matrixSize, RANGE):
+    '''
+       Calculates the beta/alfa function and their errors using the
+    phase advance between three BPMs for the case that the probed BPM is left of the other two BPMs (case ABB)
+    Calculates also the corresponding column of the T-matrix. (awegsche June 2016)
+    
+    :Parameters:
+        'bn1,bn2,bn3':string
+            the names of the three BPMs
+        'bi1,bi2,bi3':string
+            the indices of the three BPMs (important to find the errors)
+        'madTwiss':twiss
+            model twiss file
+        'phase':dict
+            measured phase advances
+        'plane':string
+            'H' or 'V'
+        'list_of_Ks':vector (of vectors)
+            contains information about the errors the i-th entry in list_of_Ks yields the errors of all the lattice
+            elements that come after the i-th BPM
+        'matrixSize':int
+            the size of the T-matrix
+        'RANGE':int
+            the range of BPMs
+    :Return:tupel (bet,betstd,alf,alfstd)
+        'bet':float
+            calculated beta function at probed BPM
+        'alf':float
+            calculated error on beta function at probed BPM
+        '0':float
+            0
+        'T':numpy matrix
+            column of the T-matrix
+        'T_Alf':numpy matrix
+            column of the T-matrix for alfa
+        'patternstring':string
+            [For Debugging] string which represents the combination used
+            For example AxxBxB
+    '''
+    I1 = madTwiss.indx[bn1]
+    I2 = madTwiss.indx[bn2]
+    I3 = madTwiss.indx[bn3]
+    
+    Imodel1 = madModel.indx[bn1]
+    Imodel2 = madModel.indx[bn2]
+    Imodel3 = madModel.indx[bn3]
+    
+    ph2pi12 = TWOPI * phase["".join([plane, bn1, bn2])][0]
+    ph2pi13 = TWOPI * phase["".join([plane, bn1, bn3])][0]
+
+    # Find the model transfer matrices for beta1
+    phmdl12 = TWOPI * phase["".join([plane, bn1, bn2])][2]
+    phmdl13 = TWOPI * phase["".join([plane, bn1, bn3])][2]
+
+    if plane == 'H':
+        betmdl1 = madTwiss.BETX[I1]
+        betmdl2 = madTwiss.BETX[I2]
+        betmdl3 = madTwiss.BETX[I3]
+        alfmdl1 = madTwiss.ALFX[I1]
+        phmodel12 = madModel.MUX[Imodel2] - madModel.MUX[Imodel1]
+        phmodel13 = madModel.MUX[Imodel3] - madModel.MUX[Imodel1]
+
+    elif plane == 'V':
+        betmdl1 = madTwiss.BETY[madTwiss.indx[bn1]]
+        betmdl2 = madTwiss.BETY[madTwiss.indx[bn2]]
+        betmdl3 = madTwiss.BETY[madTwiss.indx[bn3]]
+        alfmdl1 = madTwiss.ALFY[madTwiss.indx[bn1]]
+        phmodel12 = madModel.MUY[Imodel2] - madModel.MUY[Imodel1]
+        phmodel13 = madModel.MUY[Imodel3] - madModel.MUY[Imodel1]
+
+    if betmdl3 < 0 or betmdl2 < 0 or betmdl1 < 0:
+        print >> sys.stderr, "Some of the off-momentum betas are negative, change the dpp unit"
+        sys.exit(1)
+    if bad_phase(phmodel12) or bad_phase(phmodel13) or bad_phase(phmodel12 - phmodel13):
+        return MeasuredValues(0, 0), [], []
+
+    #--- Calculate beta
+    cotphmdl12 = 1.0 / tan(phmdl12)
+    cotphmdl13 = 1.0 / tan(phmdl13)
+#     if is_small(cotphmdl12) or is_small(cotphmdl13):
+#         return 0, 0, 0, [], [], "", False
+    
+    denom = (cotphmdl12 - cotphmdl13 + EPSILON) / betmdl1
+    numer = 1.0 / tan(ph2pi12) - 1.0 / tan(ph2pi13)
+    
+#     if denom > BETA_THRESHOLD or denom < ZERO_THRESHOLD or numer > BETA_THRESHOLD or numer < ZERO_THRESHOLD:
+#         return 0, 0, 0, [], [], "", False
+    
+    bet = numer / denom
+    
+    #--- Calculate alfa
+    mdlterm = 1.0 / tan(phmdl12) + 1.0 / tan(phmdl13)
+    denomalf = (mdlterm + 2.0 * alfmdl1) / betmdl1
+    numeralf = 1.0 / tan(ph2pi12) + 1.0 / tan(ph2pi13)
+    
+    alf = 0.5 * (denomalf * bet - numeralf)
+    
+    T = [0] * matrixSize
+    T_Alf = [0] * matrixSize
+    
+    phi_2 = madTwiss.MUX[I2] * TWOPI
+    phi_3 = madTwiss.MUX[I3] * TWOPI
+    
+    frac = 1.0 / denom
+    if plane == 'V':
+        frac *= -1.0
+        phi_2 = madTwiss.MUY[I2] * TWOPI
+        phi_3 = madTwiss.MUY[I3] * TWOPI
+     
+    s_i2 = sin(phmdl12) ** 2
+    s_i3 = sin(phmdl13) ** 2
+          
+    #--- Phase Advance
+    phi_err1 = (1.0 / s_i2 - 1.0 / s_i3) / denom
+    phi_err2 = (-1.0 / s_i2) / denom
+    phi_err3 = 1.0 / s_i3 / denom
+    
+    T[bi1] = phi_err1
+    T[bi2] = phi_err2
+    T[bi3] = phi_err3
+    
+    T_Alf[bi1] = A_FACT * (-1.0 / s_i2 - 1.0 / s_i3 + phi_err1 * denomalf)
+    T_Alf[bi2] = A_FACT * (1.0 / s_i2 + phi_err2 * denomalf)
+    T_Alf[bi3] = A_FACT * (1.0 / s_i3 + phi_err3 * denomalf)
+    
+    # the first columns belong to the phase errors:
+    K_offset = RANGE
+        
+    # then we jump to the first non-zero column in the K1 errors
+    for k in range(bi1):
+        K_offset += len(list_of_Ks[(k + I) % len(list_of_Ks)][0])
+       
+    #--- Quad Fielderrors
+    _assign_quaderrors(I, bi1, bi2,
+                       errorfile, list_of_Ks,
+                       denomalf, s_i2, T, T_Alf, phi_2, -frac, K_offset,
+                       .5, .5)
+       
+    K_offset = _assign_quaderrors(I, bi1, bi3,
+                                  errorfile, list_of_Ks,
+                                  denomalf, s_i3, T, T_Alf, phi_3, frac, K_offset,
+                                  .5, .5)
+            
+    #--- Sext Transverse Missalignments
+    for k in range(bi3, RANGE):
+        K_offset += len(list_of_Ks[(k + I) % len(list_of_Ks)][0])
+    for k in range(bi1):
+        K_offset += len(list_of_Ks[(k + I) % len(list_of_Ks)][1])
+        
+    _assign_sext_errors(I, bi1, bi2,
+                        errorfile, list_of_Ks,
+                        denomalf, s_i2, T, T_Alf, phi_2, frac, K_offset,
+                        -.5, .5)
+    
+    K_offset = _assign_sext_errors(I, bi1, bi3,
+                                   errorfile, list_of_Ks,
+                                   denomalf, s_i3, T, T_Alf, phi_3, -frac, K_offset,
+                                   -.5, .5)
+
+    #--- Quad Longitudinal Missalignments
+    for k in range(bi3, RANGE):
+        K_offset += len(list_of_Ks[(k + I) % len(list_of_Ks)][1])
+    for k in range(bi1):
+        K_offset += len(list_of_Ks[(k + I) % len(list_of_Ks)][2])
+
+    _assign_quadlongmissal(I, bi1, bi2,
+                           errorfile, list_of_Ks,
+                           denomalf, s_i2, T, T_Alf, phi_2, -frac, K_offset,
+                           .5, .5)
+       
+    K_offset = _assign_quadlongmissal(I, bi1, bi3,
+                                      errorfile, list_of_Ks,
+                                      denomalf, s_i3, T, T_Alf, phi_3, frac, K_offset,
+                                      .5, .5)
+    
+    #--- BPM Missalignments
+    # jump to end of RANGE
+    for k in range(bi3, RANGE):
+        K_offset += len(list_of_Ks[(k + I) % len(list_of_Ks)][2])
+          
+    errindx1 = errorfile.indx[bn1]
+    errindx2 = errorfile.indx[bn2]
+    errindx3 = errorfile.indx[bn3]
+      
+    if errorfile.dS[errindx1] != 0:
+        numerphi = -1.0 / (betmdl2 * sin(phmdl12) ** 2) + 1.0 / (betmdl3 * sin(phmdl13) ** 2)
+        T[K_offset + bi1] = numerphi / denom
+          
+    if errorfile.dS[errindx2] != 0:
+        numerphi = 1.0 / (betmdl2 * sin(phmdl12) ** 2)
+        T[K_offset + bi2] = numerphi / denom
+       
+    if errorfile.dS[errindx3] != 0:
+        numerphi = -1.0 / (betmdl3 * sin(phmdl13) ** 2)
+        T[K_offset + bi3] = numerphi / denom
+         
+    patternstr = ["x"] * RANGE
+    patternstr[bi1] = "A"
+    patternstr[bi2] = "B"
+    patternstr[bi3] = "B"
+
+    return MeasuredValues(alf, bet, "".join(patternstr), True), T, T_Alf
+
+
+def _beta_from_phase_BPM_BAB_with_systematicerrors(I, bn1, bn2, bn3, bi1, bi2, bi3, madTwiss, madModel, errorfile, phase, plane, list_of_Ks, matrixSize, RANGE):
+    '''
+    Calculates the beta/alfa function and their errors using the
+    phase advance between three BPMs for the case that the probed BPM is betweeb the other two BPMs (case BAB)
+    Calculates also the corresponding column of the T-matrix. (awegsche June 2016)
+    
+    :Parameters:
+        'bn1,bn2,bn3':string
+            the names of the three BPMs
+        'bi1,bi2,bi3':string
+            the indices of the three BPMs (important to find the errors)
+        'madTwiss':twiss
+            model twiss file
+        'phase':dict
+            measured phase advances
+        'plane':string
+            'H' or 'V'
+        'matrixSize':int
+            the size of the T-matrix
+        'RANGE':int
+            the range of BPMs
+    :Return:tupel (bet,betstd,alf,alfstd)
+        'bet':float
+            calculated beta function at probed BPM
+        'alf':float
+            calculated error on beta function at probed BPM
+        '0':float
+            0
+        'T':numpy matrix
+            column of the T-matrix
+        'T_Alf':numpy matrix
+            column of the T-matrix for alfa
+        'patternstring':string
+            [For Debugging] string which represents the combination used
+            For example AxxBxB
+    '''
+    
+    I1 = madTwiss.indx[bn1]
+    I2 = madTwiss.indx[bn2]
+    I3 = madTwiss.indx[bn3]
+    Imodel1 = madModel.indx[bn1]
+    Imodel2 = madModel.indx[bn2]
+    Imodel3 = madModel.indx[bn3]
+    
+    ph2pi21 = -TWOPI * phase["".join([plane, bn1, bn2])][0]
+    ph2pi23 = TWOPI * phase["".join([plane, bn2, bn3])][0]
+
+    # Find the model transfer matrices for beta1
+    phmdl21 = -TWOPI * phase["".join([plane, bn1, bn2])][2]
+    phmdl23 = TWOPI * phase["".join([plane, bn2, bn3])][2]
+    if plane == 'H':
+        betmdl1 = madTwiss.BETX[I1]
+        betmdl2 = madTwiss.BETX[I2]
+        betmdl3 = madTwiss.BETX[I3]
+        alpmdl2 = madTwiss.ALFX[I2]
+        phmodel21 = madModel.MUX[Imodel1] - madModel.MUX[Imodel2]
+        phmodel23 = madModel.MUX[Imodel3] - madModel.MUX[Imodel2]
+    elif plane == 'V':
+        betmdl1 = madTwiss.BETY[madTwiss.indx[bn1]]
+        betmdl2 = madTwiss.BETY[madTwiss.indx[bn2]]
+        betmdl3 = madTwiss.BETY[madTwiss.indx[bn3]]
+        alpmdl2 = madTwiss.ALFY[I2]
+        phmodel21 = madModel.MUY[Imodel1] - madModel.MUY[Imodel2]
+        phmodel23 = madModel.MUY[Imodel3] - madModel.MUY[Imodel2]
+
+    if betmdl3 < 0 or betmdl2 < 0 or betmdl1 < 0:
+        print >> sys.stderr, "Some of the off-momentum betas are negative, change the dpp unit"
+        sys.exit(1)
+    if bad_phase(phmodel21) or bad_phase(phmodel23) or bad_phase(phmodel23 - phmodel21):
+        return MeasuredValues(0, 0), [], []
+
+    #--- Calculate beta
+    cotphmdl21 = 1.0 / tan(phmdl21)
+    cotphmdl23 = 1.0 / tan(phmdl23)
+     
+    denom = (cotphmdl21 - cotphmdl23 + EPSILON) / betmdl2
+    numer = 1.0 / tan(ph2pi21) - 1.0 / tan(ph2pi23)
+    bet = numer / denom
+    
+    #--- Calculate alfa
+    mdlterm = 1.0 / tan(phmdl21) + 1.0 / tan(phmdl23)
+    denomalf = (mdlterm + 2.0 * alpmdl2) / betmdl2
+    numeralf = 1.0 / tan(ph2pi21) + 1.0 / tan(ph2pi23)
+    alf = 0.5 * (denomalf * bet - numeralf)
+      
+    s_i1 = sin(phmdl21) ** 2
+    s_i3 = sin(phmdl23) ** 2
+     
+    T = [0] * (matrixSize)
+    T_Alf = [0] * matrixSize
+    
+    #--- Phase Advance
+    phi_err1 = (-1.0 / s_i1) / denom
+    phi_err2 = (1.0 / s_i1 - 1.0 / s_i3) / denom
+    phi_err3 = 1.0 / s_i3 / denom
+    
+    T[bi1] = phi_err1
+    T[bi2] = phi_err2
+    T[bi3] = phi_err3
+    
+    T_Alf[bi1] = A_FACT * (1.0 / s_i1 + phi_err1 * denomalf)
+    T_Alf[bi2] = A_FACT * (-1.0 / s_i1 - 1.0 / s_i3 + phi_err2 * denomalf)
+    T_Alf[bi3] = A_FACT * (1.0 / s_i3 + phi_err3 * denomalf)
+        
+    phi_1 = madTwiss.MUX[I1] * TWOPI
+    phi_3 = madTwiss.MUX[I3] * TWOPI
+    
+    frac = 1.0 / denom
+    if plane == 'V':
+        frac *= -1.0
+        phi_1 = madTwiss.MUY[I1] * TWOPI
+        phi_3 = madTwiss.MUY[I3] * TWOPI
+    # the first columns belong to the phase errors:
+    
+    K_offset = RANGE
+    
+    for k in range(bi1):
+        K_offset += len(list_of_Ks[(k + I) % len(list_of_Ks)][0])
+        
+    #--- Quad Fielderrors
+    K_offset = _assign_quaderrors(I, bi1, bi2,
+                                  errorfile, list_of_Ks,
+                                  denomalf, s_i1, T, T_Alf, phi_1, frac,
+                                  K_offset,
+                                  -.5, .5)
+     
+    K_offset = _assign_quaderrors(I, bi2, bi3,
+                                  errorfile, list_of_Ks,
+                                  denomalf, s_i3, T, T_Alf, phi_3, frac,
+                                  K_offset,
+                                  .5, .5)
+     
+    #--- Sext Transverse Missalignments
+    for k in range(bi3, RANGE):
+        K_offset += len(list_of_Ks[(k + I) % len(list_of_Ks)][0])
+    for k in range(bi1):
+        K_offset += len(list_of_Ks[(k + I) % len(list_of_Ks)][1])
+        
+    K_offset = _assign_sext_errors(I, bi1, bi2,
+                                   errorfile, list_of_Ks,
+                                   denomalf, s_i1, T, T_Alf, phi_1, frac, K_offset,
+                                   .5, .5)
+                
+    K_offset = _assign_sext_errors(I, bi2, bi3,
+                                   errorfile, list_of_Ks,
+                                   denomalf, s_i3, T, T_Alf, phi_3, frac, K_offset,
+                                   -.5, .5)
+    #--- Quad Longitudinal Missalignments
+    for k in range(bi3, RANGE):
+        K_offset += len(list_of_Ks[(k + I) % len(list_of_Ks)][1])
+    for k in range(bi1):
+        K_offset += len(list_of_Ks[(k + I) % len(list_of_Ks)][2])
+
+    K_offset = _assign_quadlongmissal(I, bi1, bi2,
+                                      errorfile, list_of_Ks,
+                                      denomalf, s_i1, T, T_Alf, phi_1, frac, K_offset,
+                                      -.5, .5)
+    
+    K_offset = _assign_quadlongmissal(I, bi2, bi3,
+                                      errorfile, list_of_Ks,
+                                      denomalf, s_i3, T, T_Alf, phi_3, frac, K_offset,
+                                      .5, .5)
+    #--- BPM Missalignments
+    # jump to end of RANGE
+    for k in range(bi3, RANGE):
+        K_offset += len(list_of_Ks[(k + I) % len(list_of_Ks)][2])
+          
+    errindx1 = errorfile.indx[bn1]
+    errindx2 = errorfile.indx[bn2]
+    errindx3 = errorfile.indx[bn3]
+      
+    if errorfile.dS[errindx2] != 0:
+        numerphi = -1.0 / (betmdl1 * sin(phmdl21) ** 2) + 1.0 / (betmdl3 * sin(phmdl23) ** 2)
+        T[K_offset + bi2] = numerphi / denom
+          
+    if errorfile.dS[errindx1] != 0:
+        numerphi = 1.0 / (betmdl1 * sin(phmdl21) ** 2)
+        T[K_offset + bi1] = numerphi / denom
+       
+    if errorfile.dS[errindx3] != 0:
+        numerphi = -1.0 / (betmdl3 * sin(phmdl23) ** 2)
+        T[K_offset + bi3] = numerphi / denom
+     
+    patternstr = ["x"] * RANGE
+    patternstr[bi1] = "B"
+    patternstr[bi2] = "A"
+    patternstr[bi3] = "B"
+
+    return MeasuredValues(alf, bet, "".join(patternstr), True), T, T_Alf
+
+
+def _beta_from_phase_BPM_BBA_with_systematicerrors(I, bn1, bn2, bn3, bi1, bi2, bi3, madTwiss, madModel, errorfile, phase, plane, list_of_Ks, matrixSize, RANGE):
+    '''
+        Calculates the beta/alfa function and their errors using the
+    phase advance between three BPMs for the case that the probed BPM is right of the other two BPMs (case BBA)
+    Calculates also the corresponding column of the T-matrix. (awegsche June 2016)
+    
+    :Parameters:
+        'bn1,bn2,bn3':string
+            the names of the three BPMs
+        'bi1,bi2,bi3':string
+            the indices of the three BPMs (important to find the errors)
+        'madTwiss':twiss
+            model twiss file
+        'phase':dict
+            measured phase advances
+        'plane':string
+            'H' or 'V'
+        'matrixSize':int
+            the size of the T-matrix
+        'RANGE':int
+            the range of BPMs
+    :Return:tupel (bet,betstd,alf,alfstd)
+        'bet':float
+            calculated beta function at probed BPM
+        'alf':float
+            calculated error on beta function at probed BPM
+        '0':float
+            0
+        'T':numpy matrix
+            column of the T-matrix
+        'T_Alf':numpy matrix
+            column of the T-matrix for alfa
+        'patternstring':string
+            [For Debugging] string which represents the combination used
+            For example AxxBxB
+    '''
+    
+    I1 = madTwiss.indx[bn1]
+    I2 = madTwiss.indx[bn2]
+    I3 = madTwiss.indx[bn3]
+    Imodel1 = madModel.indx[bn1]
+    Imodel2 = madModel.indx[bn2]
+    Imodel3 = madModel.indx[bn3]
+    
+    ph2pi32 = -TWOPI * phase["".join([plane, bn2, bn3])][0]
+    ph2pi31 = -TWOPI * phase["".join([plane, bn1, bn3])][0]
+
+    # Find the model transfer matrices for beta1
+    phmdl32 = -TWOPI * phase["".join([plane, bn2, bn3])][2]
+    phmdl31 = -TWOPI * phase["".join([plane, bn1, bn3])][2]
+
+    if plane == 'H':
+        betmdl1 = madTwiss.BETX[I1]
+        betmdl2 = madTwiss.BETX[I2]
+        betmdl3 = madTwiss.BETX[I3]
+        alpmdl3 = madTwiss.ALFX[I3]
+        phmodel32 = madModel.MUX[Imodel2] - madModel.MUX[Imodel3]
+        phmodel31 = madModel.MUX[Imodel1] - madModel.MUX[Imodel3]
+    elif plane == 'V':
+        betmdl1 = madTwiss.BETY[I1]
+        betmdl2 = madTwiss.BETY[I2]
+        betmdl3 = madTwiss.BETY[I3]
+        alpmdl3 = madTwiss.ALFY[I3]
+        phmodel32 = madModel.MUY[Imodel2] - madModel.MUY[Imodel3]
+        phmodel31 = madModel.MUY[Imodel1] - madModel.MUY[Imodel3]
+
+    if betmdl3 < 0 or betmdl2 < 0 or betmdl1 < 0:
+        print >> sys.stderr, "Some of the off-momentum betas are negative, change the dpp unit"
+        sys.exit(1)
+    if bad_phase(phmodel32) or bad_phase(phmodel31) or bad_phase(phmodel31 - phmodel32):
+        return MeasuredValues(0, 0), [], []
+    cotphmdl32 = 1.0 / tan(phmdl32)
+    cotphmdl31 = 1.0 / tan(phmdl31)
+    
+    #--- Calculate beta
+    denom = (cotphmdl32 - cotphmdl31 + EPSILON) / betmdl3
+    numer = 1.0 / tan(ph2pi32) - 1.0 / tan(ph2pi31)
+    bet = numer / denom
+  
+    #--- Calculate alfa
+    mdlterm = 1.0 / tan(phmdl32) + 1.0 / tan(phmdl31)
+    denomalf = (mdlterm + 2.0 * alpmdl3) / betmdl3
+    numeralf = 1.0 / tan(ph2pi32) + 1.0 / tan(ph2pi31)
+    alf = 0.5 * (denomalf * bet - numeralf)
+    
+    s_i2 = sin(phmdl32) ** 2
+    s_i1 = sin(phmdl31) ** 2
+    
+    T = [0] * matrixSize
+    T_Alf = [0] * matrixSize
+        
+    #--- Phase Advance
+    phi_err1 = 1.0 / s_i1 / denom
+    phi_err2 = -1.0 / s_i2 / denom
+    phi_err3 = -(1.0 / s_i1 - 1.0 / s_i2) / denom
+   
+    T[bi1] = phi_err1
+    T[bi2] = phi_err2
+    T[bi3] = phi_err3
+    
+    T_Alf[bi1] = A_FACT * (1.0 / s_i1 + phi_err1 * denomalf)
+    T_Alf[bi2] = A_FACT * (1.0 / s_i2 + phi_err2 * denomalf)
+    T_Alf[bi3] = A_FACT * (-1.0 / s_i1 - 1.0 / s_i2 + phi_err3 * denomalf)
+                               
+    phi_2 = madTwiss.MUX[I2] * TWOPI
+    phi_1 = madTwiss.MUX[I1] * TWOPI
+    
+    frac = 1.0 / denom
+    if plane == 'V':
+        frac *= -1.0
+        phi_2 = madTwiss.MUY[I2] * TWOPI
+        phi_1 = madTwiss.MUY[I1] * TWOPI
+           
+    # the first columns belong to the phase errors:
+    
+    K_offset = RANGE
+        
+    #--- Quad Fielderrors
+    # then we jump to the first non-zero column in the K1 errors
+    for k in range(bi1):
+        K_offset += len(list_of_Ks[(k + I) % len(list_of_Ks)][0])
+    K_begin = K_offset
+    #K_offset = RANGE
+    
+    # assign T matrix elements for phase errors between BPM 1 and 3
+    for k in range(bi1, bi3):
+        which_k = (k + I) % len(list_of_Ks)
+        for w in range(len(list_of_Ks[which_k][0])):
+            idx_k = list_of_Ks[which_k][0][w]
+            err_beta = -frac * errorfile.BET[idx_k] * (sin(errorfile.MU[idx_k] * TWOPI - phi_1) ** 2 / s_i1)
+            T[K_offset + w] += err_beta
+            T_Alf[K_offset + w] += -.5 * errorfile.BET[idx_k] * (sin(errorfile.MU[idx_k] * TWOPI - phi_1) ** 2 / s_i1)
+            T_Alf[K_offset + w] += .5 * err_beta * denomalf
+        K_offset += len(list_of_Ks[which_k][0])
+    
+    # go back because the second h_ij begins at 2
+    # so we have to find the position of BPM2 in the matrix
+    K_offset = K_begin
+    for k in range(bi1, bi2):
+        which_k = (k + I) % len(list_of_Ks)
+        K_offset += len(list_of_Ks[which_k][0])
+    # and assign the T matrix alements between BPM 1 and 3
+    for k in range(bi2, bi3):
+        which_k = (k + I) % len(list_of_Ks)
+        
+        for w in range(len(list_of_Ks[which_k][0])):
+            idx_k = list_of_Ks[which_k][0][w]
+            err_beta = frac * errorfile.BET[idx_k] * (sin(errorfile.MU[idx_k] * TWOPI - phi_2) ** 2 / s_i2)
+            T[K_offset + w] += err_beta
+            T_Alf[K_offset + w] += -.5 * errorfile.BET[idx_k] * (sin(errorfile.MU[idx_k] * TWOPI - phi_2) ** 2 / s_i2)
+            T_Alf[K_offset + w] += .5 * err_beta * denomalf
+        K_offset += len(list_of_Ks[which_k][0])
+    
+    #--- Sext Trasverse Missalignments
+    # jump to the end of RANGE then to b1
+    for k in range(bi3, RANGE):
+        K_offset += len(list_of_Ks[(k + I) % len(list_of_Ks)][0])
+    for k in range(bi1):
+        K_offset += len(list_of_Ks[(k + I) % len(list_of_Ks)][1])
+    K_begin = K_offset
+    
+    for k in range(bi1, bi3):
+        which_k = (k + I) % len(list_of_Ks)
+        for w in range(len(list_of_Ks[which_k][1])):
+            idx_k = list_of_Ks[which_k][1][w]
+            err_beta = SEXT_FACT * frac * errorfile.K2L[idx_k] * errorfile.BET[idx_k] * (sin(errorfile.MU[idx_k] * TWOPI - phi_1) ** 2 / s_i1)
+            T[K_offset + w] += err_beta
+            T_Alf[K_offset + w] += .5 * SEXT_FACT * errorfile.K2L[idx_k] * errorfile.BET[idx_k] * (sin(errorfile.MU[idx_k] * TWOPI - phi_1) ** 2 / s_i1)
+            T_Alf[K_offset + w] += .5 * err_beta * denomalf
+        K_offset += len(list_of_Ks[which_k][1])
+        
+    K_offset = K_begin
+    for k in range(bi1, bi2):
+        which_k = (k + I) % len(list_of_Ks)
+        K_offset += len(list_of_Ks[which_k][1])
+    # and assign the T matrix alements between BPM 1 and 3
+    for k in range(bi2, bi3):
+        which_k = (k + I) % len(list_of_Ks)
+        
+        for w in range(len(list_of_Ks[which_k][1])):
+            idx_k = list_of_Ks[which_k][1][w]
+            err_beta = -SEXT_FACT * frac * errorfile.K2L[idx_k] * errorfile.BET[idx_k] * (sin(errorfile.MU[idx_k] * TWOPI - phi_2) ** 2 / s_i2)
+            T[K_offset + w] += err_beta
+            T_Alf[K_offset + w] += .5 * SEXT_FACT * errorfile.K2L[idx_k] * errorfile.BET[idx_k] * (sin(errorfile.MU[idx_k] * TWOPI - phi_2) ** 2 / s_i2)
+            T_Alf[K_offset + w] += .5 * err_beta * denomalf
+        K_offset += len(list_of_Ks[which_k][1])
+    
+    #--- Quad Longitudinal Missalignments
+    # jump to the end of RANGE then to b1
+    for k in range(bi3, RANGE):
+        K_offset += len(list_of_Ks[(k + I) % len(list_of_Ks)][1])
+    for k in range(bi1):
+        K_offset += len(list_of_Ks[(k + I) % len(list_of_Ks)][2])
+    K_begin = K_offset
+      
+    for k in range(bi1, bi3):
+        which_k = (k + I) % len(list_of_Ks)
+        for w in range(len(list_of_Ks[which_k][2])):
+            idx_k = list_of_Ks[which_k][2][w]
+            err_beta = -frac * errorfile.K1LEND[idx_k] * errorfile.BETEND[idx_k] * (sin(errorfile.MUEND[idx_k] * TWOPI - phi_1) ** 2 / s_i1)
+            T[K_offset + w] += err_beta
+            T_Alf[K_offset + w] += -.5 * errorfile.K1LEND[idx_k] * errorfile.BETEND[idx_k] * (sin(errorfile.MUEND[idx_k] * TWOPI - phi_1) ** 2 / s_i1)
+            T_Alf[K_offset + w] += .5 * err_beta * denomalf
+        K_offset += len(list_of_Ks[which_k][2])
+        
+    K_offset = K_begin
+    for k in range(bi1, bi2):
+        which_k = (k + I) % len(list_of_Ks)
+        K_offset += len(list_of_Ks[which_k][2])
+    # and assign the T matrix alements between BPM 1 and 3
+    for k in range(bi2, bi3):
+        which_k = (k + I) % len(list_of_Ks)
+        
+        for w in range(len(list_of_Ks[which_k][2])):
+            idx_k = list_of_Ks[which_k][2][w]
+            err_beta = frac * errorfile.K1LEND[idx_k] * errorfile.BETEND[idx_k] * (sin(errorfile.MUEND[idx_k] * TWOPI - phi_2) ** 2 / s_i2)
+            T[K_offset + w] += err_beta
+            T_Alf[K_offset + w] += -.5 * errorfile.K1LEND[idx_k] * errorfile.BETEND[idx_k] * (sin(errorfile.MUEND[idx_k] * TWOPI - phi_2) ** 2 / s_i2)
+            T_Alf[K_offset + w] += .5 * err_beta * denomalf
+        K_offset += len(list_of_Ks[which_k][2])
+        
+    #--- BPM Missalignments
+    # jump to end of RANGE
+    for k in range(bi3, RANGE):
+        K_offset += len(list_of_Ks[(k + I) % len(list_of_Ks)][2])
+          
+    errindx1 = errorfile.indx[bn1]
+    errindx2 = errorfile.indx[bn2]
+    errindx3 = errorfile.indx[bn3]
+      
+    if errorfile.dS[errindx3] != 0:
+        numerphi = -1.0 / (betmdl2 * sin(phmdl32) ** 2) + 1.0 / (betmdl1 * sin(phmdl31) ** 2)
+        T[K_offset + bi3] = numerphi / denom
+          
+    if errorfile.dS[errindx2] != 0:
+        numerphi = 1.0 / (betmdl2 * sin(phmdl32) ** 2)
+        T[K_offset + bi2] = numerphi / denom
+       
+    if errorfile.dS[errindx1] != 0:
+        numerphi = -1.0 / (betmdl1 * sin(phmdl31) ** 2)
+        T[K_offset + bi1] = numerphi / denom
+            
+    patternstr = ["x"] * RANGE
+    patternstr[bi1] = "B"
+    patternstr[bi2] = "B"
+    patternstr[bi3] = "A"
+
+    return MeasuredValues(alf, bet, "".join(patternstr), True), T, T_Alf
+
+
+def _assign_quaderrors(I, bi1, bi2, errorfile, list_of_Ks, denomalf, sinus_ij_squared, T_Bet, T_Alf, reference_phi, frac, K_offset, Alf_fact_1, Alf_fact_2):
+    for k in range(bi1, bi2):
+        whichK = (k + I) % len(list_of_Ks)
+        for w in range(len(list_of_Ks[whichK][0])):
+            idx_k = list_of_Ks[whichK][0][w]
+            err_beta = frac * errorfile.BET[idx_k] * (sin(errorfile.MU[idx_k] * TWOPI - reference_phi) ** 2 / sinus_ij_squared)
+            T_Bet[K_offset + w] += err_beta
+            T_Alf[K_offset + w] += Alf_fact_1 * errorfile.BET[idx_k] * (sin(errorfile.MU[idx_k] * TWOPI - reference_phi) ** 2 / sinus_ij_squared)
+            T_Alf[K_offset + w] += Alf_fact_2 * err_beta * denomalf
+        
+        K_offset += len(list_of_Ks[whichK][0])
+    
+    return K_offset
+
+
+def _assign_sext_errors(I, bi1, bi2, errorfile, list_of_Ks, denomalf, s_i1, T, T_Alf, phi_1, frac, K_offset, Alf_fact_1, Alf_fact_2):
+    for k in range(bi1, bi2):
+        whichK = (k + I) % len(list_of_Ks)
+        for w in range(len(list_of_Ks[whichK][1])):
+            idx_k = list_of_Ks[whichK][1][w]
+            err_beta = -SEXT_FACT * frac * errorfile.K2L[idx_k] * errorfile.BET[idx_k] * (sin(errorfile.MU[idx_k] * TWOPI - phi_1) ** 2 / s_i1)
+            T[K_offset + w] += err_beta
+            T_Alf[K_offset + w] += Alf_fact_1 * SEXT_FACT * errorfile.K2L[idx_k] * errorfile.BET[idx_k] * (sin(errorfile.MU[idx_k] * TWOPI - phi_1) ** 2 / s_i1)
+            T_Alf[K_offset + w] += Alf_fact_2 * err_beta * denomalf
+        
+        K_offset += len(list_of_Ks[whichK][1])
+    
+    return K_offset
+
+
+def _assign_quadlongmissal(I, bi1, bi2, errorfile, list_of_Ks, denomalf, s_i1, T, T_Alf, phi_1, frac, K_offset, Alf_fact_1, Alf_fact_2):
+    for k in range(bi1, bi2):
+        whichK = (k + I) % len(list_of_Ks)
+        for w in range(len(list_of_Ks[whichK][2])):
+            idx_k = list_of_Ks[whichK][2][w]
+            err_beta = frac * errorfile.K1LEND[idx_k] * errorfile.BETEND[idx_k] * (sin(errorfile.MUEND[idx_k] * TWOPI - phi_1) ** 2 / s_i1)
+            T[K_offset + w] += err_beta
+            T_Alf[K_offset + w] += Alf_fact_1 * errorfile.K1LEND[idx_k] * errorfile.BETEND[idx_k] * (sin(errorfile.MUEND[idx_k] * TWOPI - phi_1) ** 2 / s_i1)
+            T_Alf[K_offset + w] += Alf_fact_2 * err_beta * denomalf
+        
+        K_offset += len(list_of_Ks[whichK][2])
+    
+    return K_offset
+
+#===================================================================================================
+#--- ac-dipole stuff
+#===================================================================================================
+
+
+def _get_free_beta(modelfree, modelac, data, bpms, plane):  # to check "+"
+    
+    print_("Calculating free beta using model")
+    print "\33[32;1m= = = = = = = = = = = = = = = = = = = = = = ="
+    print "= = Calculating free beta = = = = = = = = = ="
+    print "= = Please check implementation             ="
+    print "= = = = = = = = = = = = = = = = = = = = = = =\33[0m\n\n"
+    
+    data2 = {}
+    
+    bpms = Utilities.bpm.model_intersect(bpms, modelfree)
+    bpms = Utilities.bpm.model_intersect(bpms, modelac)
+    for bpma in bpms:
+        bpm = bpma[1].upper()
+        beta, betsys, betstat, beterr = data[bpm][0:4]
+        alfa, alfsys, alfstat, alferr = data[bpm][4:8]
+
+        if plane == "H":
+            betmf = modelfree.BETX[modelfree.indx[bpm]]
+            betma = modelac.BETX[modelac.indx[bpm]]
+            bb = (betma - betmf) / betmf
+            alfmf = modelfree.ALFX[modelfree.indx[bpm]]
+            alfma = modelac.ALFX[modelac.indx[bpm]]
+            aa = (alfma - alfmf) / alfmf
+        else:
+            betmf = modelfree.BETY[modelfree.indx[bpm]]
+            betma = modelac.BETY[modelac.indx[bpm]]
+            alfmf = modelfree.ALFY[modelfree.indx[bpm]]
+            alfma = modelac.ALFY[modelac.indx[bpm]]
+            bb = (betma - betmf) / betmf
+            aa = (alfma - alfmf) / alfmf
+
+        data2[bpm] = beta * (1 + bb), betsys, betstat, beterr, alfa * (1 + aa), alfsys, alfstat, alferr, data[bpm][8], data[bpm][9]
+
+    return data, bpms
+
+
+def _get_free_amp_beta(betai, rmsbb, bpms, inv_j, mad_ac, mad_twiss, plane):
+    #
+    # Why difference in betabeta calculation ??
+    #
+    #
+    betas = {}
+
+    if DEBUG:
+        print "Calculating free beta from amplitude using model"
+
+    for bpm in bpms:
+        bpmm = bpm[1].upper()
+        beta = betai[bpmm][0]
+
+        if plane == "H":
+            betmf = mad_twiss.BETX[mad_twiss.indx[bpmm]]
+            betma = mad_ac.BETX[mad_ac.indx[bpmm]]
+            bb = (betmf - betma) / betma
+        else:
+            betmf = mad_twiss.BETY[mad_twiss.indx[bpmm]]
+            betma = mad_ac.BETY[mad_ac.indx[bpmm]]
+            bb = (betmf - betma) / betma
+
+        betas[bpmm] = [beta * (1.0 + bb), betai[bpmm][1], betai[bpmm][2]]
+
+    return betas, rmsbb, bpms, inv_j
+
+#=======================================================================================================================
+#--- Helper / Debug Functions
+#=======================================================================================================================
+
+
+def create_errorfile(errordefspath, model, twiss_full, twiss_full_centre, commonbpms, plane):
+    '''
+    Creates a file in Twiss format that contains the information about the expected errors for each element .
+    
+    There has to be an error definition file called "errordefs".
+    
+    There has to be a twiss model file called "twiss_full.dat" with all the elments in the lattice (also drift spaces) which contains the
+    following columns:
+    NAME, S, BETX, BETY, MUX, MUY, K1L, K2L
+    '''
+    
+    if errordefspath is None:
+        return None
+    
+    bpms = []
+    for bpm in commonbpms:
+        bpms.append(bpm[1])
+    
+    print_("Create errorfile")
+    
+    # if something in loading / writing the files goes wrong, return None
+    # which forces the script to fall back to 3bpm
+    try:
+        definitions = Python_Classes4MAD.metaclass.twiss(errordefspath)
+        filename = "error_elements_" + plane + ".dat"
+        errorfile = Utilities.tfs_file_writer.TfsFileWriter(filename)
+    except:
+        return None
+     
+    errorfile.add_column_names(     ["NAME",    "BET",  "BETEND",   "MU",   "MUEND",    "dK1",  "K1L",  "K1LEND",   "K2L",  "dX",   "dS"])  #@IgnorePep8
+    errorfile.add_column_datatypes( ["%s",      "%le",  "%le",      "%le",  "%le",      "%le",  "%le",  "%le",      "%le",  "%le",  "%le"])  #@IgnorePep8
+    
+    mainfield = definitions.RELATIVE == "MAINFIELD"
+    
+    regex_list = []
+    for pattern in definitions.PATTERN:
+        regex_list.append(re.compile(pattern))
+
+    # OLD:
+    for index_twissfull in range(len(twiss_full.NAME)):
+
+        BET = twiss_full_centre.BETX[index_twissfull]
+        MU = twiss_full_centre.MUX[index_twissfull]
+
+        if plane == 'V':
+            BET = twiss_full_centre.BETY[index_twissfull]
+            MU = twiss_full_centre.MUY[index_twissfull]
+            
+        BET_end = twiss_full.BETX[index_twissfull]
+        MU_end = twiss_full.MUX[index_twissfull]
+        BETminus1_end = twiss_full.BETX[index_twissfull - 1]
+        MUminus1_end = twiss_full.MUX[index_twissfull - 1]
+
+        if plane == 'V':
+            BET_end = twiss_full.BETY[index_twissfull]
+            MU_end = twiss_full.MUY[index_twissfull]
+            BETminus1_end = twiss_full.BETY[index_twissfull - 1]
+            MUminus1_end = twiss_full.MUY[index_twissfull - 1]
+
+        found = False
+        for index_defs in range(len(definitions.PATTERN)):
+            regex = regex_list[index_defs]
+            if regex.match(twiss_full.NAME[index_twissfull]):
+
+                found = True
+                isQuad = False
+                MF = 1000
+                if mainfield:
+                    if definitions.MAINFIELD[index_defs] == "QUAD":
+                        MF = twiss_full_centre.K1L[index_twissfull]
+                        isQuad = True
+                    elif definitions.MAINFIELD[index_defs] == "SEXT":
+                        MF = twiss_full_centre.K2L[index_twissfull]
+                    elif definitions.MAINFIELD[index_defs] == "DIPL":
+                        MF = twiss_full_centre.K0L[index_twissfull]
+                else:
+                    MF = twiss_full.K1L[index_twissfull]
+               
+                errorfile.add_table_row([
+                                        twiss_full.NAME[index_twissfull],
+                                        BET,
+                                        BET_end,
+                                        MU,
+                                        MU_end,
+                                        definitions.dK1[index_defs] * MF,
+                                        twiss_full_centre.K1L[index_twissfull],
+                                        twiss_full.K1L[index_twissfull],
+                                        twiss_full_centre.K2L[index_twissfull],
+                                        definitions.dX[index_defs],
+                                        definitions.dS[index_defs]
+                                        ])
+                if definitions.dS[index_defs] != 0 and isQuad:
+                    errorfile.add_table_row([
+                                            twiss_full.NAME[index_twissfull - 1],
+                                            0,     # BET
+                                            BETminus1_end,
+                                            0,     # MU
+                                            MUminus1_end,
+                                            0,     # dK1,
+                                            0,     # K1L,
+                                            - twiss_full.K1L[index_twissfull],  # same index
+                                            0,     # K2L
+                                            0,     # dX
+                                            definitions.dS[index_defs]  # here no -1 because the same dS applies
+                                            ])
+
+        if not found:  # if element doesn't have any error add it nevertheless if it is a BPM
+            if twiss_full.NAME[index_twissfull] in bpms:
+                index_model = model.indx[twiss_full.NAME[index_twissfull]]
+                errorfile.add_table_row([
+                                        model.NAME[index_model],
+                                        BET,
+                                        0,  # BETEND
+                                        MU,
+                                        0,  # MUEND
+                                        0,  # dK1
+                                        0,  # K1L
+                                        0,  # K1LEND
+                                        0,  # K2L
+                                        0,  # dX
+                                        0   # dS
+                                        ])
+    errorfile.write_to_file(True)
+
+    print_("DONE creating errofile.")
+
+    return Python_Classes4MAD.metaclass.twiss(filename)
+
+
+def printMatrix(debugfile, M, name):
+    debugfile.write("begin Matrix " + name + "\n" + str(M.shape[0]) + " " + str(M.shape[1]) + "\n")
+
+    np.savetxt(debugfile, M, fmt="%18.10e")
+    debugfile.write("\nend\n")
+
+
+def bad_phase(phi):
+    modphi = phi % .5
+    return (modphi < MOD_POINTFIVE_LOWER or modphi > MOD_POINTFIVE_UPPER)
+
+
+def is_small(x):
+    return abs(x) < ZERO_THRESHOLD
+
+
+def print_box(string):
+    print "=" + " " * BOXINDENT + string + " " * (BOXLENGTH - 3 - BOXINDENT - len(string)) + "="
+    
+    
+def print_(string, prefix=" "):
+    print " " * (BOXINDENT + 1) + prefix + " " + string
+    
+    
+def print_box_edge():
+    print "= " * (BOXLENGTH / 2)
+