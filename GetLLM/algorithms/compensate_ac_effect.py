--- conflicted
+++ resolved
@@ -137,8 +137,9 @@
     return {bpmac1:psid_ac2bpmac1,bpmac2:psid_ac2bpmac2}
 
 
-def get_free_phase_total_eq(MADTwiss,Files,Qd,Q,psid_ac2bpmac,plane,bd,getllm_d):
-
+def get_free_phase_total_eq(MADTwiss,Files,Qd,Q,psid_ac2bpmac,plane,getllm_d):
+
+    bd = getllm_d.beam_direction
     #-- Select common BPMs
     bpm=Utilities.bpm.model_intersect(Utilities.bpm.intersect(Files),MADTwiss)
     bpm=[(b[0],str.upper(b[1])) for b in bpm]
@@ -207,32 +208,12 @@
     return [result,bpm]
 
 
-<<<<<<< HEAD
-def get_free_phase_eq(MADTwiss, Files, Qd, Q, psid_ac2bpmac, plane, bd, op, Qmdl, acdipole, important_pairs):
-=======
-def get_free_phase_eq(MADTwiss, Files, Qd, Q, psid_ac2bpmac, plane, bd, Qmdl, getllm_d):
->>>>>>> 8e618a9d
-
-
-# 
-#     print "\33[38;2;255;200;0m"
-#     print "         /\\                     "
-#     print "        //\\\\                   "
-#     print "       //  \\\\                  "
-#     print "      // || \\\\                 "
-#     print "     //  ||  \\\\                "
-#     print "    //   ||   \\\\               "
-#     print "   //    ||    \\\\              "
-#     print "  //            \\\\           "
-#     print " //      ()      \\\\           "
-#     print "//________________\\\\            "
-#     print "--------------------               "
-#     print "                               "
-#     print "INFO: using changed code for ac compensation\n DO NOT TRUST THIS CODE\33[0m"
+def get_free_phase_eq(MADTwiss, Files, Qd, Q, psid_ac2bpmac, plane, Qmdl, getllm_d):
 
     print "Compensating {3:s} effect for plane {2:s}. Q = {0:f}, Qd = {1:f}".format(Q, Qd, plane, getllm_d.acdipole)
     ACDC_defs = getllm_d.ACDC_defs
-
+    important_pairs = getllm_d.important_pairs
+    bd = getllm_d.beam_direction
     #-- Select common BPMs
     bpm = Utilities.bpm.model_intersect(Utilities.bpm.intersect(Files), MADTwiss)
     bpm = [(b[0], str.upper(b[1])) for b in bpm]
@@ -332,8 +313,6 @@
         for fbpm, fi, sbpm, si, _list in psi_important:
             _list.append((psi[si] - psi[fi])/TWOPI)
                     
-                
-            
     #-- Output
    
     result={}
@@ -352,10 +331,6 @@
             psiijstd[j] = phase.calc_phase_std(psiijall[j][k],1)
             result["".join([plane, bnj[0], bnj[j + 1]])] = [psiijave[j],psiijstd[j],psiijmdl[j][k]]
             
-<<<<<<< HEAD
-            
-   
-            
         muave += psiijave[0]
         try:    result[bpm[k][1]]=[psiijave[0],psiijstd[0],psiijave[1],psiijstd[1],psiijmdl[0][k],psiijmdl[1][k],bpm[k+1][1]]
         except: result[bpm[k][1]]=[psiijave[0],psiijstd[0],psiijave[1],psiijstd[1],psiijmdl[0][k],psiijmdl[1][k],bpm[0][1]]    #-- The last BPM
@@ -370,21 +345,11 @@
     return result, muave, bpm
 
 
-def get_free_beta_from_amp_eq(MADTwiss_ac, Files, Qd, Q, psid_ac2bpmac, plane, bd, op):
-    #-- Select common BPMs
-=======
-        muave_ += psiijave[0]
-        try:    result_[bpm[k][1]]=[psiijave[0],psiijstd[0],psiijave[1],psiijstd[1],psiijmdl[0][k],psiijmdl[1][k],bpm[k+1][1]]
-        except: result_[bpm[k][1]]=[psiijave[0],psiijstd[0],psiijave[1],psiijstd[1],psiijmdl[0][k],psiijmdl[1][k],bpm[0][1]]    #-- The last BPM
-        
-    return result_, muave_, bpm
-
-
 def get_free_beta_from_amp_eq(MADTwiss_ac, Files, Qd, Q, psid_ac2bpmac, plane, getllm_d):
     #-- Select common BPMs
     ACDC_defs = getllm_d.ACDC_defs
-    
->>>>>>> 8e618a9d
+    bd = getllm_d.beam_direction
+    
     all_bpms = Utilities.bpm.model_intersect(
         Utilities.bpm.intersect(Files),
         MADTwiss_ac,
