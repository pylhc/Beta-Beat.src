'''
Created on 27 May 2013

@author: ?, vimaier, dwierichs

@version: 0.0.1

GetLLM.algorithms.coupling.py stores helper functions for coupling calculations for GetLLM.
This module is not intended to be executed. It stores only functions.

Change history:
 - <version>, <author>, <date>:
    <description>

    - STRUCTURE - 
main part
    calculate_coupling
helper-functions
    GetCoupling1
    GetCoupling2
    getCandGammaQmin
    _find_sign_QxmQy
ac-dipol stuff
    getFreeCoupling   
'''

import sys
import traceback
import math

import numpy as np

import Utilities.bpm
import phase
import helper
import compensate_ac_effect


DEBUG = sys.flags.debug # True with python option -d! ("python -d GetLLM.py...") (vimaier)

#===================================================================================================
# main part
#===================================================================================================

def calculate_coupling(getllm_d, twiss_d, phase_d, tune_d, mad_twiss, mad_ac, files_dict, pseudo_list_x, pseudo_list_y):
    '''
    Calculates coupling and fills the following TfsFiles:
        getcouple.out        getcouple_free.out        getcouple_free2.out        getcoupleterms.out

    :Parameters:
        'getllm_d': _GetllmData (In-param, values will only be read)
            lhc_phase, accel, beam_direction and num_bpms_for_coupling are used.
        'twiss_d': _TwissData (In-param, values will only be read)
            Holds twiss instances of the src files.
        'tune_d': _TuneData (In/Out-param, values will be read and set)
            Holds tunes and phase advances. q1, mux, q2 and muy will be set if
            "num_bpms_for_coupling == 2" and accel is 'SPS' or 'RHIC'.

    :Return: _TuneData
        the same instance as param tune_d to indicate that tunes will be set.
    '''
    print "Calculating coupling using the {0}-BPM-method and {1} file(s)".format(getllm_d.num_bpms_for_coupling,len(twiss_d.zero_dpp_x))

    if twiss_d.has_zero_dpp_x() and twiss_d.has_zero_dpp_y():
        #-- Coupling in the model
        try:
            mad_twiss.Cmatrix()
        except:
            traceback.print_exc()
        #-- Main part
        # 1-BPM method
        if getllm_d.num_bpms_for_coupling == 1:
            # Avoids crashing the programm(vimaier)
            fwqwf = None
            fwqwf2 = None
<<<<<<< HEAD
            [fwqw, bpms] = GetCoupling1(mad_twiss, twiss_d.zero_dpp_x, twiss_d.zero_dpp_y, tune_d.q1, tune_d.q2, getllm_d.outputpath)
            tfs_file = files_dict['getcouple.out']
            tfs_file.add_float_descriptor("CG", fwqw['Global'][0])
            tfs_file.add_float_descriptor("QG", fwqw['Global'][1])
            tfs_file.add_column_names(["NAME", "S", "COUNT", "F1001W", "FWSTD1", "F1001R", "F1001I", "F1010R", "F1010I"])
            tfs_file.add_column_datatypes(["%s", "%le", "%le", "%le", "%le", "%le", "%le", "%le", "%le"])
            for i in range(len(bpms)):
                bn1 = str.upper(bpms[i][1])
                bns1 = bpms[i][0]
                try:
                    list_row_entries = ['"' + bn1 + '"', bns1, len(twiss_d.zero_dpp_x), (math.sqrt(fwqw[bn1][0][0].real ** 2 + fwqw[bn1][0][0].imag ** 2)), fwqw[bn1][0][1], -fwqw[bn1][0][0].real, -fwqw[bn1][0][0].imag, mad_twiss.f1001[mad_twiss.indx[bn1]].real, mad_twiss.f1001[mad_twiss.indxy[bn1]].imag, mad_ac.f1010[mad_ac.indx[bn1]].real, mad_ac.f1010[mad_ac.indx[bn1]].imag]
                #-- Output zero if the model does not have couping parameters
                except AttributeError:
                    list_row_entries = ['"' + bn1 + '"', bns1, len(twiss_d.zero_dpp_x), (math.sqrt(fwqw[bn1][0][0].real ** 2 + fwqw[bn1][0][0].imag ** 2)), fwqw[bn1][0][1], -fwqw[bn1][0][0].real, -fwqw[bn1][0][0].imag, 0.0, 0.0]
                tfs_file.add_table_row(list_row_entries)

        elif getllm_d.num_beams_for_coupling == 2:
=======
            # Call 1-BPM method coupling function to get dictionary of BPMs with f, std_f as well as phase with std (Here the tunes were changed to the free ones)
            [fwqw, bpms] = GetCoupling1(mad_twiss, twiss_d.zero_dpp_x, twiss_d.zero_dpp_y, tune_d.q1f, tune_d.q2f, getllm_d.outputpath)
        # 2-BPM method
        elif getllm_d.num_bpms_for_coupling == 2:
            # Use pseudo-lists to analyse for SPS and RHIC
>>>>>>> 087b70dc
            if getllm_d.accel == "SPS" or "RHIC" in getllm_d.accel:
                [phasexp, tune_d.q1, tune_d.mux, bpmsx] = phase.get_phases(getllm_d, mad_twiss, pseudo_list_x, None, 'H')
                [phaseyp, tune_d.q2, tune_d.muy, bpmsy] = phase.get_phases(getllm_d, mad_twiss, pseudo_list_y, None, 'V')
                [fwqw, bpms] = GetCoupling2(mad_twiss, pseudo_list_x, pseudo_list_y, tune_d.q1f, tune_d.q2f, phasexp, phaseyp, getllm_d.beam_direction, getllm_d.accel, getllm_d.outputpath)
            # Call 2-BPM method coupling function, analogous to GetCoupling1, but contains more results
            else:
                [fwqw, bpms] = GetCoupling2(mad_twiss, twiss_d.zero_dpp_x, twiss_d.zero_dpp_y, tune_d.q1f, tune_d.q2f, phase_d.ph_x, phase_d.ph_y, getllm_d.beam_direction, getllm_d.accel, getllm_d.outputpath)
        else:
            raise ValueError('Number of monitors for coupling analysis should be 1 or 2 (option -n)')

        # Open getcouple.out
        tfs_file = files_dict['getcouple.out']
        # Write main results to getcouple.out  -  C-, std_C- and Q
        tfs_file.add_float_descriptor("CG", fwqw['Global'][0])
        tfs_file.add_float_descriptor("CG_std", fwqw['Global'][2])
        tfs_file.add_float_descriptor("QG", fwqw['Global'][1])
        tfs_file.add_float_descriptor("Q1F", tune_d.q1f)
        tfs_file.add_float_descriptor("Q2F", tune_d.q2f)
        # Write column names to getcouple.out, same form for 1- and 2-BPM method, in case of 1-BPM method, some columns are not computed but set to 0
        tfs_file.add_column_names(["NAME", "S", "COUNT", "F1001W", "FWSTD1", "F1001R", "F1001I", "F1010W", "FWSTD2", "F1010R", "F1010I", "Q1001", "Q1001STD", "Q1010", "Q1010STD", "MDLF1001R", "MDLF1001I", "MDLF1010R", "MDLF1010I"])
        # Write metaclass column labels to getcouple.out 
        tfs_file.add_column_datatypes(["%s", "%le", "%le", "%le", "%le", "%le", "%le", "%le", "%le", "%le", "%le", "%le", "%le", "%le", "%le", "%le", "%le", "%le", "%le"])
        # Write columns with results from GetCoupling1/2 and the model to getcouple.out for BPMs with correct phase
        for i in range(len(bpms)):
            # Get BPM name and position
            bn1 = str.upper(bpms[i][1])
            bns1 = bpms[i][0]
            # Set next row for getcouple.out
            # 1-BPM method results
            if getllm_d.num_bpms_for_coupling == 1:
                # Try to include model parameters
                try:
                    list_row_entries = ['"' + bn1 + '"', bns1, len(twiss_d.zero_dpp_x), abs(fwqw[bn1][0][0]), fwqw[bn1][0][1], fwqw[bn1][0][0].real, fwqw[bn1][0][0].imag, 0.0, 0.0, 0.0, 0.0, 0.0, 0.0, 0.0, 0.0, mad_twiss.f1001[mad_twiss.indx[bn1]].real, mad_twiss.f1001[mad_twiss.indxy[bn1]].imag, mad_ac.f1010[mad_ac.indx[bn1]].real, mad_ac.f1010[mad_ac.indx[bn1]].imag]
                # Leave model parameters to 0.0 if not contained in model
                except AttributeError:
                    list_row_entries = ['"' + bn1 + '"', bns1, len(twiss_d.zero_dpp_x), abs(fwqw[bn1][0][0]), fwqw[bn1][0][1], fwqw[bn1][0][0].real, fwqw[bn1][0][0].imag, 0.0, 0.0, 0.0, 0.0, 0.0, 0.0, 0.0, 0.0, 0.0, 0.0, 0.0, 0.0]
            # 2-BPM method results
            elif getllm_d.num_bpms_for_coupling == 2:
                # Try to include model parameters
                try:
                    list_row_entries = ['"' + bn1 + '"', bns1, len(twiss_d.zero_dpp_x), abs(fwqw[bn1][0][0]), fwqw[bn1][0][1], fwqw[bn1][0][0].real, fwqw[bn1][0][0].imag, abs(fwqw[bn1][0][2]), fwqw[bn1][0][3], fwqw[bn1][0][2].real, fwqw[bn1][0][2].imag, fwqw[bn1][1][0], fwqw[bn1][1][1], fwqw[bn1][1][2], fwqw[bn1][1][3], mad_ac.f1001[mad_ac.indx[bn1]].real, mad_ac.f1001[mad_ac.indx[bn1]].imag, mad_ac.f1010[mad_ac.indx[bn1]].real, mad_ac.f1010[mad_ac.indx[bn1]].imag]
                # Leave model parameters to 0.0 if not contained in model
                except AttributeError:
                    list_row_entries = ['"' + bn1 + '"', bns1, len(twiss_d.zero_dpp_x), abs(fwqw[bn1][0][0]), fwqw[bn1][0][1], fwqw[bn1][0][0].real, fwqw[bn1][0][0].imag, abs(fwqw[bn1][0][2]), fwqw[bn1][0][3], fwqw[bn1][0][2].real, fwqw[bn1][0][2].imag, fwqw[bn1][1][0], fwqw[bn1][1][1], fwqw[bn1][1][2], fwqw[bn1][1][3], 0.0, 0.0, 0.0, 0.0]
            # Write current BPM's results to getcouple.out
            tfs_file.add_table_row(list_row_entries)

        #-- ac to free coupling
        if getllm_d.with_ac_calc:
            #-- analytic eqs
            try:
                [fwqwf, bpmsf] = compensate_ac_effect.GetFreeCoupling_Eq(mad_twiss, twiss_d.zero_dpp_x, twiss_d.zero_dpp_y, tune_d.q1, tune_d.q2, tune_d.q1f, tune_d.q2f, phase_d.acphasex_ac2bpmac, phase_d.acphasey_ac2bpmac, getllm_d.beam_direction)
                tfs_file = files_dict['getcouple_free.out']
                tfs_file.add_float_descriptor("CG", fwqw['Global'][0])
                tfs_file.add_float_descriptor("QG", fwqw['Global'][1])
                tfs_file.add_column_names(["NAME", "S", "COUNT", "F1001W", "FWSTD1", "F1001R", "F1001I", "F1010W", "FWSTD2", "F1010R", "F1010I", "Q1001", "Q1001STD", "Q1010", "Q1010STD", "MDLF1001R", "MDLF1001I", "MDLF1010R", "MDLF1010I"])
                tfs_file.add_column_datatypes(["%s", "%le", "%le", "%le", "%le", "%le", "%le", "%le", "%le", "%le", "%le", "%le", "%le", "%le", "%le", "%le", "%le", "%le", "%le"])
                for i in range(len(bpmsf)):
                    bn1 = str.upper(bpmsf[i][1])
                    bns1 = bpmsf[i][0]
                    try:
                        list_row_entries = ['"' + bn1 + '"', bns1, len(twiss_d.zero_dpp_x), abs(fwqwf[bn1][0][0]), fwqwf[bn1][0][1], fwqwf[bn1][0][0].real, fwqwf[bn1][0][0].imag, abs(fwqwf[bn1][0][2]), fwqwf[bn1][0][3], fwqwf[bn1][0][2].real, fwqwf[bn1][0][2].imag, fwqwf[bn1][1][0], fwqwf[bn1][1][1], fwqwf[bn1][1][2], fwqwf[bn1][1][3], mad_twiss.f1001[mad_twiss.indx[bn1]].real, mad_twiss.f1001[mad_twiss.indx[bn1]].imag, mad_twiss.f1010[mad_twiss.indx[bn1]].real, mad_twiss.f1010[mad_twiss.indx[bn1]].imag]
                    except:
                        traceback.print_exc()
                        list_row_entries = ['"' + bn1 + '"', bns1, len(twiss_d.zero_dpp_x), abs(fwqwf[bn1][0][0]), fwqwf[bn1][0][1], fwqwf[bn1][0][0].real, fwqwf[bn1][0][0].imag, abs(fwqwf[bn1][0][2]), fwqwf[bn1][0][3], fwqwf[bn1][0][2].real, fwqwf[bn1][0][2].imag, fwqwf[bn1][1][0], fwqwf[bn1][1][1], fwqwf[bn1][1][2], fwqwf[bn1][1][3], 0.0, 0.0, 0.0, 0.0]  # -- Output zero if the model does not have coupling parameters
                    tfs_file.add_table_row(list_row_entries)

            except:
                traceback.print_exc()

            #-- global factor
            [fwqwf2, bpmsf2] = getFreeCoupling(tune_d.q1f, tune_d.q2f, tune_d.q1, tune_d.q2, fwqw, mad_twiss, bpms)
            tfs_file = files_dict['getcouple_free2.out']
            tfs_file.add_float_descriptor("CG",  fwqw['Global'][0])
            tfs_file.add_float_descriptor("QG",  fwqw['Global'][1])
            tfs_file.add_column_names(["NAME", "S", "COUNT", "F1001W", "FWSTD1", "F1001R", "F1001I", "F1010W", "FWSTD2", "F1010R", "F1010I", "Q1001", "Q1001STD", "Q1010", "Q1010STD", "MDLF1001R", "MDLF1001I", "MDLF1010R", "MDLF1010I"])
            tfs_file.add_column_datatypes(["%s", "%le", "%le", "%le", "%le", "%le", "%le", "%le", "%le", "%le", "%le", "%le", "%le", "%le", "%le", "%le", "%le", "%le", "%le"])
            for i in range(len(bpmsf2)):
                bn1 = str.upper(bpmsf2[i][1])
                bns1 = bpmsf2[i][0]
                try:
                    list_row_entries = ['"' + bn1 + '"', bns1, len(twiss_d.zero_dpp_x), abs(fwqwf2[bn1][0][0]), fwqwf2[bn1][0][1], fwqwf2[bn1][0][0].real, fwqwf2[bn1][0][0].imag, abs(fwqwf2[bn1][0][2]), fwqwf2[bn1][0][3], fwqwf2[bn1][0][2].real, fwqwf2[bn1][0][2].imag, fwqwf2[bn1][1][0], fwqwf2[bn1][1][1], fwqwf2[bn1][1][2], fwqwf2[bn1][1][3], mad_twiss.f1001[mad_twiss.indx[bn1]].real, mad_twiss.f1001[mad_twiss.indx[bn1]].imag, mad_twiss.f1010[mad_twiss.indx[bn1]].real, mad_twiss.f1010[mad_twiss.indx[bn1]].imag] #-- Output zero if the model does not have couping parameters
                except:
                    traceback.print_exc()
                    list_row_entries = ['"' + bn1 + '"', bns1, len(twiss_d.zero_dpp_x), abs(fwqwf2[bn1][0][0]), fwqwf2[bn1][0][1], fwqwf2[bn1][0][0].real, fwqwf2[bn1][0][0].imag, abs(fwqwf2[bn1][0][2]), fwqwf2[bn1][0][3], fwqwf2[bn1][0][2].real, fwqwf2[bn1][0][2].imag, fwqwf2[bn1][1][0], fwqwf2[bn1][1][1], fwqwf2[bn1][1][2], fwqwf2[bn1][1][3], 0.0, 0.0, 0.0, 0.0]
                tfs_file.add_table_row(list_row_entries)

        #-- Convert to C-matrix:
        if getllm_d.with_ac_calc and (fwqwf is not None or fwqwf2 is not None):
            try:
                [coupleterms, q_minav, q_minerr, bpms] = getCandGammaQmin(fwqwf, bpmsf, tune_d.q1f, tune_d.q2f, mad_twiss)
            except:
                traceback.print_exc()
                [coupleterms, q_minav, q_minerr, bpms] = getCandGammaQmin(fwqwf2, bpmsf2, tune_d.q1f, tune_d.q2f, mad_twiss)
        else:
            [coupleterms, q_minav, q_minerr, bpms] = getCandGammaQmin(fwqw, bpms, tune_d.q1f, tune_d.q2f, mad_twiss)
        tfs_file = files_dict['getcoupleterms.out']
        tfs_file.add_float_descriptor("DQMIN", q_minav)
        tfs_file.add_float_descriptor("DQMINE", q_minerr)
        tfs_file.add_column_names(["NAME", "S", "DETC", "DETCE", "GAMMA", "GAMMAE", "C11", "C12", "C21", "C22"])
        tfs_file.add_column_datatypes(["%s", "%le", "%le", "%le", "%le", "%le", "%le", "%le", "%le", "%le"])
        for bpm in bpms:
            bps = bpm[0]
            bpmm = bpm[1].upper()
            list_row_entries = [bpmm, bps, coupleterms[bpmm][0], coupleterms[bpmm][1], coupleterms[bpmm][2], coupleterms[bpmm][3], coupleterms[bpmm][4], coupleterms[bpmm][5], coupleterms[bpmm][6], coupleterms[bpmm][7]]
            tfs_file.add_table_row(list_row_entries)

    return tune_d
# END calculate_coupling ---------------------------------------------------------------------------

#===================================================================================================
# helper-functions
#===================================================================================================

def GetCoupling1(MADTwiss, list_zero_dpp_x, list_zero_dpp_y, tune_x, tune_y, outputpath):
    """Calculate coupling and phase with 1-BPM method for all BPMs and overall
    INPUT
     MADTwiss        - twiss instance of model from MAD 
     list_zero_dpp_x - list with twiss objects for horizontal data
     list_zero_dpp_y - list with twiss objects for vertical data
     tune_x          - horizontal tune (use natural/free tunes!)
     tune_y          - vertical tune (use natural/free tunes!)
     outputpath      - directory which contains the Drive.inp file to determine operation point
    OUTPUT
     fwqw            - library with BPMs and corresponding results
     dbpms           - list of BPMs with correct phase
    Global: fwqw = [CG,QG,CG_std]
    """

    # Not applicable to db=-1 for the time being...

    ### Prepare BPM lists ###

    # Check linx/liny files, if it's OK it is confirmed that ListofZeroDPPX[i] and ListofZeroDPPY[i]
    # come from the same (simultaneous) measurement.
    if len(list_zero_dpp_x)!=len(list_zero_dpp_y):
        print >> sys.stderr, 'Leaving GetCoupling as linx and liny files seem not correctly paired...'
        dum0 = {"Global":[0.0,0.0]}
        dum1 = []
        return [dum0,dum1]
    # Determine intersection of BPM-lists between measurement and model, create list dbpms
    XplusY = list_zero_dpp_x+list_zero_dpp_y
    dbpms = Utilities.bpm.intersect(XplusY)
    dbpms = Utilities.bpm.model_intersect(dbpms, MADTwiss)


    ### Calculate fw and qw, exclude bpms having wrong phases ###

    # Initialize dictionary of BPMs with results
    fwqw = {}
    # Initialize list of BPMs with correct phases
    dbpmt = []
    # Initialize counter of BPMs with bad phases
    Badbpms = 0
    # Count number of BPMs in intersection of model and measurement
    Numbpms = len(dbpms)
    # Loop through BPMs in dbpms
    for i in range(Numbpms):
        # Get BPM name
        bn1 = str.upper(dbpms[i][1])
        # Initialize list for f, its std and the tunes
        fij = []
        std_fij = []
        q1j = []
        q2j = []
        # Reset bad/wrong phase indicator
        badbpm = 0
        # Loop through data files 
        for j in range(len(list_zero_dpp_x)):
            # Get twiss objects (metaclass)
            tw_x = list_zero_dpp_x[j]
            tw_y = list_zero_dpp_y[j]
            # Get coupled amplitude ratios
            C01ij = tw_x.AMP01[tw_x.indx[bn1]]
            C10ij = tw_y.AMP10[tw_y.indx[bn1]]
            # Get main amplitudes
            ampx = tw_x.AMPX[tw_x.indx[bn1]]
            ampy = tw_y.AMPY[tw_y.indx[bn1]]
            # Give warning if main amplitude is 0
            if ampx==0.0 or ampy==0.0: # 
                print('Main amplitude(s) is/are 0 for BPM',bn1)
            # Get noise average values to estimate secondary lines not recognized by drive
            try:
                if C01ij==0.0: 
                    C01ij = tw_x.AVG_NOISE[tw_x.indx[bn1]]
                if C10ij==0.0:
                    C10ij = tw_y.AVG_NOISE[tw_y.indx[bn1]]
            except AttributeError:
                print "AVG_NOISE column not found, cannot estimate C matrix."
            # Get noise standard deviation to estimate uncertainty of amplitudes
            std_noise_x = tw_x.NOISE[tw_x.indx[bn1]] 
            std_noise_y = tw_y.NOISE[tw_y.indx[bn1]]
            # Propagate error to coupled amplitude ratios
            std_C01ij = std_noise_x/ampx*math.sqrt(1+C01ij**2)
            std_C10ij = std_noise_y/ampy*math.sqrt(1+C10ij**2)
            # Calculate coupling parameter f and append to list of BPM
            fij.append(0.5*math.atan(math.sqrt(C01ij*C10ij)))
            # Propagate error to coupling parameter and append to list
            std_fij.append(0.25*math.sqrt(C01ij*C10ij*((std_C01ij/(C01ij*(C01ij+C10ij)))**2+(std_C01ij/(C01ij*(C01ij+C10ij)))**2)))
            # Calculate phases (in units of 2pi!) and append them to lists
            q1j.append((tw_x.MUX[tw_x.indx[bn1]]-tw_y.PHASE10[tw_y.indx[bn1]]+0.25)%1.0)
            q2j.append((tw_x.PHASE01[tw_x.indx[bn1]]-tw_y.MUY[tw_y.indx[bn1]]-0.25)%1.0)
            # Sign change in both, real and imag part!
            #  - Real part: Comply with MAD output 
            #  - Imag part: Comply with 2-BPM method and new averaging formula 
            # (To change real part only, use - instead of +)
            # (To change imag part only, use - instead of + and 1.0 instead of 0.5)
            q1j[j] = (1.0-q1j[j])%1.0
            q2j[j] = (1.0-q2j[j])%1.0

        # Cast phase lists as arrays for later calculations
        q1j = np.array(q1j)
        q2j = np.array(q2j)
        # Determine average phases
        q1 = np.average(q1j)
        q2 = np.average(q2j)
        # Check fractional tune difference: Average for |q1-q2|<0.25 or take q1 for |q1-q2|>0.75, badbpm else
        if abs(q1-q2)<0.25:
            qi = (q1+q2)/2.0
        elif abs(q1-q2)>0.75: # OK, for example q1=0.05, q2=0.95 due to measurement error
            qi = q1 # Note that q1 and q2 are confined 0. to 1.
        else:
            badbpm = 1
            #print "Bad Phases in BPM ",bn1, "total so far", Badbpms+1

        # If BPM tunes are OK
        if badbpm == 0:
            # Cast parameter lists to np.arrays for calculations
            fij = np.array(fij)
            std_fij = np.array(std_fij)
            # Cancel out the results with std=0, which means that the noise is flat
            for k, val in enumerate(std_fij):
                if val==0:
                    std_fij = np.delete(std_fij,k)
            # If no results are left for this BPM, set coupling to nan
            if not std_fij:
                fi = float("nan") # To be discussed
                fistd = float("nan") # To be discussed
            # Average coupling over all files, weighted with variance, and get std of weighted average
            else:
                fi = np.average(fij, weights=1/std_fij**2)
                fistd = np.sqrt(1/sum(1/std_fij**2))
            # Average phase over all files
            qistd = math.sqrt(np.average(q1j*q1j)-q1**2.0+2.2e-16) # Not very exact...
            # Calculate complex coupling with qi
            fi = fi*complex(np.cos(2.0*np.pi*qi), np.sin(2.0*np.pi*qi))
            # Append BPM to list of BPMs with correct phase
            dbpmt.append([dbpms[i][0],dbpms[i][1]])
            # Trailing 0s provide compatibility with 2-BPM method
            fwqw[bn1] = [[fi,fistd,0,0],[qi,qistd,0,0]]
        # Count badbpms
        Badbpms += badbpm
    # Only use BPMs with correct phase
    dbpms = dbpmt

    # Compute global coupling and phase
    # Initialize global coupling parameter f
    f = 0.0
    # Initialize denominator for variance-weighted average 
    denom = 0.0
    # Initialize global phase
    QG = 0.0
    # Initialize counter of bad results in coupling
    nancounter = 0

    # Loop through BPMs with correct phase
    for i in range(0,len(dbpms)):
        # Get BPM name
        bn1 = str.upper(dbpms[i][1])
        # Count nan cases
        if np.isnan(fwqw[bn1][0][0]):
            nancounter += 1
        # Add up f, the denominator for weighted average and the squares for the RMS, using the phases mux and muy 
        # (new average adapted from 2-BPM method)
        else:
            mux = MADTwiss.MUX[MADTwiss.indx[bn1]]
            muy = MADTwiss.MUY[MADTwiss.indx[bn1]]
            f += (fwqw[bn1][0][0]*np.exp(complex(0,1)*2*np.pi*(mux-muy)))/fwqw[bn1][0][1]**2
            denom += 1/fwqw[bn1][0][1]**2
        # Add up phase 
        tw_x = list_zero_dpp_x[j]
        tw_y = list_zero_dpp_y[j]
        QG += fwqw[bn1][1][0]-(tw_x.MUX[tw_x.indx[bn1]]-tw_y.MUY[tw_y.indx[bn1]])
        
    # Find operation point
    sign_QxmQy = _find_sign_QxmQy(outputpath, tune_x, tune_y)
    # Calculate C- from f with weighted average
    CG = 4.0*abs(tune_x-tune_y)*abs(f)/denom
    # Calculate std of C- with error on weighted average
    CG_std_weighted = 4.0*abs(tune_x-tune_y)*abs(np.sqrt(1/denom))
    # Determine global phase using average and operation point
    QG = (QG/len(dbpms)+0.5*(1.0-sign_QxmQy*0.5))%1.0
    # Cast determined results as global
    fwqw['Global'] = [CG,QG,CG_std_weighted]
    # Print results to terminal including statistics of anlysis
    print('Cminus: {0} +/- {1}\nSkipped BPMs: {2} (badbpm); {3} (nan); {4} (overall) of {5}'.format(CG, CG_std_weighted, Badbpms, nancounter, Badbpms+nancounter, Numbpms))

    return [fwqw,dbpms]

### END of GetCoupling1 ###

def GetCoupling2(MADTwiss, list_zero_dpp_x, list_zero_dpp_y, tune_x, tune_y, phasex, phasey, beam_direction, accel, outputpath):
    """Calculate coupling and phase with 2-BPM method for all BPMs and overall
    INPUT
     MADTwiss        - twiss instance of model from MAD 
     list_zero_dpp_x - list with twiss objects for horizontal data
     list_zero_dpp_y - list with twiss objects for vertical data
     tune_x          - horizontal tune (use natural/free tunes!)
     tune_y          - vertical tune (use natural/free tunes!)
     phasex          - horizontal phase (usage with phase.py in algorithms)
     phasey          - vertical phase (usage with phase.py in algorithms)
     beam_direction  - direction of beam, LHCB1: 1, LHCB2: -1
     accel           - accelerator (LHCB1, LHCB2, LHCB4(?), SPS, RHIC,TEVATRON)
     outputpath      - directory which contains the Drive.inp file to determine operation point
    OUTPUT
     fwqw            - library with BPMs and corresponding results
     dbpms           - list of BPMs with correct phase
    """

    ### Prepare BPM lists ###

    # Check linx/liny files, if it's OK it is confirmed that ListofZeroDPPX[i] and ListofZeroDPPY[i]
    # come from the same (simultaneous) measurement. It might be redundant check.
    if len(list_zero_dpp_x) != len(list_zero_dpp_y):
        print >> sys.stderr, 'Leaving GetCoupling as linx and liny files seem not correctly paired...'
        dum0 = {"Global": [0.0, 0.0]}
        dum1 = []
        return [dum0, dum1]
    # Determine intersection of BPM-lists between measurement and model, create list dbpms
    XplusY = list_zero_dpp_x + list_zero_dpp_y
    dbpms = Utilities.bpm.intersect(XplusY)
    dbpms = Utilities.bpm.model_intersect(dbpms, MADTwiss)

    ### Calculate fw and qw, exclude BPMs having wrong phases ###

    # Initialize dictionary of BPMs with results
    fwqw = {}
    # Initialize dictionary of BPMs with results for old method
    f_old_out = {}
    # Initialize list of BPMs with correct phases
    dbpmt = []
    # Count number of BPM-pairs in intersection of model and measurement
    Numbpmpairs = len(dbpms) - 1
    # Loop through BPM-pairs
    for i in range(Numbpmpairs):
        # Get BPM names
        bn1 = str.upper(dbpms[i][1])
        bn2 = str.upper(dbpms[i + 1][1])
        delx = phasex[bn1][0] - 0.25  # Missprint in the coupling note
        dely = phasey[bn1][0] - 0.25

        # Initialize result-lists (coupling, error on coupling and phases)
        f1001ij = []
        f1010ij = []
        std_f1001ij = []
        std_f1010ij = []
        q1js = []
        q2js = []
        q1jd = []
        q2jd = []
        # Initialize as not bad BPM
        badbpm = 0
        # Loop through files to analyze
        for j in range(0, len(list_zero_dpp_x)):
            # Get twiss instance for current BPM and file
            tw_x = list_zero_dpp_x[j]
            tw_y = list_zero_dpp_y[j]
            # Get main amplitude
            [ampx_1, ampy_1] = [tw_x.AMPX[tw_x.indx[bn1]], tw_y.AMPY[tw_y.indx[bn1]]]
            [ampx_2, ampy_2] = [tw_x.AMPX[tw_x.indx[bn2]], tw_y.AMPY[tw_y.indx[bn2]]]
            # Exclude BPM if no main line was found
            if ampx_1 == 0 or ampy_1 == 0 or ampx_2 == 0 or ampy_2 == 0:
                badbpm = 1
                ampx_1 = 1  # Dummy value, badbpm variable makes sure the BPM is ignored
                ampy_1 = 1  # Dummy value, badbpm variable makes sure the BPM is ignored
                ampx_2 = 1  # Dummy value, badbpm variable makes sure the BPM is ignored
                ampy_2 = 1  # Dummy value, badbpm variable makes sure the BPM is ignored
            # Get coupled amplitude ratios
            [amp01_1, amp10_1] = [tw_x.AMP01[tw_x.indx[bn1]], tw_y.AMP10[tw_y.indx[bn1]]]
            [amp01_2, amp10_2] = [tw_x.AMP01[tw_x.indx[bn2]], tw_y.AMP10[tw_y.indx[bn2]]]
            # Replace secondary lines with amplitude infinity or 0 by noise average
            try:
                if amp01_1 == float("inf") or amp01_1 == 0:
                    amp01_1 = tw_x.AVG_NOISE[tw_x.indx[bn1]] / ampx_1
                if amp10_1 == float("inf") or amp10_1 == 0:
                    amp10_1 = tw_y.AVG_NOISE[tw_y.indx[bn1]] / ampy_1
                if amp01_2 == float("inf") or amp01_2 == 0:
                    amp01_2 = tw_x.AVG_NOISE[tw_x.indx[bn1]] / ampx_2
                if amp10_2 == float("inf") or amp10_2 == 0:
                    amp10_2 = tw_y.AVG_NOISE[tw_y.indx[bn1]] / ampy_2
            except AttributeError:
                print "AVG_NOISE column not found, cannot use noise floor."

            # Call routine in helper.py to get secondary lines for 2-BPM method
            [SA0p1ij,phi0p1ij] = helper.ComplexSecondaryLine(delx, amp01_1, amp01_2,
                    tw_x.PHASE01[tw_x.indx[bn1]], tw_x.PHASE01[tw_x.indx[bn2]])
            [SA0m1ij,phi0m1ij] = helper.ComplexSecondaryLine(delx, amp01_1, amp01_2,
                    -tw_x.PHASE01[tw_x.indx[bn1]], -tw_x.PHASE01[tw_x.indx[bn2]])
            [TBp10ij,phip10ij] = helper.ComplexSecondaryLine(dely, amp10_1, amp10_2,
                    tw_y.PHASE10[tw_y.indx[bn1]], tw_y.PHASE10[tw_y.indx[bn2]])
            [TBm10ij,phim10ij] = helper.ComplexSecondaryLine(dely, amp10_1, amp10_2,
                    -tw_y.PHASE10[tw_y.indx[bn1]], -tw_y.PHASE10[tw_y.indx[bn2]])

            # Get noise standard deviation and propagate to coupled amplitude ratio
            std_amp01_1 = tw_x.NOISE[tw_x.indx[bn1]]/ampx_1*math.sqrt(1+amp01_1**2)
            std_amp10_1 = tw_y.NOISE[tw_y.indx[bn1]]/ampy_1*math.sqrt(1+amp10_1**2)
            std_amp01_2 = tw_x.NOISE[tw_x.indx[bn2]]/ampx_2*math.sqrt(1+amp01_2**2)
            std_amp10_2 = tw_y.NOISE[tw_y.indx[bn2]]/ampy_2*math.sqrt(1+amp10_2**2)
            # Propagate to 2-BPM coupled amplitude ratio using a separate routine in helper.py
            std_SA0p1ij = helper.ComplexSecondaryLineSTD(delx, amp01_1, amp01_2,
                    tw_x.PHASE01[tw_x.indx[bn1]], tw_x.PHASE01[tw_x.indx[bn2]], std_amp01_1, std_amp01_2)
            std_SA0m1ij = helper.ComplexSecondaryLineSTD(delx, amp01_1, amp01_2,
                    -tw_x.PHASE01[tw_x.indx[bn1]], -tw_x.PHASE01[tw_x.indx[bn2]], std_amp01_1, std_amp01_2)
            std_TBp10ij = helper.ComplexSecondaryLineSTD(dely, amp10_1, amp10_2,
                    tw_y.PHASE10[tw_y.indx[bn1]], tw_y.PHASE10[tw_y.indx[bn2]], std_amp10_1, std_amp10_2)
            std_TBm10ij = helper.ComplexSecondaryLineSTD(dely, amp10_1, amp10_2,
                    -tw_y.PHASE10[tw_y.indx[bn1]], -tw_y.PHASE10[tw_y.indx[bn2]], std_amp10_1, std_amp10_2)

            # Append results for the coupling parameters
            f1001ij.append(0.5*math.sqrt(TBp10ij*SA0p1ij/2.0/2.0)) # division by 2 for each ratio as the scale of the #
            f1010ij.append(0.5*math.sqrt(TBm10ij*SA0m1ij/2.0/2.0)) # main lines is 2 (also see appendix of the note)  #
            # Propagate error to f1001 and f1010 if possible (no division by 0)
            if TBp10ij==0 or SA0p1ij==0:
                std_f1001ij.append(float("nan"))
            else:
                std_f1001ij.append(0.25*math.sqrt(4.0/TBp10ij/SA0p1ij)*math.sqrt((std_TBp10ij*SA0p1ij/4)**2+(TBp10ij*std_SA0p1ij/4)**2))
            if TBm10ij==0 or SA0m1ij==0:
                std_f1010ij.append(float("nan"))
            else:
                std_f1010ij.append(0.25*math.sqrt(4.0/TBm10ij/SA0m1ij)*math.sqrt((std_TBm10ij*SA0m1ij/4)**2+(TBm10ij*std_SA0m1ij/4)**2))

            if beam_direction == 1:
                q1jd.append((phi0p1ij-tw_y.MUY[tw_y.indx[bn1]]+0.25)%1.0) # note that phases are in units of 2pi
                q2jd.append((-phip10ij+tw_x.MUX[tw_x.indx[bn1]]-0.25)%1.0)
            elif beam_direction == -1:
                q1jd.append((phi0p1ij-tw_y.MUY[tw_y.indx[bn1]]+0.25)%1.0) # note that phases are in units of 2pi
                q2jd.append(-(-phip10ij+tw_x.MUX[tw_x.indx[bn1]]-0.25)%1.0)

            # This sign change in the real part is to comply with MAD output
            q1jd[j] = (0.5-q1jd[j])%1.0 
            q2jd[j] = (0.5-q2jd[j])%1.0

            if beam_direction==1:
                q1js.append((phi0m1ij+tw_y.MUY[tw_y.indx[bn1]]+0.25)%1.0) # note that phases are in units of 2pi
                q2js.append((phim10ij+tw_x.MUX[tw_x.indx[bn1]]+0.25)%1.0)
            if beam_direction==-1:
                q1js.append((phi0m1ij+tw_y.MUY[tw_y.indx[bn1]]+0.25)%1.0) # note that phases are in units of 2pi
                q2js.append(-(phim10ij+tw_x.MUX[tw_x.indx[bn1]]+0.25)%1.0)
            # This sign change in the real part is to comply with MAD output
            q1js[j] = (0.5-q1js[j])%1.0
            q2js[j] = (0.5-q2js[j])%1.0

        q1jd = np.array(q1jd)
        q2jd = np.array(q2jd)
        q1d = phase.calc_phase_mean(q1jd,1.0)
        q2d = phase.calc_phase_mean(q2jd,1.0)

        q1js = np.array(q1js)
        q2js = np.array(q2js)
        q1s = phase.calc_phase_mean(q1js,1.0)
        q2s = phase.calc_phase_mean(q2js,1.0)

        # Take SPS and RHIC out of the badbpm procedure (badbpm stays 0 as initialized) and set phases 
        if (accel == "SPS" or accel == "RHIC"):
            q1010i = q1d
            q1010i = q1s

        # Check phase and set badbpm for wrong phase (only for other accels than SPS and RHIC)
        elif min(abs(q1d-q2d),1.0-abs(q1d-q2d))>0.25 or min(abs(q1s-q2s),1.0-abs(q1s-q2s))>0.25:
            badbpm = 1

        # If accel is SPS or RHIC or no no wrong phase was detected, process results
        if badbpm==0:
            # Cast coupling parameters and errors as np.arrays for later calculations
            f1001ij = np.array(f1001ij)
            f1010ij = np.array(f1010ij)
            std_f1001ij = np.array(std_f1001ij)
            std_f1010ij = np.array(std_f1010ij)

            # Old cminus method: averaging abs values
            if beam_direction==1:
                f_old_out[bn1] = np.average(abs(f1001ij), weights=1/std_f1001ij**2)
            elif beam_direction==-1:
                f_old_out[bn1] = np.average(abs(f1010ij), weights=1/std_f1010ij**2)

            # Use variance-weighted average to determine f and its std
            f1001i = np.average(f1001ij, weights=1/std_f1001ij**2)
            f1010i = np.average(f1010ij, weights=1/std_f1010ij**2)
            # Set std of f1001 and f1010 by calculating the std of the weighted average
            f1001istd = np.sqrt(1/sum(1/std_f1001ij**2))
            f1010istd = np.sqrt(1/sum(1/std_f1010ij**2))

            # Use routines in phase.py to get mean and std of the phase terms q1001 and q1010
            q1001i = phase.calc_phase_mean(np.array([q1d,q2d]),1.0)
            q1010i = phase.calc_phase_mean(np.array([q1s,q2s]),1.0)
            q1001istd = phase.calc_phase_std(np.append(q1jd,q2jd),1.0)
            q1010istd = phase.calc_phase_std(np.append(q1js,q2js),1.0)
            # Calculate complex coupling terms using phases from above
            f1001i = f1001i*complex(np.cos(2.0*np.pi*q1001i),np.sin(2.0*np.pi*q1001i))
            f1010i = f1010i*complex(np.cos(2.0*np.pi*q1010i),np.sin(2.0*np.pi*q1010i))
            # Add BPM to list of BPMs with correct phase
            dbpmt.append([dbpms[i][0],dbpms[i][1]])

            # Save results to BPM-results dictionary, sorted depending on beam_direction
            if beam_direction==1:
                fwqw[bn1] = [[f1001i,f1001istd,f1010i,f1010istd],[q1001i,q1001istd,q1010i,q1010istd]]
            elif beam_direction==-1:
                fwqw[bn1] = [[f1010i,f1010istd,f1001i,f1001istd],[q1010i,q1010istd,q1001i,q1001istd]]

    # Count number of skipped BPMs because of wrong phase
    Badbpms = len(dbpms)-len(dbpmt)
    # Rename list of BPMs with correct phase
    dbpms = dbpmt

    # Compute global values for coupling, error and phase
    # Initialize coupling term f
    f_new = complex(0,0)
    # Initialize denominator for weighted averaging
    denom = 0
    # Loop through BPMs with correct phase
    for i in range(0,len(dbpms)-1):
        # Get BPM-names
        bn1 = str.upper(dbpms[i][1])
        bn2 = str.upper(dbpms[i+1][1])
        mux = MADTwiss.MUX[MADTwiss.indx[bn1]]
        muy = MADTwiss.MUY[MADTwiss.indx[bn2]]
        f_new += fwqw[bn2][0][0]*np.exp(complex(0,1)*2*np.pi*(mux-muy))/fwqw[bn2][0][1]**2 # Variance-weighted average for BPMs
        denom += 1/fwqw[bn2][0][1]**2 # denominator for weighted average

    N = len(dbpms)
    f_new_std = np.sqrt(1/denom)
    CG_new_abs = 4*abs(tune_x-tune_y)*abs(f_new)/denom
    CG_new_abs_std = 4*abs(tune_x-tune_y)*abs(f_new_std)
    CG_new_phase = np.angle(f_new)

    print('NewCMINUS: {0} +/- {1}'.format(CG_new_abs, CG_new_abs_std))
    print('Skipped BPMs: {0} (badbpm) of {1}'.format(Badbpms, Numbpmpairs))

    # Old formula
    # Initialize global values coupling CG and phse QG
    CG = 0.0
    QG = 0.0
    for i in range(0,len(dbpms)-1):
        bn1 = str.upper(dbpms[i][1])
        CG += abs(f_old_out[bn1])
        # For more than one file, this goes wrong, loops are mixed up for the phase calculation!
        tw_x = list_zero_dpp_x[0]
        tw_y = list_zero_dpp_y[0]
        QG += fwqw[bn1][1][0]-(tw_x.MUX[tw_x.indx[bn1]]-tw_y.MUY[tw_y.indx[bn1]])

    if len(dbpms)==0:
        print >> sys.stderr, 'Warning: There is no BPM to output linear coupling properly... leaving Getcoupling.'
        # Does this set a coupling without prefactor 4*(Qx-Qy) to global?
        fwqw['Global']=[CG,QG] #Quick fix Evian 2012
        return [fwqw,dbpms]
    else:
        CG_old = abs(4.0*(tune_x-tune_y)*CG/len(dbpms))
	print 'OldCMINUS' ,CG_old
    fwqw['Global'] = [CG_new_abs,CG_new_phase,CG_new_abs_std]

    return [fwqw,dbpms]

### END of GetCoupling2 ###

def getCandGammaQmin(fqwq,bpms,tunex,tuney,twiss):
    # Cut the fractional part of Q1 and Q2
    QQ1 = float( int(twiss.Q1) )
    QQ2 = float( int(twiss.Q2) )

    tunex=float(tunex)+QQ1
    tuney=float(tuney)+QQ2

    tunefactor=(np.cos(2*np.pi*tunex)-np.cos(2*np.pi*tuney))/(np.pi*(np.sin(2*np.pi*tunex)+np.sin(2*np.pi*tuney)))

    coupleterms={}
    Qmin=[]

    if len(bpms)==0:
        print >> sys.stderr, "No bpms in getCandGammaQmin. Returning empty stuff"
        return coupleterms,0,0,bpms

    for bpm in bpms:
        bpmm=bpm[1].upper()
        detC=1-(1/(1+4*(abs(fqwq[bpmm][0][0])**2-abs(fqwq[bpmm][0][2])**2)))
        check2=0.25+abs(fqwq[bpmm][0][0])**2

        if check2>abs(fqwq[bpmm][0][2])**2: # checking if sum or difference resonance is dominant!
            gamma=math.sqrt(1/(1/(1+4*(abs(fqwq[bpmm][0][0])**2-abs(fqwq[bpmm][0][2])**2))))
            ffactor= 2*gamma*tunefactor*math.sqrt(abs(detC)) # cannot take abs
            C11=-(fqwq[bpmm][0][0].imag-fqwq[bpmm][0][2].imag)*2*gamma
            C12=-(fqwq[bpmm][0][0].real+fqwq[bpmm][0][2].real)*2*gamma
            C21=(fqwq[bpmm][0][0].real+fqwq[bpmm][0][2].real)*2*gamma
            C22=(fqwq[bpmm][0][0].imag-fqwq[bpmm][0][2].imag)*2*gamma
        else: # negative gamma
            gamma=-1
            ffactor=-1
            C11=C12=C21=C22=-1

        Qmin.append(ffactor)

        if (abs(fqwq[bpmm][0][0])**2-abs(fqwq[bpmm][0][2])**2)>0.0:
            err=(2*((abs(fqwq[bpmm][0][1])*abs(fqwq[bpmm][0][0]))+(abs(fqwq[bpmm][0][3])*abs(fqwq[bpmm][0][2]))))/(abs(fqwq[bpmm][0][0])**2-abs(fqwq[bpmm][0][2])**2)
        else:
            err=-1

        coupleterms[bpmm]=[detC,err,gamma,err,C11,C12,C21,C22]

    if gamma==-1:
        print "WARN: Sum resonance is dominant! "

    Qmin=np.array(Qmin)

    Qminerr=math.sqrt(np.average(Qmin*Qmin)-(np.average(Qmin))**2+2.2e-16)
    Qminav=np.average(Qmin)

    return coupleterms,Qminav,Qminerr,bpms

### END of getCandGammaQmin ###

def _find_sign_QxmQy(outputpath, tune_x, tune_y):
    try:
        fdi = open(outputpath+'Drive.inp','r')  # Drive.inp file is normally in the outputpath directory in GUI operation
        for line in fdi:
            if "TUNE X" in line:
                fracxinp=line.split("=")
                fracx=fracxinp[1]
            if "TUNE Y" in line:
                fracyinp=line.split("=")
                fracy=fracyinp[1]
        fdi.close()
    except IOError:
        fracx=tune_x # Otherwise, the fractional parts are assumed to be below 0.5
        fracy=tune_y

    if fracx<0.0 :
        fracx=1.0-tune_x
    else:
        fracx=tune_x

    if fracy<0.0 :
        fracx=1.0-tune_y
    else:
        fracy=tune_y

    if fracx>fracy:
        return 1.0
    else:
        return -1.0

### END of _find_sign_QxmQy ###

#===================================================================================================
# ac-dipole stuff
#===================================================================================================

def getFreeCoupling(tunefreex,tunefreey,tunedrivenx,tunedriveny,fterm,twiss,bpms):
    if DEBUG:
        print "Calculating free fterms"
    couple={}
    couple['Global']=[fterm['Global'][0],fterm['Global'][1]]

    QQ1=float(str(twiss.Q1).split('.')[0])
    QQ2=float(str(twiss.Q2).split('.')[0])

    if(tunefreey>0.50):
        tunefreey=1-tunefreey
        tunefreey=abs(QQ2+tunefreey)
    else:
        tunefreey=abs(QQ2+abs(tunefreey))
    if(tunefreex>0.50):
        tunefreex=1-float(tunefreex)
        tunefreex=abs(QQ1+tunefreex)
    else:
        tunefreex=abs(QQ1+abs(tunefreex))

    if(tunedrivenx>0.50):
        tunedrivenx=1-tunedrivenx
    if(tunedriveny>0.50):
        tunedriveny=1-tunedriveny

    tunedrivenx=abs(QQ1+abs(tunedrivenx))
    tunedriveny=abs(QQ2+abs(tunedriveny))


    # diff f1001
    factor_top_diff=math.sqrt(np.sin(np.pi*(tunedrivenx-tunefreey))*np.sin(np.pi*(tunefreex-tunedriveny)))
    factor_bottom_diff=np.sin(np.pi*(tunefreex-tunefreey))

    factor_diff=abs((factor_top_diff/factor_bottom_diff))

    if DEBUG:
        print "Factor for coupling diff ",factor_diff

    # sum f1010
    factor_top_sum=math.sqrt(np.sin(np.pi*(tunedrivenx+tunefreey))*np.sin(np.pi*(tunefreex+tunedriveny)))
    factor_bottom_sum=np.sin(np.pi*(tunefreex+tunefreey))

    factor_sum=abs((factor_top_sum/factor_bottom_sum))

    if DEBUG:
        print "Factor for coupling sum ",factor_sum

    for bpm in bpms:

        bpmm=bpm[1].upper()
        [amp,phase]=fterm[bpmm]

        ampp=[amp[0]*factor_diff,amp[1],amp[2]*factor_sum,amp[3]]
        pphase=[phase[0]*factor_diff,phase[1],phase[2]*factor_sum,phase[3]]

        couple[bpmm]=[ampp,pphase]

    return couple,bpms

### END of getFreeCoupling ###
<|MERGE_RESOLUTION|>--- conflicted
+++ resolved
@@ -1,815 +1,812 @@
-'''
-Created on 27 May 2013
-
-@author: ?, vimaier, dwierichs
-
-@version: 0.0.1
-
-GetLLM.algorithms.coupling.py stores helper functions for coupling calculations for GetLLM.
-This module is not intended to be executed. It stores only functions.
-
-Change history:
- - <version>, <author>, <date>:
-    <description>
-
-    - STRUCTURE - 
-main part
-    calculate_coupling
-helper-functions
-    GetCoupling1
-    GetCoupling2
-    getCandGammaQmin
-    _find_sign_QxmQy
-ac-dipol stuff
-    getFreeCoupling   
-'''
-
-import sys
-import traceback
-import math
-
-import numpy as np
-
-import Utilities.bpm
-import phase
-import helper
-import compensate_ac_effect
-
-
-DEBUG = sys.flags.debug # True with python option -d! ("python -d GetLLM.py...") (vimaier)
-
-#===================================================================================================
-# main part
-#===================================================================================================
-
-def calculate_coupling(getllm_d, twiss_d, phase_d, tune_d, mad_twiss, mad_ac, files_dict, pseudo_list_x, pseudo_list_y):
-    '''
-    Calculates coupling and fills the following TfsFiles:
-        getcouple.out        getcouple_free.out        getcouple_free2.out        getcoupleterms.out
-
-    :Parameters:
-        'getllm_d': _GetllmData (In-param, values will only be read)
-            lhc_phase, accel, beam_direction and num_bpms_for_coupling are used.
-        'twiss_d': _TwissData (In-param, values will only be read)
-            Holds twiss instances of the src files.
-        'tune_d': _TuneData (In/Out-param, values will be read and set)
-            Holds tunes and phase advances. q1, mux, q2 and muy will be set if
-            "num_bpms_for_coupling == 2" and accel is 'SPS' or 'RHIC'.
-
-    :Return: _TuneData
-        the same instance as param tune_d to indicate that tunes will be set.
-    '''
-    print "Calculating coupling using the {0}-BPM-method and {1} file(s)".format(getllm_d.num_bpms_for_coupling,len(twiss_d.zero_dpp_x))
-
-    if twiss_d.has_zero_dpp_x() and twiss_d.has_zero_dpp_y():
-        #-- Coupling in the model
-        try:
-            mad_twiss.Cmatrix()
-        except:
-            traceback.print_exc()
-        #-- Main part
-        # 1-BPM method
-        if getllm_d.num_bpms_for_coupling == 1:
-            # Avoids crashing the programm(vimaier)
-            fwqwf = None
-            fwqwf2 = None
-<<<<<<< HEAD
-            [fwqw, bpms] = GetCoupling1(mad_twiss, twiss_d.zero_dpp_x, twiss_d.zero_dpp_y, tune_d.q1, tune_d.q2, getllm_d.outputpath)
-            tfs_file = files_dict['getcouple.out']
-            tfs_file.add_float_descriptor("CG", fwqw['Global'][0])
-            tfs_file.add_float_descriptor("QG", fwqw['Global'][1])
-            tfs_file.add_column_names(["NAME", "S", "COUNT", "F1001W", "FWSTD1", "F1001R", "F1001I", "F1010R", "F1010I"])
-            tfs_file.add_column_datatypes(["%s", "%le", "%le", "%le", "%le", "%le", "%le", "%le", "%le"])
-            for i in range(len(bpms)):
-                bn1 = str.upper(bpms[i][1])
-                bns1 = bpms[i][0]
-                try:
-                    list_row_entries = ['"' + bn1 + '"', bns1, len(twiss_d.zero_dpp_x), (math.sqrt(fwqw[bn1][0][0].real ** 2 + fwqw[bn1][0][0].imag ** 2)), fwqw[bn1][0][1], -fwqw[bn1][0][0].real, -fwqw[bn1][0][0].imag, mad_twiss.f1001[mad_twiss.indx[bn1]].real, mad_twiss.f1001[mad_twiss.indxy[bn1]].imag, mad_ac.f1010[mad_ac.indx[bn1]].real, mad_ac.f1010[mad_ac.indx[bn1]].imag]
-                #-- Output zero if the model does not have couping parameters
-                except AttributeError:
-                    list_row_entries = ['"' + bn1 + '"', bns1, len(twiss_d.zero_dpp_x), (math.sqrt(fwqw[bn1][0][0].real ** 2 + fwqw[bn1][0][0].imag ** 2)), fwqw[bn1][0][1], -fwqw[bn1][0][0].real, -fwqw[bn1][0][0].imag, 0.0, 0.0]
-                tfs_file.add_table_row(list_row_entries)
-
-        elif getllm_d.num_beams_for_coupling == 2:
-=======
-            # Call 1-BPM method coupling function to get dictionary of BPMs with f, std_f as well as phase with std (Here the tunes were changed to the free ones)
-            [fwqw, bpms] = GetCoupling1(mad_twiss, twiss_d.zero_dpp_x, twiss_d.zero_dpp_y, tune_d.q1f, tune_d.q2f, getllm_d.outputpath)
-        # 2-BPM method
-        elif getllm_d.num_bpms_for_coupling == 2:
-            # Use pseudo-lists to analyse for SPS and RHIC
->>>>>>> 087b70dc
-            if getllm_d.accel == "SPS" or "RHIC" in getllm_d.accel:
-                [phasexp, tune_d.q1, tune_d.mux, bpmsx] = phase.get_phases(getllm_d, mad_twiss, pseudo_list_x, None, 'H')
-                [phaseyp, tune_d.q2, tune_d.muy, bpmsy] = phase.get_phases(getllm_d, mad_twiss, pseudo_list_y, None, 'V')
-                [fwqw, bpms] = GetCoupling2(mad_twiss, pseudo_list_x, pseudo_list_y, tune_d.q1f, tune_d.q2f, phasexp, phaseyp, getllm_d.beam_direction, getllm_d.accel, getllm_d.outputpath)
-            # Call 2-BPM method coupling function, analogous to GetCoupling1, but contains more results
-            else:
-                [fwqw, bpms] = GetCoupling2(mad_twiss, twiss_d.zero_dpp_x, twiss_d.zero_dpp_y, tune_d.q1f, tune_d.q2f, phase_d.ph_x, phase_d.ph_y, getllm_d.beam_direction, getllm_d.accel, getllm_d.outputpath)
-        else:
-            raise ValueError('Number of monitors for coupling analysis should be 1 or 2 (option -n)')
-
-        # Open getcouple.out
-        tfs_file = files_dict['getcouple.out']
-        # Write main results to getcouple.out  -  C-, std_C- and Q
-        tfs_file.add_float_descriptor("CG", fwqw['Global'][0])
-        tfs_file.add_float_descriptor("CG_std", fwqw['Global'][2])
-        tfs_file.add_float_descriptor("QG", fwqw['Global'][1])
-        tfs_file.add_float_descriptor("Q1F", tune_d.q1f)
-        tfs_file.add_float_descriptor("Q2F", tune_d.q2f)
-        # Write column names to getcouple.out, same form for 1- and 2-BPM method, in case of 1-BPM method, some columns are not computed but set to 0
-        tfs_file.add_column_names(["NAME", "S", "COUNT", "F1001W", "FWSTD1", "F1001R", "F1001I", "F1010W", "FWSTD2", "F1010R", "F1010I", "Q1001", "Q1001STD", "Q1010", "Q1010STD", "MDLF1001R", "MDLF1001I", "MDLF1010R", "MDLF1010I"])
-        # Write metaclass column labels to getcouple.out 
-        tfs_file.add_column_datatypes(["%s", "%le", "%le", "%le", "%le", "%le", "%le", "%le", "%le", "%le", "%le", "%le", "%le", "%le", "%le", "%le", "%le", "%le", "%le"])
-        # Write columns with results from GetCoupling1/2 and the model to getcouple.out for BPMs with correct phase
-        for i in range(len(bpms)):
-            # Get BPM name and position
-            bn1 = str.upper(bpms[i][1])
-            bns1 = bpms[i][0]
-            # Set next row for getcouple.out
-            # 1-BPM method results
-            if getllm_d.num_bpms_for_coupling == 1:
-                # Try to include model parameters
-                try:
-                    list_row_entries = ['"' + bn1 + '"', bns1, len(twiss_d.zero_dpp_x), abs(fwqw[bn1][0][0]), fwqw[bn1][0][1], fwqw[bn1][0][0].real, fwqw[bn1][0][0].imag, 0.0, 0.0, 0.0, 0.0, 0.0, 0.0, 0.0, 0.0, mad_twiss.f1001[mad_twiss.indx[bn1]].real, mad_twiss.f1001[mad_twiss.indxy[bn1]].imag, mad_ac.f1010[mad_ac.indx[bn1]].real, mad_ac.f1010[mad_ac.indx[bn1]].imag]
-                # Leave model parameters to 0.0 if not contained in model
-                except AttributeError:
-                    list_row_entries = ['"' + bn1 + '"', bns1, len(twiss_d.zero_dpp_x), abs(fwqw[bn1][0][0]), fwqw[bn1][0][1], fwqw[bn1][0][0].real, fwqw[bn1][0][0].imag, 0.0, 0.0, 0.0, 0.0, 0.0, 0.0, 0.0, 0.0, 0.0, 0.0, 0.0, 0.0]
-            # 2-BPM method results
-            elif getllm_d.num_bpms_for_coupling == 2:
-                # Try to include model parameters
-                try:
-                    list_row_entries = ['"' + bn1 + '"', bns1, len(twiss_d.zero_dpp_x), abs(fwqw[bn1][0][0]), fwqw[bn1][0][1], fwqw[bn1][0][0].real, fwqw[bn1][0][0].imag, abs(fwqw[bn1][0][2]), fwqw[bn1][0][3], fwqw[bn1][0][2].real, fwqw[bn1][0][2].imag, fwqw[bn1][1][0], fwqw[bn1][1][1], fwqw[bn1][1][2], fwqw[bn1][1][3], mad_ac.f1001[mad_ac.indx[bn1]].real, mad_ac.f1001[mad_ac.indx[bn1]].imag, mad_ac.f1010[mad_ac.indx[bn1]].real, mad_ac.f1010[mad_ac.indx[bn1]].imag]
-                # Leave model parameters to 0.0 if not contained in model
-                except AttributeError:
-                    list_row_entries = ['"' + bn1 + '"', bns1, len(twiss_d.zero_dpp_x), abs(fwqw[bn1][0][0]), fwqw[bn1][0][1], fwqw[bn1][0][0].real, fwqw[bn1][0][0].imag, abs(fwqw[bn1][0][2]), fwqw[bn1][0][3], fwqw[bn1][0][2].real, fwqw[bn1][0][2].imag, fwqw[bn1][1][0], fwqw[bn1][1][1], fwqw[bn1][1][2], fwqw[bn1][1][3], 0.0, 0.0, 0.0, 0.0]
-            # Write current BPM's results to getcouple.out
-            tfs_file.add_table_row(list_row_entries)
-
-        #-- ac to free coupling
-        if getllm_d.with_ac_calc:
-            #-- analytic eqs
-            try:
-                [fwqwf, bpmsf] = compensate_ac_effect.GetFreeCoupling_Eq(mad_twiss, twiss_d.zero_dpp_x, twiss_d.zero_dpp_y, tune_d.q1, tune_d.q2, tune_d.q1f, tune_d.q2f, phase_d.acphasex_ac2bpmac, phase_d.acphasey_ac2bpmac, getllm_d.beam_direction)
-                tfs_file = files_dict['getcouple_free.out']
-                tfs_file.add_float_descriptor("CG", fwqw['Global'][0])
-                tfs_file.add_float_descriptor("QG", fwqw['Global'][1])
-                tfs_file.add_column_names(["NAME", "S", "COUNT", "F1001W", "FWSTD1", "F1001R", "F1001I", "F1010W", "FWSTD2", "F1010R", "F1010I", "Q1001", "Q1001STD", "Q1010", "Q1010STD", "MDLF1001R", "MDLF1001I", "MDLF1010R", "MDLF1010I"])
-                tfs_file.add_column_datatypes(["%s", "%le", "%le", "%le", "%le", "%le", "%le", "%le", "%le", "%le", "%le", "%le", "%le", "%le", "%le", "%le", "%le", "%le", "%le"])
-                for i in range(len(bpmsf)):
-                    bn1 = str.upper(bpmsf[i][1])
-                    bns1 = bpmsf[i][0]
-                    try:
-                        list_row_entries = ['"' + bn1 + '"', bns1, len(twiss_d.zero_dpp_x), abs(fwqwf[bn1][0][0]), fwqwf[bn1][0][1], fwqwf[bn1][0][0].real, fwqwf[bn1][0][0].imag, abs(fwqwf[bn1][0][2]), fwqwf[bn1][0][3], fwqwf[bn1][0][2].real, fwqwf[bn1][0][2].imag, fwqwf[bn1][1][0], fwqwf[bn1][1][1], fwqwf[bn1][1][2], fwqwf[bn1][1][3], mad_twiss.f1001[mad_twiss.indx[bn1]].real, mad_twiss.f1001[mad_twiss.indx[bn1]].imag, mad_twiss.f1010[mad_twiss.indx[bn1]].real, mad_twiss.f1010[mad_twiss.indx[bn1]].imag]
-                    except:
-                        traceback.print_exc()
-                        list_row_entries = ['"' + bn1 + '"', bns1, len(twiss_d.zero_dpp_x), abs(fwqwf[bn1][0][0]), fwqwf[bn1][0][1], fwqwf[bn1][0][0].real, fwqwf[bn1][0][0].imag, abs(fwqwf[bn1][0][2]), fwqwf[bn1][0][3], fwqwf[bn1][0][2].real, fwqwf[bn1][0][2].imag, fwqwf[bn1][1][0], fwqwf[bn1][1][1], fwqwf[bn1][1][2], fwqwf[bn1][1][3], 0.0, 0.0, 0.0, 0.0]  # -- Output zero if the model does not have coupling parameters
-                    tfs_file.add_table_row(list_row_entries)
-
-            except:
-                traceback.print_exc()
-
-            #-- global factor
-            [fwqwf2, bpmsf2] = getFreeCoupling(tune_d.q1f, tune_d.q2f, tune_d.q1, tune_d.q2, fwqw, mad_twiss, bpms)
-            tfs_file = files_dict['getcouple_free2.out']
-            tfs_file.add_float_descriptor("CG",  fwqw['Global'][0])
-            tfs_file.add_float_descriptor("QG",  fwqw['Global'][1])
-            tfs_file.add_column_names(["NAME", "S", "COUNT", "F1001W", "FWSTD1", "F1001R", "F1001I", "F1010W", "FWSTD2", "F1010R", "F1010I", "Q1001", "Q1001STD", "Q1010", "Q1010STD", "MDLF1001R", "MDLF1001I", "MDLF1010R", "MDLF1010I"])
-            tfs_file.add_column_datatypes(["%s", "%le", "%le", "%le", "%le", "%le", "%le", "%le", "%le", "%le", "%le", "%le", "%le", "%le", "%le", "%le", "%le", "%le", "%le"])
-            for i in range(len(bpmsf2)):
-                bn1 = str.upper(bpmsf2[i][1])
-                bns1 = bpmsf2[i][0]
-                try:
-                    list_row_entries = ['"' + bn1 + '"', bns1, len(twiss_d.zero_dpp_x), abs(fwqwf2[bn1][0][0]), fwqwf2[bn1][0][1], fwqwf2[bn1][0][0].real, fwqwf2[bn1][0][0].imag, abs(fwqwf2[bn1][0][2]), fwqwf2[bn1][0][3], fwqwf2[bn1][0][2].real, fwqwf2[bn1][0][2].imag, fwqwf2[bn1][1][0], fwqwf2[bn1][1][1], fwqwf2[bn1][1][2], fwqwf2[bn1][1][3], mad_twiss.f1001[mad_twiss.indx[bn1]].real, mad_twiss.f1001[mad_twiss.indx[bn1]].imag, mad_twiss.f1010[mad_twiss.indx[bn1]].real, mad_twiss.f1010[mad_twiss.indx[bn1]].imag] #-- Output zero if the model does not have couping parameters
-                except:
-                    traceback.print_exc()
-                    list_row_entries = ['"' + bn1 + '"', bns1, len(twiss_d.zero_dpp_x), abs(fwqwf2[bn1][0][0]), fwqwf2[bn1][0][1], fwqwf2[bn1][0][0].real, fwqwf2[bn1][0][0].imag, abs(fwqwf2[bn1][0][2]), fwqwf2[bn1][0][3], fwqwf2[bn1][0][2].real, fwqwf2[bn1][0][2].imag, fwqwf2[bn1][1][0], fwqwf2[bn1][1][1], fwqwf2[bn1][1][2], fwqwf2[bn1][1][3], 0.0, 0.0, 0.0, 0.0]
-                tfs_file.add_table_row(list_row_entries)
-
-        #-- Convert to C-matrix:
-        if getllm_d.with_ac_calc and (fwqwf is not None or fwqwf2 is not None):
-            try:
-                [coupleterms, q_minav, q_minerr, bpms] = getCandGammaQmin(fwqwf, bpmsf, tune_d.q1f, tune_d.q2f, mad_twiss)
-            except:
-                traceback.print_exc()
-                [coupleterms, q_minav, q_minerr, bpms] = getCandGammaQmin(fwqwf2, bpmsf2, tune_d.q1f, tune_d.q2f, mad_twiss)
-        else:
-            [coupleterms, q_minav, q_minerr, bpms] = getCandGammaQmin(fwqw, bpms, tune_d.q1f, tune_d.q2f, mad_twiss)
-        tfs_file = files_dict['getcoupleterms.out']
-        tfs_file.add_float_descriptor("DQMIN", q_minav)
-        tfs_file.add_float_descriptor("DQMINE", q_minerr)
-        tfs_file.add_column_names(["NAME", "S", "DETC", "DETCE", "GAMMA", "GAMMAE", "C11", "C12", "C21", "C22"])
-        tfs_file.add_column_datatypes(["%s", "%le", "%le", "%le", "%le", "%le", "%le", "%le", "%le", "%le"])
-        for bpm in bpms:
-            bps = bpm[0]
-            bpmm = bpm[1].upper()
-            list_row_entries = [bpmm, bps, coupleterms[bpmm][0], coupleterms[bpmm][1], coupleterms[bpmm][2], coupleterms[bpmm][3], coupleterms[bpmm][4], coupleterms[bpmm][5], coupleterms[bpmm][6], coupleterms[bpmm][7]]
-            tfs_file.add_table_row(list_row_entries)
-
-    return tune_d
-# END calculate_coupling ---------------------------------------------------------------------------
-
-#===================================================================================================
-# helper-functions
-#===================================================================================================
-
-def GetCoupling1(MADTwiss, list_zero_dpp_x, list_zero_dpp_y, tune_x, tune_y, outputpath):
-    """Calculate coupling and phase with 1-BPM method for all BPMs and overall
-    INPUT
-     MADTwiss        - twiss instance of model from MAD 
-     list_zero_dpp_x - list with twiss objects for horizontal data
-     list_zero_dpp_y - list with twiss objects for vertical data
-     tune_x          - horizontal tune (use natural/free tunes!)
-     tune_y          - vertical tune (use natural/free tunes!)
-     outputpath      - directory which contains the Drive.inp file to determine operation point
-    OUTPUT
-     fwqw            - library with BPMs and corresponding results
-     dbpms           - list of BPMs with correct phase
-    Global: fwqw = [CG,QG,CG_std]
-    """
-
-    # Not applicable to db=-1 for the time being...
-
-    ### Prepare BPM lists ###
-
-    # Check linx/liny files, if it's OK it is confirmed that ListofZeroDPPX[i] and ListofZeroDPPY[i]
-    # come from the same (simultaneous) measurement.
-    if len(list_zero_dpp_x)!=len(list_zero_dpp_y):
-        print >> sys.stderr, 'Leaving GetCoupling as linx and liny files seem not correctly paired...'
-        dum0 = {"Global":[0.0,0.0]}
-        dum1 = []
-        return [dum0,dum1]
-    # Determine intersection of BPM-lists between measurement and model, create list dbpms
-    XplusY = list_zero_dpp_x+list_zero_dpp_y
-    dbpms = Utilities.bpm.intersect(XplusY)
-    dbpms = Utilities.bpm.model_intersect(dbpms, MADTwiss)
-
-
-    ### Calculate fw and qw, exclude bpms having wrong phases ###
-
-    # Initialize dictionary of BPMs with results
-    fwqw = {}
-    # Initialize list of BPMs with correct phases
-    dbpmt = []
-    # Initialize counter of BPMs with bad phases
-    Badbpms = 0
-    # Count number of BPMs in intersection of model and measurement
-    Numbpms = len(dbpms)
-    # Loop through BPMs in dbpms
-    for i in range(Numbpms):
-        # Get BPM name
-        bn1 = str.upper(dbpms[i][1])
-        # Initialize list for f, its std and the tunes
-        fij = []
-        std_fij = []
-        q1j = []
-        q2j = []
-        # Reset bad/wrong phase indicator
-        badbpm = 0
-        # Loop through data files 
-        for j in range(len(list_zero_dpp_x)):
-            # Get twiss objects (metaclass)
-            tw_x = list_zero_dpp_x[j]
-            tw_y = list_zero_dpp_y[j]
-            # Get coupled amplitude ratios
-            C01ij = tw_x.AMP01[tw_x.indx[bn1]]
-            C10ij = tw_y.AMP10[tw_y.indx[bn1]]
-            # Get main amplitudes
-            ampx = tw_x.AMPX[tw_x.indx[bn1]]
-            ampy = tw_y.AMPY[tw_y.indx[bn1]]
-            # Give warning if main amplitude is 0
-            if ampx==0.0 or ampy==0.0: # 
-                print('Main amplitude(s) is/are 0 for BPM',bn1)
-            # Get noise average values to estimate secondary lines not recognized by drive
-            try:
-                if C01ij==0.0: 
-                    C01ij = tw_x.AVG_NOISE[tw_x.indx[bn1]]
-                if C10ij==0.0:
-                    C10ij = tw_y.AVG_NOISE[tw_y.indx[bn1]]
-            except AttributeError:
-                print "AVG_NOISE column not found, cannot estimate C matrix."
-            # Get noise standard deviation to estimate uncertainty of amplitudes
-            std_noise_x = tw_x.NOISE[tw_x.indx[bn1]] 
-            std_noise_y = tw_y.NOISE[tw_y.indx[bn1]]
-            # Propagate error to coupled amplitude ratios
-            std_C01ij = std_noise_x/ampx*math.sqrt(1+C01ij**2)
-            std_C10ij = std_noise_y/ampy*math.sqrt(1+C10ij**2)
-            # Calculate coupling parameter f and append to list of BPM
-            fij.append(0.5*math.atan(math.sqrt(C01ij*C10ij)))
-            # Propagate error to coupling parameter and append to list
-            std_fij.append(0.25*math.sqrt(C01ij*C10ij*((std_C01ij/(C01ij*(C01ij+C10ij)))**2+(std_C01ij/(C01ij*(C01ij+C10ij)))**2)))
-            # Calculate phases (in units of 2pi!) and append them to lists
-            q1j.append((tw_x.MUX[tw_x.indx[bn1]]-tw_y.PHASE10[tw_y.indx[bn1]]+0.25)%1.0)
-            q2j.append((tw_x.PHASE01[tw_x.indx[bn1]]-tw_y.MUY[tw_y.indx[bn1]]-0.25)%1.0)
-            # Sign change in both, real and imag part!
-            #  - Real part: Comply with MAD output 
-            #  - Imag part: Comply with 2-BPM method and new averaging formula 
-            # (To change real part only, use - instead of +)
-            # (To change imag part only, use - instead of + and 1.0 instead of 0.5)
-            q1j[j] = (1.0-q1j[j])%1.0
-            q2j[j] = (1.0-q2j[j])%1.0
-
-        # Cast phase lists as arrays for later calculations
-        q1j = np.array(q1j)
-        q2j = np.array(q2j)
-        # Determine average phases
-        q1 = np.average(q1j)
-        q2 = np.average(q2j)
-        # Check fractional tune difference: Average for |q1-q2|<0.25 or take q1 for |q1-q2|>0.75, badbpm else
-        if abs(q1-q2)<0.25:
-            qi = (q1+q2)/2.0
-        elif abs(q1-q2)>0.75: # OK, for example q1=0.05, q2=0.95 due to measurement error
-            qi = q1 # Note that q1 and q2 are confined 0. to 1.
-        else:
-            badbpm = 1
-            #print "Bad Phases in BPM ",bn1, "total so far", Badbpms+1
-
-        # If BPM tunes are OK
-        if badbpm == 0:
-            # Cast parameter lists to np.arrays for calculations
-            fij = np.array(fij)
-            std_fij = np.array(std_fij)
-            # Cancel out the results with std=0, which means that the noise is flat
-            for k, val in enumerate(std_fij):
-                if val==0:
-                    std_fij = np.delete(std_fij,k)
-            # If no results are left for this BPM, set coupling to nan
-            if not std_fij:
-                fi = float("nan") # To be discussed
-                fistd = float("nan") # To be discussed
-            # Average coupling over all files, weighted with variance, and get std of weighted average
-            else:
-                fi = np.average(fij, weights=1/std_fij**2)
-                fistd = np.sqrt(1/sum(1/std_fij**2))
-            # Average phase over all files
-            qistd = math.sqrt(np.average(q1j*q1j)-q1**2.0+2.2e-16) # Not very exact...
-            # Calculate complex coupling with qi
-            fi = fi*complex(np.cos(2.0*np.pi*qi), np.sin(2.0*np.pi*qi))
-            # Append BPM to list of BPMs with correct phase
-            dbpmt.append([dbpms[i][0],dbpms[i][1]])
-            # Trailing 0s provide compatibility with 2-BPM method
-            fwqw[bn1] = [[fi,fistd,0,0],[qi,qistd,0,0]]
-        # Count badbpms
-        Badbpms += badbpm
-    # Only use BPMs with correct phase
-    dbpms = dbpmt
-
-    # Compute global coupling and phase
-    # Initialize global coupling parameter f
-    f = 0.0
-    # Initialize denominator for variance-weighted average 
-    denom = 0.0
-    # Initialize global phase
-    QG = 0.0
-    # Initialize counter of bad results in coupling
-    nancounter = 0
-
-    # Loop through BPMs with correct phase
-    for i in range(0,len(dbpms)):
-        # Get BPM name
-        bn1 = str.upper(dbpms[i][1])
-        # Count nan cases
-        if np.isnan(fwqw[bn1][0][0]):
-            nancounter += 1
-        # Add up f, the denominator for weighted average and the squares for the RMS, using the phases mux and muy 
-        # (new average adapted from 2-BPM method)
-        else:
-            mux = MADTwiss.MUX[MADTwiss.indx[bn1]]
-            muy = MADTwiss.MUY[MADTwiss.indx[bn1]]
-            f += (fwqw[bn1][0][0]*np.exp(complex(0,1)*2*np.pi*(mux-muy)))/fwqw[bn1][0][1]**2
-            denom += 1/fwqw[bn1][0][1]**2
-        # Add up phase 
-        tw_x = list_zero_dpp_x[j]
-        tw_y = list_zero_dpp_y[j]
-        QG += fwqw[bn1][1][0]-(tw_x.MUX[tw_x.indx[bn1]]-tw_y.MUY[tw_y.indx[bn1]])
-        
-    # Find operation point
-    sign_QxmQy = _find_sign_QxmQy(outputpath, tune_x, tune_y)
-    # Calculate C- from f with weighted average
-    CG = 4.0*abs(tune_x-tune_y)*abs(f)/denom
-    # Calculate std of C- with error on weighted average
-    CG_std_weighted = 4.0*abs(tune_x-tune_y)*abs(np.sqrt(1/denom))
-    # Determine global phase using average and operation point
-    QG = (QG/len(dbpms)+0.5*(1.0-sign_QxmQy*0.5))%1.0
-    # Cast determined results as global
-    fwqw['Global'] = [CG,QG,CG_std_weighted]
-    # Print results to terminal including statistics of anlysis
-    print('Cminus: {0} +/- {1}\nSkipped BPMs: {2} (badbpm); {3} (nan); {4} (overall) of {5}'.format(CG, CG_std_weighted, Badbpms, nancounter, Badbpms+nancounter, Numbpms))
-
-    return [fwqw,dbpms]
-
-### END of GetCoupling1 ###
-
-def GetCoupling2(MADTwiss, list_zero_dpp_x, list_zero_dpp_y, tune_x, tune_y, phasex, phasey, beam_direction, accel, outputpath):
-    """Calculate coupling and phase with 2-BPM method for all BPMs and overall
-    INPUT
-     MADTwiss        - twiss instance of model from MAD 
-     list_zero_dpp_x - list with twiss objects for horizontal data
-     list_zero_dpp_y - list with twiss objects for vertical data
-     tune_x          - horizontal tune (use natural/free tunes!)
-     tune_y          - vertical tune (use natural/free tunes!)
-     phasex          - horizontal phase (usage with phase.py in algorithms)
-     phasey          - vertical phase (usage with phase.py in algorithms)
-     beam_direction  - direction of beam, LHCB1: 1, LHCB2: -1
-     accel           - accelerator (LHCB1, LHCB2, LHCB4(?), SPS, RHIC,TEVATRON)
-     outputpath      - directory which contains the Drive.inp file to determine operation point
-    OUTPUT
-     fwqw            - library with BPMs and corresponding results
-     dbpms           - list of BPMs with correct phase
-    """
-
-    ### Prepare BPM lists ###
-
-    # Check linx/liny files, if it's OK it is confirmed that ListofZeroDPPX[i] and ListofZeroDPPY[i]
-    # come from the same (simultaneous) measurement. It might be redundant check.
-    if len(list_zero_dpp_x) != len(list_zero_dpp_y):
-        print >> sys.stderr, 'Leaving GetCoupling as linx and liny files seem not correctly paired...'
-        dum0 = {"Global": [0.0, 0.0]}
-        dum1 = []
-        return [dum0, dum1]
-    # Determine intersection of BPM-lists between measurement and model, create list dbpms
-    XplusY = list_zero_dpp_x + list_zero_dpp_y
-    dbpms = Utilities.bpm.intersect(XplusY)
-    dbpms = Utilities.bpm.model_intersect(dbpms, MADTwiss)
-
-    ### Calculate fw and qw, exclude BPMs having wrong phases ###
-
-    # Initialize dictionary of BPMs with results
-    fwqw = {}
-    # Initialize dictionary of BPMs with results for old method
-    f_old_out = {}
-    # Initialize list of BPMs with correct phases
-    dbpmt = []
-    # Count number of BPM-pairs in intersection of model and measurement
-    Numbpmpairs = len(dbpms) - 1
-    # Loop through BPM-pairs
-    for i in range(Numbpmpairs):
-        # Get BPM names
-        bn1 = str.upper(dbpms[i][1])
-        bn2 = str.upper(dbpms[i + 1][1])
-        delx = phasex[bn1][0] - 0.25  # Missprint in the coupling note
-        dely = phasey[bn1][0] - 0.25
-
-        # Initialize result-lists (coupling, error on coupling and phases)
-        f1001ij = []
-        f1010ij = []
-        std_f1001ij = []
-        std_f1010ij = []
-        q1js = []
-        q2js = []
-        q1jd = []
-        q2jd = []
-        # Initialize as not bad BPM
-        badbpm = 0
-        # Loop through files to analyze
-        for j in range(0, len(list_zero_dpp_x)):
-            # Get twiss instance for current BPM and file
-            tw_x = list_zero_dpp_x[j]
-            tw_y = list_zero_dpp_y[j]
-            # Get main amplitude
-            [ampx_1, ampy_1] = [tw_x.AMPX[tw_x.indx[bn1]], tw_y.AMPY[tw_y.indx[bn1]]]
-            [ampx_2, ampy_2] = [tw_x.AMPX[tw_x.indx[bn2]], tw_y.AMPY[tw_y.indx[bn2]]]
-            # Exclude BPM if no main line was found
-            if ampx_1 == 0 or ampy_1 == 0 or ampx_2 == 0 or ampy_2 == 0:
-                badbpm = 1
-                ampx_1 = 1  # Dummy value, badbpm variable makes sure the BPM is ignored
-                ampy_1 = 1  # Dummy value, badbpm variable makes sure the BPM is ignored
-                ampx_2 = 1  # Dummy value, badbpm variable makes sure the BPM is ignored
-                ampy_2 = 1  # Dummy value, badbpm variable makes sure the BPM is ignored
-            # Get coupled amplitude ratios
-            [amp01_1, amp10_1] = [tw_x.AMP01[tw_x.indx[bn1]], tw_y.AMP10[tw_y.indx[bn1]]]
-            [amp01_2, amp10_2] = [tw_x.AMP01[tw_x.indx[bn2]], tw_y.AMP10[tw_y.indx[bn2]]]
-            # Replace secondary lines with amplitude infinity or 0 by noise average
-            try:
-                if amp01_1 == float("inf") or amp01_1 == 0:
-                    amp01_1 = tw_x.AVG_NOISE[tw_x.indx[bn1]] / ampx_1
-                if amp10_1 == float("inf") or amp10_1 == 0:
-                    amp10_1 = tw_y.AVG_NOISE[tw_y.indx[bn1]] / ampy_1
-                if amp01_2 == float("inf") or amp01_2 == 0:
-                    amp01_2 = tw_x.AVG_NOISE[tw_x.indx[bn1]] / ampx_2
-                if amp10_2 == float("inf") or amp10_2 == 0:
-                    amp10_2 = tw_y.AVG_NOISE[tw_y.indx[bn1]] / ampy_2
-            except AttributeError:
-                print "AVG_NOISE column not found, cannot use noise floor."
-
-            # Call routine in helper.py to get secondary lines for 2-BPM method
-            [SA0p1ij,phi0p1ij] = helper.ComplexSecondaryLine(delx, amp01_1, amp01_2,
-                    tw_x.PHASE01[tw_x.indx[bn1]], tw_x.PHASE01[tw_x.indx[bn2]])
-            [SA0m1ij,phi0m1ij] = helper.ComplexSecondaryLine(delx, amp01_1, amp01_2,
-                    -tw_x.PHASE01[tw_x.indx[bn1]], -tw_x.PHASE01[tw_x.indx[bn2]])
-            [TBp10ij,phip10ij] = helper.ComplexSecondaryLine(dely, amp10_1, amp10_2,
-                    tw_y.PHASE10[tw_y.indx[bn1]], tw_y.PHASE10[tw_y.indx[bn2]])
-            [TBm10ij,phim10ij] = helper.ComplexSecondaryLine(dely, amp10_1, amp10_2,
-                    -tw_y.PHASE10[tw_y.indx[bn1]], -tw_y.PHASE10[tw_y.indx[bn2]])
-
-            # Get noise standard deviation and propagate to coupled amplitude ratio
-            std_amp01_1 = tw_x.NOISE[tw_x.indx[bn1]]/ampx_1*math.sqrt(1+amp01_1**2)
-            std_amp10_1 = tw_y.NOISE[tw_y.indx[bn1]]/ampy_1*math.sqrt(1+amp10_1**2)
-            std_amp01_2 = tw_x.NOISE[tw_x.indx[bn2]]/ampx_2*math.sqrt(1+amp01_2**2)
-            std_amp10_2 = tw_y.NOISE[tw_y.indx[bn2]]/ampy_2*math.sqrt(1+amp10_2**2)
-            # Propagate to 2-BPM coupled amplitude ratio using a separate routine in helper.py
-            std_SA0p1ij = helper.ComplexSecondaryLineSTD(delx, amp01_1, amp01_2,
-                    tw_x.PHASE01[tw_x.indx[bn1]], tw_x.PHASE01[tw_x.indx[bn2]], std_amp01_1, std_amp01_2)
-            std_SA0m1ij = helper.ComplexSecondaryLineSTD(delx, amp01_1, amp01_2,
-                    -tw_x.PHASE01[tw_x.indx[bn1]], -tw_x.PHASE01[tw_x.indx[bn2]], std_amp01_1, std_amp01_2)
-            std_TBp10ij = helper.ComplexSecondaryLineSTD(dely, amp10_1, amp10_2,
-                    tw_y.PHASE10[tw_y.indx[bn1]], tw_y.PHASE10[tw_y.indx[bn2]], std_amp10_1, std_amp10_2)
-            std_TBm10ij = helper.ComplexSecondaryLineSTD(dely, amp10_1, amp10_2,
-                    -tw_y.PHASE10[tw_y.indx[bn1]], -tw_y.PHASE10[tw_y.indx[bn2]], std_amp10_1, std_amp10_2)
-
-            # Append results for the coupling parameters
-            f1001ij.append(0.5*math.sqrt(TBp10ij*SA0p1ij/2.0/2.0)) # division by 2 for each ratio as the scale of the #
-            f1010ij.append(0.5*math.sqrt(TBm10ij*SA0m1ij/2.0/2.0)) # main lines is 2 (also see appendix of the note)  #
-            # Propagate error to f1001 and f1010 if possible (no division by 0)
-            if TBp10ij==0 or SA0p1ij==0:
-                std_f1001ij.append(float("nan"))
-            else:
-                std_f1001ij.append(0.25*math.sqrt(4.0/TBp10ij/SA0p1ij)*math.sqrt((std_TBp10ij*SA0p1ij/4)**2+(TBp10ij*std_SA0p1ij/4)**2))
-            if TBm10ij==0 or SA0m1ij==0:
-                std_f1010ij.append(float("nan"))
-            else:
-                std_f1010ij.append(0.25*math.sqrt(4.0/TBm10ij/SA0m1ij)*math.sqrt((std_TBm10ij*SA0m1ij/4)**2+(TBm10ij*std_SA0m1ij/4)**2))
-
-            if beam_direction == 1:
-                q1jd.append((phi0p1ij-tw_y.MUY[tw_y.indx[bn1]]+0.25)%1.0) # note that phases are in units of 2pi
-                q2jd.append((-phip10ij+tw_x.MUX[tw_x.indx[bn1]]-0.25)%1.0)
-            elif beam_direction == -1:
-                q1jd.append((phi0p1ij-tw_y.MUY[tw_y.indx[bn1]]+0.25)%1.0) # note that phases are in units of 2pi
-                q2jd.append(-(-phip10ij+tw_x.MUX[tw_x.indx[bn1]]-0.25)%1.0)
-
-            # This sign change in the real part is to comply with MAD output
-            q1jd[j] = (0.5-q1jd[j])%1.0 
-            q2jd[j] = (0.5-q2jd[j])%1.0
-
-            if beam_direction==1:
-                q1js.append((phi0m1ij+tw_y.MUY[tw_y.indx[bn1]]+0.25)%1.0) # note that phases are in units of 2pi
-                q2js.append((phim10ij+tw_x.MUX[tw_x.indx[bn1]]+0.25)%1.0)
-            if beam_direction==-1:
-                q1js.append((phi0m1ij+tw_y.MUY[tw_y.indx[bn1]]+0.25)%1.0) # note that phases are in units of 2pi
-                q2js.append(-(phim10ij+tw_x.MUX[tw_x.indx[bn1]]+0.25)%1.0)
-            # This sign change in the real part is to comply with MAD output
-            q1js[j] = (0.5-q1js[j])%1.0
-            q2js[j] = (0.5-q2js[j])%1.0
-
-        q1jd = np.array(q1jd)
-        q2jd = np.array(q2jd)
-        q1d = phase.calc_phase_mean(q1jd,1.0)
-        q2d = phase.calc_phase_mean(q2jd,1.0)
-
-        q1js = np.array(q1js)
-        q2js = np.array(q2js)
-        q1s = phase.calc_phase_mean(q1js,1.0)
-        q2s = phase.calc_phase_mean(q2js,1.0)
-
-        # Take SPS and RHIC out of the badbpm procedure (badbpm stays 0 as initialized) and set phases 
-        if (accel == "SPS" or accel == "RHIC"):
-            q1010i = q1d
-            q1010i = q1s
-
-        # Check phase and set badbpm for wrong phase (only for other accels than SPS and RHIC)
-        elif min(abs(q1d-q2d),1.0-abs(q1d-q2d))>0.25 or min(abs(q1s-q2s),1.0-abs(q1s-q2s))>0.25:
-            badbpm = 1
-
-        # If accel is SPS or RHIC or no no wrong phase was detected, process results
-        if badbpm==0:
-            # Cast coupling parameters and errors as np.arrays for later calculations
-            f1001ij = np.array(f1001ij)
-            f1010ij = np.array(f1010ij)
-            std_f1001ij = np.array(std_f1001ij)
-            std_f1010ij = np.array(std_f1010ij)
-
-            # Old cminus method: averaging abs values
-            if beam_direction==1:
-                f_old_out[bn1] = np.average(abs(f1001ij), weights=1/std_f1001ij**2)
-            elif beam_direction==-1:
-                f_old_out[bn1] = np.average(abs(f1010ij), weights=1/std_f1010ij**2)
-
-            # Use variance-weighted average to determine f and its std
-            f1001i = np.average(f1001ij, weights=1/std_f1001ij**2)
-            f1010i = np.average(f1010ij, weights=1/std_f1010ij**2)
-            # Set std of f1001 and f1010 by calculating the std of the weighted average
-            f1001istd = np.sqrt(1/sum(1/std_f1001ij**2))
-            f1010istd = np.sqrt(1/sum(1/std_f1010ij**2))
-
-            # Use routines in phase.py to get mean and std of the phase terms q1001 and q1010
-            q1001i = phase.calc_phase_mean(np.array([q1d,q2d]),1.0)
-            q1010i = phase.calc_phase_mean(np.array([q1s,q2s]),1.0)
-            q1001istd = phase.calc_phase_std(np.append(q1jd,q2jd),1.0)
-            q1010istd = phase.calc_phase_std(np.append(q1js,q2js),1.0)
-            # Calculate complex coupling terms using phases from above
-            f1001i = f1001i*complex(np.cos(2.0*np.pi*q1001i),np.sin(2.0*np.pi*q1001i))
-            f1010i = f1010i*complex(np.cos(2.0*np.pi*q1010i),np.sin(2.0*np.pi*q1010i))
-            # Add BPM to list of BPMs with correct phase
-            dbpmt.append([dbpms[i][0],dbpms[i][1]])
-
-            # Save results to BPM-results dictionary, sorted depending on beam_direction
-            if beam_direction==1:
-                fwqw[bn1] = [[f1001i,f1001istd,f1010i,f1010istd],[q1001i,q1001istd,q1010i,q1010istd]]
-            elif beam_direction==-1:
-                fwqw[bn1] = [[f1010i,f1010istd,f1001i,f1001istd],[q1010i,q1010istd,q1001i,q1001istd]]
-
-    # Count number of skipped BPMs because of wrong phase
-    Badbpms = len(dbpms)-len(dbpmt)
-    # Rename list of BPMs with correct phase
-    dbpms = dbpmt
-
-    # Compute global values for coupling, error and phase
-    # Initialize coupling term f
-    f_new = complex(0,0)
-    # Initialize denominator for weighted averaging
-    denom = 0
-    # Loop through BPMs with correct phase
-    for i in range(0,len(dbpms)-1):
-        # Get BPM-names
-        bn1 = str.upper(dbpms[i][1])
-        bn2 = str.upper(dbpms[i+1][1])
-        mux = MADTwiss.MUX[MADTwiss.indx[bn1]]
-        muy = MADTwiss.MUY[MADTwiss.indx[bn2]]
-        f_new += fwqw[bn2][0][0]*np.exp(complex(0,1)*2*np.pi*(mux-muy))/fwqw[bn2][0][1]**2 # Variance-weighted average for BPMs
-        denom += 1/fwqw[bn2][0][1]**2 # denominator for weighted average
-
-    N = len(dbpms)
-    f_new_std = np.sqrt(1/denom)
-    CG_new_abs = 4*abs(tune_x-tune_y)*abs(f_new)/denom
-    CG_new_abs_std = 4*abs(tune_x-tune_y)*abs(f_new_std)
-    CG_new_phase = np.angle(f_new)
-
-    print('NewCMINUS: {0} +/- {1}'.format(CG_new_abs, CG_new_abs_std))
-    print('Skipped BPMs: {0} (badbpm) of {1}'.format(Badbpms, Numbpmpairs))
-
-    # Old formula
-    # Initialize global values coupling CG and phse QG
-    CG = 0.0
-    QG = 0.0
-    for i in range(0,len(dbpms)-1):
-        bn1 = str.upper(dbpms[i][1])
-        CG += abs(f_old_out[bn1])
-        # For more than one file, this goes wrong, loops are mixed up for the phase calculation!
-        tw_x = list_zero_dpp_x[0]
-        tw_y = list_zero_dpp_y[0]
-        QG += fwqw[bn1][1][0]-(tw_x.MUX[tw_x.indx[bn1]]-tw_y.MUY[tw_y.indx[bn1]])
-
-    if len(dbpms)==0:
-        print >> sys.stderr, 'Warning: There is no BPM to output linear coupling properly... leaving Getcoupling.'
-        # Does this set a coupling without prefactor 4*(Qx-Qy) to global?
-        fwqw['Global']=[CG,QG] #Quick fix Evian 2012
-        return [fwqw,dbpms]
-    else:
-        CG_old = abs(4.0*(tune_x-tune_y)*CG/len(dbpms))
-	print 'OldCMINUS' ,CG_old
-    fwqw['Global'] = [CG_new_abs,CG_new_phase,CG_new_abs_std]
-
-    return [fwqw,dbpms]
-
-### END of GetCoupling2 ###
-
-def getCandGammaQmin(fqwq,bpms,tunex,tuney,twiss):
-    # Cut the fractional part of Q1 and Q2
-    QQ1 = float( int(twiss.Q1) )
-    QQ2 = float( int(twiss.Q2) )
-
-    tunex=float(tunex)+QQ1
-    tuney=float(tuney)+QQ2
-
-    tunefactor=(np.cos(2*np.pi*tunex)-np.cos(2*np.pi*tuney))/(np.pi*(np.sin(2*np.pi*tunex)+np.sin(2*np.pi*tuney)))
-
-    coupleterms={}
-    Qmin=[]
-
-    if len(bpms)==0:
-        print >> sys.stderr, "No bpms in getCandGammaQmin. Returning empty stuff"
-        return coupleterms,0,0,bpms
-
-    for bpm in bpms:
-        bpmm=bpm[1].upper()
-        detC=1-(1/(1+4*(abs(fqwq[bpmm][0][0])**2-abs(fqwq[bpmm][0][2])**2)))
-        check2=0.25+abs(fqwq[bpmm][0][0])**2
-
-        if check2>abs(fqwq[bpmm][0][2])**2: # checking if sum or difference resonance is dominant!
-            gamma=math.sqrt(1/(1/(1+4*(abs(fqwq[bpmm][0][0])**2-abs(fqwq[bpmm][0][2])**2))))
-            ffactor= 2*gamma*tunefactor*math.sqrt(abs(detC)) # cannot take abs
-            C11=-(fqwq[bpmm][0][0].imag-fqwq[bpmm][0][2].imag)*2*gamma
-            C12=-(fqwq[bpmm][0][0].real+fqwq[bpmm][0][2].real)*2*gamma
-            C21=(fqwq[bpmm][0][0].real+fqwq[bpmm][0][2].real)*2*gamma
-            C22=(fqwq[bpmm][0][0].imag-fqwq[bpmm][0][2].imag)*2*gamma
-        else: # negative gamma
-            gamma=-1
-            ffactor=-1
-            C11=C12=C21=C22=-1
-
-        Qmin.append(ffactor)
-
-        if (abs(fqwq[bpmm][0][0])**2-abs(fqwq[bpmm][0][2])**2)>0.0:
-            err=(2*((abs(fqwq[bpmm][0][1])*abs(fqwq[bpmm][0][0]))+(abs(fqwq[bpmm][0][3])*abs(fqwq[bpmm][0][2]))))/(abs(fqwq[bpmm][0][0])**2-abs(fqwq[bpmm][0][2])**2)
-        else:
-            err=-1
-
-        coupleterms[bpmm]=[detC,err,gamma,err,C11,C12,C21,C22]
-
-    if gamma==-1:
-        print "WARN: Sum resonance is dominant! "
-
-    Qmin=np.array(Qmin)
-
-    Qminerr=math.sqrt(np.average(Qmin*Qmin)-(np.average(Qmin))**2+2.2e-16)
-    Qminav=np.average(Qmin)
-
-    return coupleterms,Qminav,Qminerr,bpms
-
-### END of getCandGammaQmin ###
-
-def _find_sign_QxmQy(outputpath, tune_x, tune_y):
-    try:
-        fdi = open(outputpath+'Drive.inp','r')  # Drive.inp file is normally in the outputpath directory in GUI operation
-        for line in fdi:
-            if "TUNE X" in line:
-                fracxinp=line.split("=")
-                fracx=fracxinp[1]
-            if "TUNE Y" in line:
-                fracyinp=line.split("=")
-                fracy=fracyinp[1]
-        fdi.close()
-    except IOError:
-        fracx=tune_x # Otherwise, the fractional parts are assumed to be below 0.5
-        fracy=tune_y
-
-    if fracx<0.0 :
-        fracx=1.0-tune_x
-    else:
-        fracx=tune_x
-
-    if fracy<0.0 :
-        fracx=1.0-tune_y
-    else:
-        fracy=tune_y
-
-    if fracx>fracy:
-        return 1.0
-    else:
-        return -1.0
-
-### END of _find_sign_QxmQy ###
-
-#===================================================================================================
-# ac-dipole stuff
-#===================================================================================================
-
-def getFreeCoupling(tunefreex,tunefreey,tunedrivenx,tunedriveny,fterm,twiss,bpms):
-    if DEBUG:
-        print "Calculating free fterms"
-    couple={}
-    couple['Global']=[fterm['Global'][0],fterm['Global'][1]]
-
-    QQ1=float(str(twiss.Q1).split('.')[0])
-    QQ2=float(str(twiss.Q2).split('.')[0])
-
-    if(tunefreey>0.50):
-        tunefreey=1-tunefreey
-        tunefreey=abs(QQ2+tunefreey)
-    else:
-        tunefreey=abs(QQ2+abs(tunefreey))
-    if(tunefreex>0.50):
-        tunefreex=1-float(tunefreex)
-        tunefreex=abs(QQ1+tunefreex)
-    else:
-        tunefreex=abs(QQ1+abs(tunefreex))
-
-    if(tunedrivenx>0.50):
-        tunedrivenx=1-tunedrivenx
-    if(tunedriveny>0.50):
-        tunedriveny=1-tunedriveny
-
-    tunedrivenx=abs(QQ1+abs(tunedrivenx))
-    tunedriveny=abs(QQ2+abs(tunedriveny))
-
-
-    # diff f1001
-    factor_top_diff=math.sqrt(np.sin(np.pi*(tunedrivenx-tunefreey))*np.sin(np.pi*(tunefreex-tunedriveny)))
-    factor_bottom_diff=np.sin(np.pi*(tunefreex-tunefreey))
-
-    factor_diff=abs((factor_top_diff/factor_bottom_diff))
-
-    if DEBUG:
-        print "Factor for coupling diff ",factor_diff
-
-    # sum f1010
-    factor_top_sum=math.sqrt(np.sin(np.pi*(tunedrivenx+tunefreey))*np.sin(np.pi*(tunefreex+tunedriveny)))
-    factor_bottom_sum=np.sin(np.pi*(tunefreex+tunefreey))
-
-    factor_sum=abs((factor_top_sum/factor_bottom_sum))
-
-    if DEBUG:
-        print "Factor for coupling sum ",factor_sum
-
-    for bpm in bpms:
-
-        bpmm=bpm[1].upper()
-        [amp,phase]=fterm[bpmm]
-
-        ampp=[amp[0]*factor_diff,amp[1],amp[2]*factor_sum,amp[3]]
-        pphase=[phase[0]*factor_diff,phase[1],phase[2]*factor_sum,phase[3]]
-
-        couple[bpmm]=[ampp,pphase]
-
-    return couple,bpms
-
-### END of getFreeCoupling ###
+'''
+Created on 27 May 2013
+
+@author: ?, vimaier, dwierichs
+
+@version: 0.0.1
+
+GetLLM.algorithms.coupling.py stores helper functions for coupling calculations for GetLLM.
+This module is not intended to be executed. It stores only functions.
+
+Change history:
+ - <version>, <author>, <date>:
+    <description>
+
+    - STRUCTURE - 
+main part
+    calculate_coupling
+helper-functions
+    GetCoupling1
+    GetCoupling2
+    getCandGammaQmin
+    _find_sign_QxmQy
+ac-dipol stuff
+    getFreeCoupling   
+'''
+
+import sys
+import traceback
+import math
+
+import numpy as np
+
+import Utilities.bpm
+import phase
+import helper
+import compensate_ac_effect
+
+
+DEBUG = sys.flags.debug # True with python option -d! ("python -d GetLLM.py...") (vimaier)
+
+#===================================================================================================
+# main part
+#===================================================================================================
+
+def calculate_coupling(getllm_d, twiss_d, phase_d, tune_d, mad_twiss, mad_ac, files_dict, pseudo_list_x, pseudo_list_y):
+    '''
+    Calculates coupling and fills the following TfsFiles:
+        getcouple.out        getcouple_free.out        getcouple_free2.out        getcoupleterms.out
+
+    :Parameters:
+        'getllm_d': _GetllmData (In-param, values will only be read)
+            lhc_phase, accel, beam_direction and num_bpms_for_coupling are used.
+        'twiss_d': _TwissData (In-param, values will only be read)
+            Holds twiss instances of the src files.
+        'tune_d': _TuneData (In/Out-param, values will be read and set)
+            Holds tunes and phase advances. q1, mux, q2 and muy will be set if
+            "num_bpms_for_coupling == 2" and accel is 'SPS' or 'RHIC'.
+
+    :Return: _TuneData
+        the same instance as param tune_d to indicate that tunes will be set.
+    '''
+    print "Calculating coupling using the {0}-BPM-method and {1} file(s)".format(getllm_d.num_bpms_for_coupling,len(twiss_d.zero_dpp_x))
+
+    if twiss_d.has_zero_dpp_x() and twiss_d.has_zero_dpp_y():
+        #-- Coupling in the model
+        try:
+            mad_twiss.Cmatrix()
+        except:
+            traceback.print_exc()
+        #-- Main part
+        # 1-BPM method
+        if getllm_d.num_bpms_for_coupling == 1:
+            # Avoids crashing the programm(vimaier)
+            fwqwf = None
+            fwqwf2 = None
+            [fwqw, bpms] = GetCoupling1(mad_twiss, twiss_d.zero_dpp_x, twiss_d.zero_dpp_y, tune_d.q1, tune_d.q2, getllm_d.outputpath)
+            tfs_file = files_dict['getcouple.out']
+            tfs_file.add_float_descriptor("CG", fwqw['Global'][0])
+            tfs_file.add_float_descriptor("QG", fwqw['Global'][1])
+            tfs_file.add_column_names(["NAME", "S", "COUNT", "F1001W", "FWSTD1", "F1001R", "F1001I", "F1010R", "F1010I"])
+            tfs_file.add_column_datatypes(["%s", "%le", "%le", "%le", "%le", "%le", "%le", "%le", "%le"])
+            for i in range(len(bpms)):
+                bn1 = str.upper(bpms[i][1])
+                bns1 = bpms[i][0]
+                try:
+                    list_row_entries = ['"' + bn1 + '"', bns1, len(twiss_d.zero_dpp_x), (math.sqrt(fwqw[bn1][0][0].real ** 2 + fwqw[bn1][0][0].imag ** 2)), fwqw[bn1][0][1], -fwqw[bn1][0][0].real, -fwqw[bn1][0][0].imag, mad_twiss.f1001[mad_twiss.indx[bn1]].real, mad_twiss.f1001[mad_twiss.indxy[bn1]].imag, mad_ac.f1010[mad_ac.indx[bn1]].real, mad_ac.f1010[mad_ac.indx[bn1]].imag]
+                #-- Output zero if the model does not have couping parameters
+                except AttributeError:
+                    list_row_entries = ['"' + bn1 + '"', bns1, len(twiss_d.zero_dpp_x), (math.sqrt(fwqw[bn1][0][0].real ** 2 + fwqw[bn1][0][0].imag ** 2)), fwqw[bn1][0][1], -fwqw[bn1][0][0].real, -fwqw[bn1][0][0].imag, 0.0, 0.0]
+                tfs_file.add_table_row(list_row_entries)
+
+        elif getllm_d.num_beams_for_coupling == 2:
+            # Call 1-BPM method coupling function to get dictionary of BPMs with f, std_f as well as phase with std (Here the tunes were changed to the free ones)
+            [fwqw, bpms] = GetCoupling1(mad_twiss, twiss_d.zero_dpp_x, twiss_d.zero_dpp_y, tune_d.q1f, tune_d.q2f, getllm_d.outputpath)
+        # 2-BPM method
+        elif getllm_d.num_bpms_for_coupling == 2:
+            # Use pseudo-lists to analyse for SPS and RHIC
+            if getllm_d.accel == "SPS" or "RHIC" in getllm_d.accel:
+                [phasexp, tune_d.q1, tune_d.mux, bpmsx] = phase.get_phases(getllm_d, mad_twiss, pseudo_list_x, None, 'H')
+                [phaseyp, tune_d.q2, tune_d.muy, bpmsy] = phase.get_phases(getllm_d, mad_twiss, pseudo_list_y, None, 'V')
+                [fwqw, bpms] = GetCoupling2(mad_twiss, pseudo_list_x, pseudo_list_y, tune_d.q1f, tune_d.q2f, phasexp, phaseyp, getllm_d.beam_direction, getllm_d.accel, getllm_d.outputpath)
+            # Call 2-BPM method coupling function, analogous to GetCoupling1, but contains more results
+            else:
+                [fwqw, bpms] = GetCoupling2(mad_twiss, twiss_d.zero_dpp_x, twiss_d.zero_dpp_y, tune_d.q1f, tune_d.q2f, phase_d.ph_x, phase_d.ph_y, getllm_d.beam_direction, getllm_d.accel, getllm_d.outputpath)
+        else:
+            raise ValueError('Number of monitors for coupling analysis should be 1 or 2 (option -n)')
+
+        # Open getcouple.out
+        tfs_file = files_dict['getcouple.out']
+        # Write main results to getcouple.out  -  C-, std_C- and Q
+        tfs_file.add_float_descriptor("CG", fwqw['Global'][0])
+        tfs_file.add_float_descriptor("CG_std", fwqw['Global'][2])
+        tfs_file.add_float_descriptor("QG", fwqw['Global'][1])
+        tfs_file.add_float_descriptor("Q1F", tune_d.q1f)
+        tfs_file.add_float_descriptor("Q2F", tune_d.q2f)
+        # Write column names to getcouple.out, same form for 1- and 2-BPM method, in case of 1-BPM method, some columns are not computed but set to 0
+        tfs_file.add_column_names(["NAME", "S", "COUNT", "F1001W", "FWSTD1", "F1001R", "F1001I", "F1010W", "FWSTD2", "F1010R", "F1010I", "Q1001", "Q1001STD", "Q1010", "Q1010STD", "MDLF1001R", "MDLF1001I", "MDLF1010R", "MDLF1010I"])
+        # Write metaclass column labels to getcouple.out 
+        tfs_file.add_column_datatypes(["%s", "%le", "%le", "%le", "%le", "%le", "%le", "%le", "%le", "%le", "%le", "%le", "%le", "%le", "%le", "%le", "%le", "%le", "%le"])
+        # Write columns with results from GetCoupling1/2 and the model to getcouple.out for BPMs with correct phase
+        for i in range(len(bpms)):
+            # Get BPM name and position
+            bn1 = str.upper(bpms[i][1])
+            bns1 = bpms[i][0]
+            # Set next row for getcouple.out
+            # 1-BPM method results
+            if getllm_d.num_bpms_for_coupling == 1:
+                # Try to include model parameters
+                try:
+                    list_row_entries = ['"' + bn1 + '"', bns1, len(twiss_d.zero_dpp_x), abs(fwqw[bn1][0][0]), fwqw[bn1][0][1], fwqw[bn1][0][0].real, fwqw[bn1][0][0].imag, 0.0, 0.0, 0.0, 0.0, 0.0, 0.0, 0.0, 0.0, mad_twiss.f1001[mad_twiss.indx[bn1]].real, mad_twiss.f1001[mad_twiss.indxy[bn1]].imag, mad_ac.f1010[mad_ac.indx[bn1]].real, mad_ac.f1010[mad_ac.indx[bn1]].imag]
+                # Leave model parameters to 0.0 if not contained in model
+                except AttributeError:
+                    list_row_entries = ['"' + bn1 + '"', bns1, len(twiss_d.zero_dpp_x), abs(fwqw[bn1][0][0]), fwqw[bn1][0][1], fwqw[bn1][0][0].real, fwqw[bn1][0][0].imag, 0.0, 0.0, 0.0, 0.0, 0.0, 0.0, 0.0, 0.0, 0.0, 0.0, 0.0, 0.0]
+            # 2-BPM method results
+            elif getllm_d.num_bpms_for_coupling == 2:
+                # Try to include model parameters
+                try:
+                    list_row_entries = ['"' + bn1 + '"', bns1, len(twiss_d.zero_dpp_x), abs(fwqw[bn1][0][0]), fwqw[bn1][0][1], fwqw[bn1][0][0].real, fwqw[bn1][0][0].imag, abs(fwqw[bn1][0][2]), fwqw[bn1][0][3], fwqw[bn1][0][2].real, fwqw[bn1][0][2].imag, fwqw[bn1][1][0], fwqw[bn1][1][1], fwqw[bn1][1][2], fwqw[bn1][1][3], mad_ac.f1001[mad_ac.indx[bn1]].real, mad_ac.f1001[mad_ac.indx[bn1]].imag, mad_ac.f1010[mad_ac.indx[bn1]].real, mad_ac.f1010[mad_ac.indx[bn1]].imag]
+                # Leave model parameters to 0.0 if not contained in model
+                except AttributeError:
+                    list_row_entries = ['"' + bn1 + '"', bns1, len(twiss_d.zero_dpp_x), abs(fwqw[bn1][0][0]), fwqw[bn1][0][1], fwqw[bn1][0][0].real, fwqw[bn1][0][0].imag, abs(fwqw[bn1][0][2]), fwqw[bn1][0][3], fwqw[bn1][0][2].real, fwqw[bn1][0][2].imag, fwqw[bn1][1][0], fwqw[bn1][1][1], fwqw[bn1][1][2], fwqw[bn1][1][3], 0.0, 0.0, 0.0, 0.0]
+            # Write current BPM's results to getcouple.out
+            tfs_file.add_table_row(list_row_entries)
+
+        #-- ac to free coupling
+        if getllm_d.with_ac_calc:
+            #-- analytic eqs
+            try:
+                [fwqwf, bpmsf] = compensate_ac_effect.GetFreeCoupling_Eq(mad_twiss, twiss_d.zero_dpp_x, twiss_d.zero_dpp_y, tune_d.q1, tune_d.q2, tune_d.q1f, tune_d.q2f, phase_d.acphasex_ac2bpmac, phase_d.acphasey_ac2bpmac, getllm_d.beam_direction)
+                tfs_file = files_dict['getcouple_free.out']
+                tfs_file.add_float_descriptor("CG", fwqw['Global'][0])
+                tfs_file.add_float_descriptor("QG", fwqw['Global'][1])
+                tfs_file.add_column_names(["NAME", "S", "COUNT", "F1001W", "FWSTD1", "F1001R", "F1001I", "F1010W", "FWSTD2", "F1010R", "F1010I", "Q1001", "Q1001STD", "Q1010", "Q1010STD", "MDLF1001R", "MDLF1001I", "MDLF1010R", "MDLF1010I"])
+                tfs_file.add_column_datatypes(["%s", "%le", "%le", "%le", "%le", "%le", "%le", "%le", "%le", "%le", "%le", "%le", "%le", "%le", "%le", "%le", "%le", "%le", "%le"])
+                for i in range(len(bpmsf)):
+                    bn1 = str.upper(bpmsf[i][1])
+                    bns1 = bpmsf[i][0]
+                    try:
+                        list_row_entries = ['"' + bn1 + '"', bns1, len(twiss_d.zero_dpp_x), abs(fwqwf[bn1][0][0]), fwqwf[bn1][0][1], fwqwf[bn1][0][0].real, fwqwf[bn1][0][0].imag, abs(fwqwf[bn1][0][2]), fwqwf[bn1][0][3], fwqwf[bn1][0][2].real, fwqwf[bn1][0][2].imag, fwqwf[bn1][1][0], fwqwf[bn1][1][1], fwqwf[bn1][1][2], fwqwf[bn1][1][3], mad_twiss.f1001[mad_twiss.indx[bn1]].real, mad_twiss.f1001[mad_twiss.indx[bn1]].imag, mad_twiss.f1010[mad_twiss.indx[bn1]].real, mad_twiss.f1010[mad_twiss.indx[bn1]].imag]
+                    except:
+                        traceback.print_exc()
+                        list_row_entries = ['"' + bn1 + '"', bns1, len(twiss_d.zero_dpp_x), abs(fwqwf[bn1][0][0]), fwqwf[bn1][0][1], fwqwf[bn1][0][0].real, fwqwf[bn1][0][0].imag, abs(fwqwf[bn1][0][2]), fwqwf[bn1][0][3], fwqwf[bn1][0][2].real, fwqwf[bn1][0][2].imag, fwqwf[bn1][1][0], fwqwf[bn1][1][1], fwqwf[bn1][1][2], fwqwf[bn1][1][3], 0.0, 0.0, 0.0, 0.0]  # -- Output zero if the model does not have coupling parameters
+                    tfs_file.add_table_row(list_row_entries)
+
+            except:
+                traceback.print_exc()
+
+            #-- global factor
+            [fwqwf2, bpmsf2] = getFreeCoupling(tune_d.q1f, tune_d.q2f, tune_d.q1, tune_d.q2, fwqw, mad_twiss, bpms)
+            tfs_file = files_dict['getcouple_free2.out']
+            tfs_file.add_float_descriptor("CG",  fwqw['Global'][0])
+            tfs_file.add_float_descriptor("QG",  fwqw['Global'][1])
+            tfs_file.add_column_names(["NAME", "S", "COUNT", "F1001W", "FWSTD1", "F1001R", "F1001I", "F1010W", "FWSTD2", "F1010R", "F1010I", "Q1001", "Q1001STD", "Q1010", "Q1010STD", "MDLF1001R", "MDLF1001I", "MDLF1010R", "MDLF1010I"])
+            tfs_file.add_column_datatypes(["%s", "%le", "%le", "%le", "%le", "%le", "%le", "%le", "%le", "%le", "%le", "%le", "%le", "%le", "%le", "%le", "%le", "%le", "%le"])
+            for i in range(len(bpmsf2)):
+                bn1 = str.upper(bpmsf2[i][1])
+                bns1 = bpmsf2[i][0]
+                try:
+                    list_row_entries = ['"' + bn1 + '"', bns1, len(twiss_d.zero_dpp_x), abs(fwqwf2[bn1][0][0]), fwqwf2[bn1][0][1], fwqwf2[bn1][0][0].real, fwqwf2[bn1][0][0].imag, abs(fwqwf2[bn1][0][2]), fwqwf2[bn1][0][3], fwqwf2[bn1][0][2].real, fwqwf2[bn1][0][2].imag, fwqwf2[bn1][1][0], fwqwf2[bn1][1][1], fwqwf2[bn1][1][2], fwqwf2[bn1][1][3], mad_twiss.f1001[mad_twiss.indx[bn1]].real, mad_twiss.f1001[mad_twiss.indx[bn1]].imag, mad_twiss.f1010[mad_twiss.indx[bn1]].real, mad_twiss.f1010[mad_twiss.indx[bn1]].imag] #-- Output zero if the model does not have couping parameters
+                except:
+                    traceback.print_exc()
+                    list_row_entries = ['"' + bn1 + '"', bns1, len(twiss_d.zero_dpp_x), abs(fwqwf2[bn1][0][0]), fwqwf2[bn1][0][1], fwqwf2[bn1][0][0].real, fwqwf2[bn1][0][0].imag, abs(fwqwf2[bn1][0][2]), fwqwf2[bn1][0][3], fwqwf2[bn1][0][2].real, fwqwf2[bn1][0][2].imag, fwqwf2[bn1][1][0], fwqwf2[bn1][1][1], fwqwf2[bn1][1][2], fwqwf2[bn1][1][3], 0.0, 0.0, 0.0, 0.0]
+                tfs_file.add_table_row(list_row_entries)
+
+        #-- Convert to C-matrix:
+        if getllm_d.with_ac_calc and (fwqwf is not None or fwqwf2 is not None):
+            try:
+                [coupleterms, q_minav, q_minerr, bpms] = getCandGammaQmin(fwqwf, bpmsf, tune_d.q1f, tune_d.q2f, mad_twiss)
+            except:
+                traceback.print_exc()
+                [coupleterms, q_minav, q_minerr, bpms] = getCandGammaQmin(fwqwf2, bpmsf2, tune_d.q1f, tune_d.q2f, mad_twiss)
+        else:
+            [coupleterms, q_minav, q_minerr, bpms] = getCandGammaQmin(fwqw, bpms, tune_d.q1f, tune_d.q2f, mad_twiss)
+        tfs_file = files_dict['getcoupleterms.out']
+        tfs_file.add_float_descriptor("DQMIN", q_minav)
+        tfs_file.add_float_descriptor("DQMINE", q_minerr)
+        tfs_file.add_column_names(["NAME", "S", "DETC", "DETCE", "GAMMA", "GAMMAE", "C11", "C12", "C21", "C22"])
+        tfs_file.add_column_datatypes(["%s", "%le", "%le", "%le", "%le", "%le", "%le", "%le", "%le", "%le"])
+        for bpm in bpms:
+            bps = bpm[0]
+            bpmm = bpm[1].upper()
+            list_row_entries = [bpmm, bps, coupleterms[bpmm][0], coupleterms[bpmm][1], coupleterms[bpmm][2], coupleterms[bpmm][3], coupleterms[bpmm][4], coupleterms[bpmm][5], coupleterms[bpmm][6], coupleterms[bpmm][7]]
+            tfs_file.add_table_row(list_row_entries)
+
+    return tune_d
+# END calculate_coupling ---------------------------------------------------------------------------
+
+#===================================================================================================
+# helper-functions
+#===================================================================================================
+
+def GetCoupling1(MADTwiss, list_zero_dpp_x, list_zero_dpp_y, tune_x, tune_y, outputpath):
+    """Calculate coupling and phase with 1-BPM method for all BPMs and overall
+    INPUT
+     MADTwiss        - twiss instance of model from MAD 
+     list_zero_dpp_x - list with twiss objects for horizontal data
+     list_zero_dpp_y - list with twiss objects for vertical data
+     tune_x          - horizontal tune (use natural/free tunes!)
+     tune_y          - vertical tune (use natural/free tunes!)
+     outputpath      - directory which contains the Drive.inp file to determine operation point
+    OUTPUT
+     fwqw            - library with BPMs and corresponding results
+     dbpms           - list of BPMs with correct phase
+    Global: fwqw = [CG,QG,CG_std]
+    """
+
+    # Not applicable to db=-1 for the time being...
+
+    ### Prepare BPM lists ###
+
+    # Check linx/liny files, if it's OK it is confirmed that ListofZeroDPPX[i] and ListofZeroDPPY[i]
+    # come from the same (simultaneous) measurement.
+    if len(list_zero_dpp_x)!=len(list_zero_dpp_y):
+        print >> sys.stderr, 'Leaving GetCoupling as linx and liny files seem not correctly paired...'
+        dum0 = {"Global":[0.0,0.0]}
+        dum1 = []
+        return [dum0,dum1]
+    # Determine intersection of BPM-lists between measurement and model, create list dbpms
+    XplusY = list_zero_dpp_x+list_zero_dpp_y
+    dbpms = Utilities.bpm.intersect(XplusY)
+    dbpms = Utilities.bpm.model_intersect(dbpms, MADTwiss)
+
+
+    ### Calculate fw and qw, exclude bpms having wrong phases ###
+
+    # Initialize dictionary of BPMs with results
+    fwqw = {}
+    # Initialize list of BPMs with correct phases
+    dbpmt = []
+    # Initialize counter of BPMs with bad phases
+    Badbpms = 0
+    # Count number of BPMs in intersection of model and measurement
+    Numbpms = len(dbpms)
+    # Loop through BPMs in dbpms
+    for i in range(Numbpms):
+        # Get BPM name
+        bn1 = str.upper(dbpms[i][1])
+        # Initialize list for f, its std and the tunes
+        fij = []
+        std_fij = []
+        q1j = []
+        q2j = []
+        # Reset bad/wrong phase indicator
+        badbpm = 0
+        # Loop through data files 
+        for j in range(len(list_zero_dpp_x)):
+            # Get twiss objects (metaclass)
+            tw_x = list_zero_dpp_x[j]
+            tw_y = list_zero_dpp_y[j]
+            # Get coupled amplitude ratios
+            C01ij = tw_x.AMP01[tw_x.indx[bn1]]
+            C10ij = tw_y.AMP10[tw_y.indx[bn1]]
+            # Get main amplitudes
+            ampx = tw_x.AMPX[tw_x.indx[bn1]]
+            ampy = tw_y.AMPY[tw_y.indx[bn1]]
+            # Give warning if main amplitude is 0
+            if ampx==0.0 or ampy==0.0: # 
+                print('Main amplitude(s) is/are 0 for BPM',bn1)
+            # Get noise average values to estimate secondary lines not recognized by drive
+            try:
+                if C01ij==0.0: 
+                    C01ij = tw_x.AVG_NOISE[tw_x.indx[bn1]]
+                if C10ij==0.0:
+                    C10ij = tw_y.AVG_NOISE[tw_y.indx[bn1]]
+            except AttributeError:
+                print "AVG_NOISE column not found, cannot estimate C matrix."
+            # Get noise standard deviation to estimate uncertainty of amplitudes
+            std_noise_x = tw_x.NOISE[tw_x.indx[bn1]] 
+            std_noise_y = tw_y.NOISE[tw_y.indx[bn1]]
+            # Propagate error to coupled amplitude ratios
+            std_C01ij = std_noise_x/ampx*math.sqrt(1+C01ij**2)
+            std_C10ij = std_noise_y/ampy*math.sqrt(1+C10ij**2)
+            # Calculate coupling parameter f and append to list of BPM
+            fij.append(0.5*math.atan(math.sqrt(C01ij*C10ij)))
+            # Propagate error to coupling parameter and append to list
+            std_fij.append(0.25*math.sqrt(C01ij*C10ij*((std_C01ij/(C01ij*(C01ij+C10ij)))**2+(std_C01ij/(C01ij*(C01ij+C10ij)))**2)))
+            # Calculate phases (in units of 2pi!) and append them to lists
+            q1j.append((tw_x.MUX[tw_x.indx[bn1]]-tw_y.PHASE10[tw_y.indx[bn1]]+0.25)%1.0)
+            q2j.append((tw_x.PHASE01[tw_x.indx[bn1]]-tw_y.MUY[tw_y.indx[bn1]]-0.25)%1.0)
+            # Sign change in both, real and imag part!
+            #  - Real part: Comply with MAD output 
+            #  - Imag part: Comply with 2-BPM method and new averaging formula 
+            # (To change real part only, use - instead of +)
+            # (To change imag part only, use - instead of + and 1.0 instead of 0.5)
+            q1j[j] = (1.0-q1j[j])%1.0
+            q2j[j] = (1.0-q2j[j])%1.0
+
+        # Cast phase lists as arrays for later calculations
+        q1j = np.array(q1j)
+        q2j = np.array(q2j)
+        # Determine average phases
+        q1 = np.average(q1j)
+        q2 = np.average(q2j)
+        # Check fractional tune difference: Average for |q1-q2|<0.25 or take q1 for |q1-q2|>0.75, badbpm else
+        if abs(q1-q2)<0.25:
+            qi = (q1+q2)/2.0
+        elif abs(q1-q2)>0.75: # OK, for example q1=0.05, q2=0.95 due to measurement error
+            qi = q1 # Note that q1 and q2 are confined 0. to 1.
+        else:
+            badbpm = 1
+            #print "Bad Phases in BPM ",bn1, "total so far", Badbpms+1
+
+        # If BPM tunes are OK
+        if badbpm == 0:
+            # Cast parameter lists to np.arrays for calculations
+            fij = np.array(fij)
+            std_fij = np.array(std_fij)
+            # Cancel out the results with std=0, which means that the noise is flat
+            for k, val in enumerate(std_fij):
+                if val==0:
+                    std_fij = np.delete(std_fij,k)
+            # If no results are left for this BPM, set coupling to nan
+            if not std_fij:
+                fi = float("nan") # To be discussed
+                fistd = float("nan") # To be discussed
+            # Average coupling over all files, weighted with variance, and get std of weighted average
+            else:
+                fi = np.average(fij, weights=1/std_fij**2)
+                fistd = np.sqrt(1/sum(1/std_fij**2))
+            # Average phase over all files
+            qistd = math.sqrt(np.average(q1j*q1j)-q1**2.0+2.2e-16) # Not very exact...
+            # Calculate complex coupling with qi
+            fi = fi*complex(np.cos(2.0*np.pi*qi), np.sin(2.0*np.pi*qi))
+            # Append BPM to list of BPMs with correct phase
+            dbpmt.append([dbpms[i][0],dbpms[i][1]])
+            # Trailing 0s provide compatibility with 2-BPM method
+            fwqw[bn1] = [[fi,fistd,0,0],[qi,qistd,0,0]]
+        # Count badbpms
+        Badbpms += badbpm
+    # Only use BPMs with correct phase
+    dbpms = dbpmt
+
+    # Compute global coupling and phase
+    # Initialize global coupling parameter f
+    f = 0.0
+    # Initialize denominator for variance-weighted average 
+    denom = 0.0
+    # Initialize global phase
+    QG = 0.0
+    # Initialize counter of bad results in coupling
+    nancounter = 0
+
+    # Loop through BPMs with correct phase
+    for i in range(0,len(dbpms)):
+        # Get BPM name
+        bn1 = str.upper(dbpms[i][1])
+        # Count nan cases
+        if np.isnan(fwqw[bn1][0][0]):
+            nancounter += 1
+        # Add up f, the denominator for weighted average and the squares for the RMS, using the phases mux and muy 
+        # (new average adapted from 2-BPM method)
+        else:
+            mux = MADTwiss.MUX[MADTwiss.indx[bn1]]
+            muy = MADTwiss.MUY[MADTwiss.indx[bn1]]
+            f += (fwqw[bn1][0][0]*np.exp(complex(0,1)*2*np.pi*(mux-muy)))/fwqw[bn1][0][1]**2
+            denom += 1/fwqw[bn1][0][1]**2
+        # Add up phase 
+        tw_x = list_zero_dpp_x[j]
+        tw_y = list_zero_dpp_y[j]
+        QG += fwqw[bn1][1][0]-(tw_x.MUX[tw_x.indx[bn1]]-tw_y.MUY[tw_y.indx[bn1]])
+        
+    # Find operation point
+    sign_QxmQy = _find_sign_QxmQy(outputpath, tune_x, tune_y)
+    # Calculate C- from f with weighted average
+    CG = 4.0*abs(tune_x-tune_y)*abs(f)/denom
+    # Calculate std of C- with error on weighted average
+    CG_std_weighted = 4.0*abs(tune_x-tune_y)*abs(np.sqrt(1/denom))
+    # Determine global phase using average and operation point
+    QG = (QG/len(dbpms)+0.5*(1.0-sign_QxmQy*0.5))%1.0
+    # Cast determined results as global
+    fwqw['Global'] = [CG,QG,CG_std_weighted]
+    # Print results to terminal including statistics of anlysis
+    print('Cminus: {0} +/- {1}\nSkipped BPMs: {2} (badbpm); {3} (nan); {4} (overall) of {5}'.format(CG, CG_std_weighted, Badbpms, nancounter, Badbpms+nancounter, Numbpms))
+
+    return [fwqw,dbpms]
+
+### END of GetCoupling1 ###
+
+def GetCoupling2(MADTwiss, list_zero_dpp_x, list_zero_dpp_y, tune_x, tune_y, phasex, phasey, beam_direction, accel, outputpath):
+    """Calculate coupling and phase with 2-BPM method for all BPMs and overall
+    INPUT
+     MADTwiss        - twiss instance of model from MAD 
+     list_zero_dpp_x - list with twiss objects for horizontal data
+     list_zero_dpp_y - list with twiss objects for vertical data
+     tune_x          - horizontal tune (use natural/free tunes!)
+     tune_y          - vertical tune (use natural/free tunes!)
+     phasex          - horizontal phase (usage with phase.py in algorithms)
+     phasey          - vertical phase (usage with phase.py in algorithms)
+     beam_direction  - direction of beam, LHCB1: 1, LHCB2: -1
+     accel           - accelerator (LHCB1, LHCB2, LHCB4(?), SPS, RHIC,TEVATRON)
+     outputpath      - directory which contains the Drive.inp file to determine operation point
+    OUTPUT
+     fwqw            - library with BPMs and corresponding results
+     dbpms           - list of BPMs with correct phase
+    """
+
+    ### Prepare BPM lists ###
+
+    # Check linx/liny files, if it's OK it is confirmed that ListofZeroDPPX[i] and ListofZeroDPPY[i]
+    # come from the same (simultaneous) measurement. It might be redundant check.
+    if len(list_zero_dpp_x) != len(list_zero_dpp_y):
+        print >> sys.stderr, 'Leaving GetCoupling as linx and liny files seem not correctly paired...'
+        dum0 = {"Global": [0.0, 0.0]}
+        dum1 = []
+        return [dum0, dum1]
+    # Determine intersection of BPM-lists between measurement and model, create list dbpms
+    XplusY = list_zero_dpp_x + list_zero_dpp_y
+    dbpms = Utilities.bpm.intersect(XplusY)
+    dbpms = Utilities.bpm.model_intersect(dbpms, MADTwiss)
+
+    ### Calculate fw and qw, exclude BPMs having wrong phases ###
+
+    # Initialize dictionary of BPMs with results
+    fwqw = {}
+    # Initialize dictionary of BPMs with results for old method
+    f_old_out = {}
+    # Initialize list of BPMs with correct phases
+    dbpmt = []
+    # Count number of BPM-pairs in intersection of model and measurement
+    Numbpmpairs = len(dbpms) - 1
+    # Loop through BPM-pairs
+    for i in range(Numbpmpairs):
+        # Get BPM names
+        bn1 = str.upper(dbpms[i][1])
+        bn2 = str.upper(dbpms[i + 1][1])
+        delx = phasex[bn1][0] - 0.25  # Missprint in the coupling note
+        dely = phasey[bn1][0] - 0.25
+
+        # Initialize result-lists (coupling, error on coupling and phases)
+        f1001ij = []
+        f1010ij = []
+        std_f1001ij = []
+        std_f1010ij = []
+        q1js = []
+        q2js = []
+        q1jd = []
+        q2jd = []
+        # Initialize as not bad BPM
+        badbpm = 0
+        # Loop through files to analyze
+        for j in range(0, len(list_zero_dpp_x)):
+            # Get twiss instance for current BPM and file
+            tw_x = list_zero_dpp_x[j]
+            tw_y = list_zero_dpp_y[j]
+            # Get main amplitude
+            [ampx_1, ampy_1] = [tw_x.AMPX[tw_x.indx[bn1]], tw_y.AMPY[tw_y.indx[bn1]]]
+            [ampx_2, ampy_2] = [tw_x.AMPX[tw_x.indx[bn2]], tw_y.AMPY[tw_y.indx[bn2]]]
+            # Exclude BPM if no main line was found
+            if ampx_1 == 0 or ampy_1 == 0 or ampx_2 == 0 or ampy_2 == 0:
+                badbpm = 1
+                ampx_1 = 1  # Dummy value, badbpm variable makes sure the BPM is ignored
+                ampy_1 = 1  # Dummy value, badbpm variable makes sure the BPM is ignored
+                ampx_2 = 1  # Dummy value, badbpm variable makes sure the BPM is ignored
+                ampy_2 = 1  # Dummy value, badbpm variable makes sure the BPM is ignored
+            # Get coupled amplitude ratios
+            [amp01_1, amp10_1] = [tw_x.AMP01[tw_x.indx[bn1]], tw_y.AMP10[tw_y.indx[bn1]]]
+            [amp01_2, amp10_2] = [tw_x.AMP01[tw_x.indx[bn2]], tw_y.AMP10[tw_y.indx[bn2]]]
+            # Replace secondary lines with amplitude infinity or 0 by noise average
+            try:
+                if amp01_1 == float("inf") or amp01_1 == 0:
+                    amp01_1 = tw_x.AVG_NOISE[tw_x.indx[bn1]] / ampx_1
+                if amp10_1 == float("inf") or amp10_1 == 0:
+                    amp10_1 = tw_y.AVG_NOISE[tw_y.indx[bn1]] / ampy_1
+                if amp01_2 == float("inf") or amp01_2 == 0:
+                    amp01_2 = tw_x.AVG_NOISE[tw_x.indx[bn1]] / ampx_2
+                if amp10_2 == float("inf") or amp10_2 == 0:
+                    amp10_2 = tw_y.AVG_NOISE[tw_y.indx[bn1]] / ampy_2
+            except AttributeError:
+                print "AVG_NOISE column not found, cannot use noise floor."
+
+            # Call routine in helper.py to get secondary lines for 2-BPM method
+            [SA0p1ij,phi0p1ij] = helper.ComplexSecondaryLine(delx, amp01_1, amp01_2,
+                    tw_x.PHASE01[tw_x.indx[bn1]], tw_x.PHASE01[tw_x.indx[bn2]])
+            [SA0m1ij,phi0m1ij] = helper.ComplexSecondaryLine(delx, amp01_1, amp01_2,
+                    -tw_x.PHASE01[tw_x.indx[bn1]], -tw_x.PHASE01[tw_x.indx[bn2]])
+            [TBp10ij,phip10ij] = helper.ComplexSecondaryLine(dely, amp10_1, amp10_2,
+                    tw_y.PHASE10[tw_y.indx[bn1]], tw_y.PHASE10[tw_y.indx[bn2]])
+            [TBm10ij,phim10ij] = helper.ComplexSecondaryLine(dely, amp10_1, amp10_2,
+                    -tw_y.PHASE10[tw_y.indx[bn1]], -tw_y.PHASE10[tw_y.indx[bn2]])
+
+            # Get noise standard deviation and propagate to coupled amplitude ratio
+            std_amp01_1 = tw_x.NOISE[tw_x.indx[bn1]]/ampx_1*math.sqrt(1+amp01_1**2)
+            std_amp10_1 = tw_y.NOISE[tw_y.indx[bn1]]/ampy_1*math.sqrt(1+amp10_1**2)
+            std_amp01_2 = tw_x.NOISE[tw_x.indx[bn2]]/ampx_2*math.sqrt(1+amp01_2**2)
+            std_amp10_2 = tw_y.NOISE[tw_y.indx[bn2]]/ampy_2*math.sqrt(1+amp10_2**2)
+            # Propagate to 2-BPM coupled amplitude ratio using a separate routine in helper.py
+            std_SA0p1ij = helper.ComplexSecondaryLineSTD(delx, amp01_1, amp01_2,
+                    tw_x.PHASE01[tw_x.indx[bn1]], tw_x.PHASE01[tw_x.indx[bn2]], std_amp01_1, std_amp01_2)
+            std_SA0m1ij = helper.ComplexSecondaryLineSTD(delx, amp01_1, amp01_2,
+                    -tw_x.PHASE01[tw_x.indx[bn1]], -tw_x.PHASE01[tw_x.indx[bn2]], std_amp01_1, std_amp01_2)
+            std_TBp10ij = helper.ComplexSecondaryLineSTD(dely, amp10_1, amp10_2,
+                    tw_y.PHASE10[tw_y.indx[bn1]], tw_y.PHASE10[tw_y.indx[bn2]], std_amp10_1, std_amp10_2)
+            std_TBm10ij = helper.ComplexSecondaryLineSTD(dely, amp10_1, amp10_2,
+                    -tw_y.PHASE10[tw_y.indx[bn1]], -tw_y.PHASE10[tw_y.indx[bn2]], std_amp10_1, std_amp10_2)
+
+            # Append results for the coupling parameters
+            f1001ij.append(0.5*math.sqrt(TBp10ij*SA0p1ij/2.0/2.0)) # division by 2 for each ratio as the scale of the #
+            f1010ij.append(0.5*math.sqrt(TBm10ij*SA0m1ij/2.0/2.0)) # main lines is 2 (also see appendix of the note)  #
+            # Propagate error to f1001 and f1010 if possible (no division by 0)
+            if TBp10ij==0 or SA0p1ij==0:
+                std_f1001ij.append(float("nan"))
+            else:
+                std_f1001ij.append(0.25*math.sqrt(4.0/TBp10ij/SA0p1ij)*math.sqrt((std_TBp10ij*SA0p1ij/4)**2+(TBp10ij*std_SA0p1ij/4)**2))
+            if TBm10ij==0 or SA0m1ij==0:
+                std_f1010ij.append(float("nan"))
+            else:
+                std_f1010ij.append(0.25*math.sqrt(4.0/TBm10ij/SA0m1ij)*math.sqrt((std_TBm10ij*SA0m1ij/4)**2+(TBm10ij*std_SA0m1ij/4)**2))
+
+            if beam_direction == 1:
+                q1jd.append((phi0p1ij-tw_y.MUY[tw_y.indx[bn1]]+0.25)%1.0) # note that phases are in units of 2pi
+                q2jd.append((-phip10ij+tw_x.MUX[tw_x.indx[bn1]]-0.25)%1.0)
+            elif beam_direction == -1:
+                q1jd.append((phi0p1ij-tw_y.MUY[tw_y.indx[bn1]]+0.25)%1.0) # note that phases are in units of 2pi
+                q2jd.append(-(-phip10ij+tw_x.MUX[tw_x.indx[bn1]]-0.25)%1.0)
+
+            # This sign change in the real part is to comply with MAD output
+            q1jd[j] = (0.5-q1jd[j])%1.0 
+            q2jd[j] = (0.5-q2jd[j])%1.0
+
+            if beam_direction==1:
+                q1js.append((phi0m1ij+tw_y.MUY[tw_y.indx[bn1]]+0.25)%1.0) # note that phases are in units of 2pi
+                q2js.append((phim10ij+tw_x.MUX[tw_x.indx[bn1]]+0.25)%1.0)
+            if beam_direction==-1:
+                q1js.append((phi0m1ij+tw_y.MUY[tw_y.indx[bn1]]+0.25)%1.0) # note that phases are in units of 2pi
+                q2js.append(-(phim10ij+tw_x.MUX[tw_x.indx[bn1]]+0.25)%1.0)
+            # This sign change in the real part is to comply with MAD output
+            q1js[j] = (0.5-q1js[j])%1.0
+            q2js[j] = (0.5-q2js[j])%1.0
+
+        q1jd = np.array(q1jd)
+        q2jd = np.array(q2jd)
+        q1d = phase.calc_phase_mean(q1jd,1.0)
+        q2d = phase.calc_phase_mean(q2jd,1.0)
+
+        q1js = np.array(q1js)
+        q2js = np.array(q2js)
+        q1s = phase.calc_phase_mean(q1js,1.0)
+        q2s = phase.calc_phase_mean(q2js,1.0)
+
+        # Take SPS and RHIC out of the badbpm procedure (badbpm stays 0 as initialized) and set phases 
+        if (accel == "SPS" or accel == "RHIC"):
+            q1010i = q1d
+            q1010i = q1s
+
+        # Check phase and set badbpm for wrong phase (only for other accels than SPS and RHIC)
+        elif min(abs(q1d-q2d),1.0-abs(q1d-q2d))>0.25 or min(abs(q1s-q2s),1.0-abs(q1s-q2s))>0.25:
+            badbpm = 1
+
+        # If accel is SPS or RHIC or no no wrong phase was detected, process results
+        if badbpm==0:
+            # Cast coupling parameters and errors as np.arrays for later calculations
+            f1001ij = np.array(f1001ij)
+            f1010ij = np.array(f1010ij)
+            std_f1001ij = np.array(std_f1001ij)
+            std_f1010ij = np.array(std_f1010ij)
+
+            # Old cminus method: averaging abs values
+            if beam_direction==1:
+                f_old_out[bn1] = np.average(abs(f1001ij), weights=1/std_f1001ij**2)
+            elif beam_direction==-1:
+                f_old_out[bn1] = np.average(abs(f1010ij), weights=1/std_f1010ij**2)
+
+            # Use variance-weighted average to determine f and its std
+            f1001i = np.average(f1001ij, weights=1/std_f1001ij**2)
+            f1010i = np.average(f1010ij, weights=1/std_f1010ij**2)
+            # Set std of f1001 and f1010 by calculating the std of the weighted average
+            f1001istd = np.sqrt(1/sum(1/std_f1001ij**2))
+            f1010istd = np.sqrt(1/sum(1/std_f1010ij**2))
+
+            # Use routines in phase.py to get mean and std of the phase terms q1001 and q1010
+            q1001i = phase.calc_phase_mean(np.array([q1d,q2d]),1.0)
+            q1010i = phase.calc_phase_mean(np.array([q1s,q2s]),1.0)
+            q1001istd = phase.calc_phase_std(np.append(q1jd,q2jd),1.0)
+            q1010istd = phase.calc_phase_std(np.append(q1js,q2js),1.0)
+            # Calculate complex coupling terms using phases from above
+            f1001i = f1001i*complex(np.cos(2.0*np.pi*q1001i),np.sin(2.0*np.pi*q1001i))
+            f1010i = f1010i*complex(np.cos(2.0*np.pi*q1010i),np.sin(2.0*np.pi*q1010i))
+            # Add BPM to list of BPMs with correct phase
+            dbpmt.append([dbpms[i][0],dbpms[i][1]])
+
+            # Save results to BPM-results dictionary, sorted depending on beam_direction
+            if beam_direction==1:
+                fwqw[bn1] = [[f1001i,f1001istd,f1010i,f1010istd],[q1001i,q1001istd,q1010i,q1010istd]]
+            elif beam_direction==-1:
+                fwqw[bn1] = [[f1010i,f1010istd,f1001i,f1001istd],[q1010i,q1010istd,q1001i,q1001istd]]
+
+    # Count number of skipped BPMs because of wrong phase
+    Badbpms = len(dbpms)-len(dbpmt)
+    # Rename list of BPMs with correct phase
+    dbpms = dbpmt
+
+    # Compute global values for coupling, error and phase
+    # Initialize coupling term f
+    f_new = complex(0,0)
+    # Initialize denominator for weighted averaging
+    denom = 0
+    # Loop through BPMs with correct phase
+    for i in range(0,len(dbpms)-1):
+        # Get BPM-names
+        bn1 = str.upper(dbpms[i][1])
+        bn2 = str.upper(dbpms[i+1][1])
+        mux = MADTwiss.MUX[MADTwiss.indx[bn1]]
+        muy = MADTwiss.MUY[MADTwiss.indx[bn2]]
+        f_new += fwqw[bn2][0][0]*np.exp(complex(0,1)*2*np.pi*(mux-muy))/fwqw[bn2][0][1]**2 # Variance-weighted average for BPMs
+        denom += 1/fwqw[bn2][0][1]**2 # denominator for weighted average
+
+    N = len(dbpms)
+    f_new_std = np.sqrt(1/denom)
+    CG_new_abs = 4*abs(tune_x-tune_y)*abs(f_new)/denom
+    CG_new_abs_std = 4*abs(tune_x-tune_y)*abs(f_new_std)
+    CG_new_phase = np.angle(f_new)
+
+    print('NewCMINUS: {0} +/- {1}'.format(CG_new_abs, CG_new_abs_std))
+    print('Skipped BPMs: {0} (badbpm) of {1}'.format(Badbpms, Numbpmpairs))
+
+    # Old formula
+    # Initialize global values coupling CG and phse QG
+    CG = 0.0
+    QG = 0.0
+    for i in range(0,len(dbpms)-1):
+        bn1 = str.upper(dbpms[i][1])
+        CG += abs(f_old_out[bn1])
+        # For more than one file, this goes wrong, loops are mixed up for the phase calculation!
+        tw_x = list_zero_dpp_x[0]
+        tw_y = list_zero_dpp_y[0]
+        QG += fwqw[bn1][1][0]-(tw_x.MUX[tw_x.indx[bn1]]-tw_y.MUY[tw_y.indx[bn1]])
+
+    if len(dbpms)==0:
+        print >> sys.stderr, 'Warning: There is no BPM to output linear coupling properly... leaving Getcoupling.'
+        # Does this set a coupling without prefactor 4*(Qx-Qy) to global?
+        fwqw['Global']=[CG,QG] #Quick fix Evian 2012
+        return [fwqw,dbpms]
+    else:
+        CG_old = abs(4.0*(tune_x-tune_y)*CG/len(dbpms))
+	print 'OldCMINUS' ,CG_old
+    fwqw['Global'] = [CG_new_abs,CG_new_phase,CG_new_abs_std]
+
+    return [fwqw,dbpms]
+
+### END of GetCoupling2 ###
+
+def getCandGammaQmin(fqwq,bpms,tunex,tuney,twiss):
+    # Cut the fractional part of Q1 and Q2
+    QQ1 = float( int(twiss.Q1) )
+    QQ2 = float( int(twiss.Q2) )
+
+    tunex=float(tunex)+QQ1
+    tuney=float(tuney)+QQ2
+
+    tunefactor=(np.cos(2*np.pi*tunex)-np.cos(2*np.pi*tuney))/(np.pi*(np.sin(2*np.pi*tunex)+np.sin(2*np.pi*tuney)))
+
+    coupleterms={}
+    Qmin=[]
+
+    if len(bpms)==0:
+        print >> sys.stderr, "No bpms in getCandGammaQmin. Returning empty stuff"
+        return coupleterms,0,0,bpms
+
+    for bpm in bpms:
+        bpmm=bpm[1].upper()
+        detC=1-(1/(1+4*(abs(fqwq[bpmm][0][0])**2-abs(fqwq[bpmm][0][2])**2)))
+        check2=0.25+abs(fqwq[bpmm][0][0])**2
+
+        if check2>abs(fqwq[bpmm][0][2])**2: # checking if sum or difference resonance is dominant!
+            gamma=math.sqrt(1/(1/(1+4*(abs(fqwq[bpmm][0][0])**2-abs(fqwq[bpmm][0][2])**2))))
+            ffactor= 2*gamma*tunefactor*math.sqrt(abs(detC)) # cannot take abs
+            C11=-(fqwq[bpmm][0][0].imag-fqwq[bpmm][0][2].imag)*2*gamma
+            C12=-(fqwq[bpmm][0][0].real+fqwq[bpmm][0][2].real)*2*gamma
+            C21=(fqwq[bpmm][0][0].real+fqwq[bpmm][0][2].real)*2*gamma
+            C22=(fqwq[bpmm][0][0].imag-fqwq[bpmm][0][2].imag)*2*gamma
+        else: # negative gamma
+            gamma=-1
+            ffactor=-1
+            C11=C12=C21=C22=-1
+
+        Qmin.append(ffactor)
+
+        if (abs(fqwq[bpmm][0][0])**2-abs(fqwq[bpmm][0][2])**2)>0.0:
+            err=(2*((abs(fqwq[bpmm][0][1])*abs(fqwq[bpmm][0][0]))+(abs(fqwq[bpmm][0][3])*abs(fqwq[bpmm][0][2]))))/(abs(fqwq[bpmm][0][0])**2-abs(fqwq[bpmm][0][2])**2)
+        else:
+            err=-1
+
+        coupleterms[bpmm]=[detC,err,gamma,err,C11,C12,C21,C22]
+
+    if gamma==-1:
+        print "WARN: Sum resonance is dominant! "
+
+    Qmin=np.array(Qmin)
+
+    Qminerr=math.sqrt(np.average(Qmin*Qmin)-(np.average(Qmin))**2+2.2e-16)
+    Qminav=np.average(Qmin)
+
+    return coupleterms,Qminav,Qminerr,bpms
+
+### END of getCandGammaQmin ###
+
+def _find_sign_QxmQy(outputpath, tune_x, tune_y):
+    try:
+        fdi = open(outputpath+'Drive.inp','r')  # Drive.inp file is normally in the outputpath directory in GUI operation
+        for line in fdi:
+            if "TUNE X" in line:
+                fracxinp=line.split("=")
+                fracx=fracxinp[1]
+            if "TUNE Y" in line:
+                fracyinp=line.split("=")
+                fracy=fracyinp[1]
+        fdi.close()
+    except IOError:
+        fracx=tune_x # Otherwise, the fractional parts are assumed to be below 0.5
+        fracy=tune_y
+
+    if fracx<0.0 :
+        fracx=1.0-tune_x
+    else:
+        fracx=tune_x
+
+    if fracy<0.0 :
+        fracx=1.0-tune_y
+    else:
+        fracy=tune_y
+
+    if fracx>fracy:
+        return 1.0
+    else:
+        return -1.0
+
+### END of _find_sign_QxmQy ###
+
+#===================================================================================================
+# ac-dipole stuff
+#===================================================================================================
+
+def getFreeCoupling(tunefreex,tunefreey,tunedrivenx,tunedriveny,fterm,twiss,bpms):
+    if DEBUG:
+        print "Calculating free fterms"
+    couple={}
+    couple['Global']=[fterm['Global'][0],fterm['Global'][1]]
+
+    QQ1=float(str(twiss.Q1).split('.')[0])
+    QQ2=float(str(twiss.Q2).split('.')[0])
+
+    if(tunefreey>0.50):
+        tunefreey=1-tunefreey
+        tunefreey=abs(QQ2+tunefreey)
+    else:
+        tunefreey=abs(QQ2+abs(tunefreey))
+    if(tunefreex>0.50):
+        tunefreex=1-float(tunefreex)
+        tunefreex=abs(QQ1+tunefreex)
+    else:
+        tunefreex=abs(QQ1+abs(tunefreex))
+
+    if(tunedrivenx>0.50):
+        tunedrivenx=1-tunedrivenx
+    if(tunedriveny>0.50):
+        tunedriveny=1-tunedriveny
+
+    tunedrivenx=abs(QQ1+abs(tunedrivenx))
+    tunedriveny=abs(QQ2+abs(tunedriveny))
+
+
+    # diff f1001
+    factor_top_diff=math.sqrt(np.sin(np.pi*(tunedrivenx-tunefreey))*np.sin(np.pi*(tunefreex-tunedriveny)))
+    factor_bottom_diff=np.sin(np.pi*(tunefreex-tunefreey))
+
+    factor_diff=abs((factor_top_diff/factor_bottom_diff))
+
+    if DEBUG:
+        print "Factor for coupling diff ",factor_diff
+
+    # sum f1010
+    factor_top_sum=math.sqrt(np.sin(np.pi*(tunedrivenx+tunefreey))*np.sin(np.pi*(tunefreex+tunedriveny)))
+    factor_bottom_sum=np.sin(np.pi*(tunefreex+tunefreey))
+
+    factor_sum=abs((factor_top_sum/factor_bottom_sum))
+
+    if DEBUG:
+        print "Factor for coupling sum ",factor_sum
+
+    for bpm in bpms:
+
+        bpmm=bpm[1].upper()
+        [amp,phase]=fterm[bpmm]
+
+        ampp=[amp[0]*factor_diff,amp[1],amp[2]*factor_sum,amp[3]]
+        pphase=[phase[0]*factor_diff,phase[1],phase[2]*factor_sum,phase[3]]
+
+        couple[bpmm]=[ampp,pphase]
+
+    return couple,bpms
+
+### END of getFreeCoupling ###