--- conflicted
+++ resolved
@@ -146,8 +146,15 @@
             
             bpm2 = bpm_pair_data[0]
             rdt_phases_per_bpm = []
-            
+            line_phases = []
+            line_amplitudes = []
+            line_phases_err = []
+            line_amplitudes_err = []
+            
+            print("Processing %s <--> %s\n"%(bpm1,bpm2))
             for j in range(0,len(list_zero_dpp)):
+                
+                print("  Lin data %d\n"%(j))
                 
                 ph_H10 = getattr(linx_data[j], "MUX")[linx_data[j].indx[bpm1]]
                 ph_V01 = getattr(liny_data[j], "MUY")[liny_data[j].indx[bpm1]]
@@ -200,22 +207,24 @@
     
                         
                          
+                rdt_phases = calculate_rdt_phases(rdt, line_phases, line_amplitudes, ph_H10, ph_V01)%1
+                print(rdt_phases)
                 
-<<<<<<< HEAD
-                rdt_phases_per_bpm.append(calculate_rdt_phases(rdt, line_phase, line_amp, ph_H10, ph_V01)%1)
-=======
-                rdt_phases_per_bpm.append(calculate_rdt_phases(rdt, line_phases, line_amplitudes, ph_H10, ph_V01)%1)
->>>>>>> 1542f723
-
-            
-            phases = np.array(rdt_phases_per_bpm)
+                rdt_phases_per_bpm.append(rdt_phases)
+
+
+            
+            phases = np.array(rdt_phases_per_bpm)*2*np.pi
             
             # was 
             #rdt_phases_averaged.append(np.average(phases))
             
             # skowron October 2018
-            rdt_cosphases = np.cos(2*np.pi*phases)
-            rdt_sinphases = np.sin(2*np.pi*phases)
+            
+            print(phases)
+            
+            rdt_cosphases = np.cos( phases )
+            rdt_sinphases = np.sin( phases )
             
             phase2 = np.arctan2(np.average(rdt_sinphases),np.average(rdt_cosphases))/(2*np.pi)
             rdt_phases_averaged.append(np.average(phase2))
@@ -256,24 +265,15 @@
         rdt_out_file.add_table_row([bpm_name, dbpms[k][0], len(list_zero_dpp), res[0], res_err[0], rdt_angles[k], rdt_phases_averaged_std[k], res[0]*real_part[k], res[0]*imag_part[k]])
 
 
-<<<<<<< HEAD
-def calculate_rdt_phases(rdt, line_phase, line_amp, ph_H10, ph_V01):
-=======
 def calculate_rdt_phases(rdt, line_phase, line_amplitudes, ph_H10, ph_V01):
->>>>>>> 1542f723
     r = list(rdt)
     j, k, l, m, plane = int(r[1]), int(r[2]), int(r[3]), int(r[4]), r[5]
     if plane == 'H':
         rdt_phase = line_phase - (k-j+1)*ph_H10 - (m-l)*ph_V01 + 0.25
     elif plane == 'V':
         rdt_phase = line_phase - (k-j)*ph_H10 - (m-l+1)*ph_V01 + 0.25
-<<<<<<< HEAD
-    
-    return rdt_phase
-=======
     mask = np.array(line_amplitudes)!=0
     return rdt_phase*mask 
->>>>>>> 1542f723
 
 
 def rdt_function_gen(rdt, plane):
