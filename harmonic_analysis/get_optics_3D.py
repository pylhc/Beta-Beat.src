'''
.. module: get_optics_3D

Created on 31/07/17

:author: Lukas Malina  

It computes horizontal normalised dispersion from 3D kicks, together with the phase advance 
it uses the model with AC-Dipole element in, i. e. there is no compensation for AC-Dipole.
'''

import sys
import os
from optparse import OptionParser
import numpy as np
import pandas as pd
<<<<<<< HEAD
sys.path.append(os.path.abspath(os.path.join(os.path.dirname(__file__), "..")))
from tfs_files import tfs_pandas as tfs
=======
from os.path import abspath, join, dirname, pardir
sys.path.append(abspath(join(dirname(__file__), pardir)))
from utils import tfs_pandas as tfs
>>>>>>> 067848fe
from model import manager

PI2I = 2 * np.pi * complex(0, 1)

def _parse_args():
    parser = OptionParser()
    parser.add_option("--files",
                    help="List of comma-separated sdds files from analysis",
                    metavar="FILES", dest="files")
    parser.add_option("--model",
                    help="Model with ac-dipole in",
                    metavar="MODEL", default="", dest="model")
    parser.add_option("--output",
                    help="Output folder",
                    metavar="OUTPUT", default="", dest="output")
    parser.add_option("--phase",
                    help="""If present, it calculates the phase advances.""",
                    dest="phase", action="store_true")
    parser.add_option("--ndx",
                    help="""If present, it calculates the normalized dispersion.""",
                    dest="ndx", action="store_true")
    options, _ = parser.parse_args()

    return options.files, options.model, options.output, options.phase, options.ndx


def get_optics(files,model,output,phase,ndx):
    if phase:
        get_phases(files,model,output)
    if ndx:
        getNDX(files,model,output)


def getNDX(files,model,output):
    #getting the list of BPMs and arcBPMs
    file_list = [(file_name.strip() + ".linx") for file_name in files.strip("\"").split(",")]
    file_dict = {}
    model_tfs=tfs.read_tfs(model)
    bpms=model_tfs.loc[:,"NAME"].values
    for file_name in file_list:
        filetfs = tfs.read_tfs(file_name)
        bpms = intersect(bpms,filetfs.loc[:,"NAME"].values)
    bpms=np.array(bpms)
    arc_bpms=get_arc_bpms(model_tfs, bpms)
    
    #merging the Dataframes
    model_panda=load_panda(model)
    for i,file_name in enumerate(file_list):
        file_panda = load_panda(file_name)
        model_panda = pd.merge(model_panda, file_panda, how='inner', on='NAME', suffixes=('', str(i+1)))
    model_panda['NDXMDL'] = (model_panda.loc[:, 'DX'].values / np.sqrt(model_panda.loc[:, 'BETX'].values))
    columns=['NAME','S', 'NDXMDL']
    for c in model_panda.columns.values:
        if c.startswith('AMPZ') or c.startswith('MUZ'):
            columns.append(c)
    results = model_panda.loc[:,columns]
    results.set_index("NAME", inplace=True, drop=False)
    columns=['S', 'NDXMDL']
    cols=[]
    # scaling to the model, and getting the synchrotron phase in the arcs
    for c in results.columns.values:
        if c.startswith('MUZ'):
            results['sc'+c.replace('MU','AMP')]=results.loc[:,c.replace('MU','AMP')].values * np.sum(results.loc[arc_bpms,'NDXMDL']) / np.sum(results.loc[arc_bpms,c.replace('MU','AMP')])
            results['s'+c]=np.angle(np.exp(PI2I*results.loc[:,c].values))/(2*np.pi)
            field = results.loc[:,'s'+c].values- np.angle(np.sum(np.exp(PI2I * results.loc[arc_bpms,'s'+c])))/(2*np.pi)
            results['sc'+c]=np.abs(np.where(np.abs(field)>0.5,field-np.sign(field),field))
            d='sc'+c
            cols.append(d)
    #resolving the sign of dispersion
    for c in cols:
        results[c.replace('scMUZ','fNDX')]=results.loc[:,c.replace('MU','AMP')] * np.sign(0.25 - np.abs(np.angle(np.sum(np.exp(PI2I * results.loc[:,cols]),axis=1)))/(2*np.pi))
        columns.append(c.replace('scMUZ','fNDX'))
    forfile=results.loc[:,columns]
    f=[]
    #averaging over files and error calculation
    for c in forfile.columns.values:
        if c.startswith('fNDX'):
            f.append(c)
    if len(f)>1:
        forfile['STDNDX']=np.std(forfile.loc[:,f],axis=1)*t_value_correction(len(f))
    else:
        forfile['STDNDX']=0.0
    forfile['NDX']=np.mean(forfile.loc[:,f],axis=1)
    forfile['DNDX']=forfile.loc[:,'NDX']-forfile.loc[:,'NDXMDL']
    forfile['NAME']=results.index
    tfs.write_tfs(os.path.join(output, "getNDx.out"), forfile)
    return 


def get_phases(files, model, output):
    for plane in ["X","Y"]:
        file_list = [(file_name.strip() + ".lin" + plane.lower()) for file_name in files.strip("\"").split(",")]
        #merging the Dataframes
        model_panda = load_panda(model)
        tune=0.0
        for i,file_name in enumerate(file_list):
            file_panda = tfs.read_tfs(file_name)
            if plane =="X":
                tune = tune + file_panda.headers['Q1']
            else:
                tune = tune + file_panda.headers['Q2']
            file_panda = pd.DataFrame(file_panda)
            model_panda = pd.merge(model_panda, file_panda, how='inner', on='NAME', suffixes=('', str(i+1)))
        tune = tune / len(file_list)
        model_panda.rename(columns={'MU'+plane:'MU'+plane+'MDL'}, inplace=True)
        columns=['NAME','S']
        for c in model_panda.columns.values:
            if c.startswith('MU'+plane):
                columns.append(c)

        all_data = model_panda.loc[:,columns]
        all_data.set_index("NAME", inplace=True, drop=False)
        #Here is what we need from the model and all the measured phases for the intersected BPMs
        bpms = all_data.loc[:,'NAME'].values
        columns = ['NAME', 'S', 'MU' + plane + 'MDL']
        results = all_data.loc[bpms[:-1], columns]
        results['NAME2'] = bpms[1:]
        results['S2'] = all_data.loc[bpms[1:],'S'].values
        cols=[]
        
        for c in all_data.columns.values:
            if c.startswith('MU'):
                field = all_data.loc[bpms[1:],c].values - all_data.loc[bpms[:-1],c].values
                results[c.replace('MU','PHASE')] = np.where(np.abs(field)>0.5,field-np.sign(field),field)
                d = c.replace('MU','PHASE')
                cols.append(d)
        cols.remove('PHASE' + plane + 'MDL')
        results.rename(columns={'PHASE' + plane + 'MDL':'PH' + plane + 'MDL'}, inplace=True)
        
        results['PHASE'+plane]= np.angle(np.sum(np.exp(PI2I * results.loc[:,cols]),axis=1))/(2*np.pi)
        f =[]
        for c in cols:
            field = results.loc[:,c] - results.loc[:,'PHASE'+plane]
            results['d'+ c] = np.where(np.abs(field)>0.5,field-np.sign(field),field)
            f.append('d'+ c)
        if len(f)>1:
            results['STDPH' + plane]=np.std(results.loc[:,f],axis=1)*t_value_correction(len(f))
        else:
            results['STDPH' + plane]=0.0
        if plane =="X":
            header = {'Q1': tune}
        else:
            header = {'Q2': tune}
        heads = ['NAME', 'NAME2', 'S', 'S2', 'PHASE'+plane, 'STDPH' + plane, 'PH' + plane+'MDL', 'MU' + plane+'MDL']
        tfs.write_tfs(os.path.join(output, "getphase" + plane.lower() + ".out"), results.loc[:, heads], header)
    return 


def load_panda(model):
    return pd.DataFrame(tfs.read_tfs(model))
    

def get_arc_bpms(model_twiss, bpm_names):  # twiss_ac, intersected BPM names 
    model_twiss.set_index("NAME", inplace=True)
    sequence = model_twiss.headers["SEQUENCE"].lower().replace("b1", "").replace("b2", "")
    AccelClass = manager.get_accel_class(accel=sequence)
    arc_bpms_mask = AccelClass.get_element_types_mask(bpm_names, types=["arc_bpm"])
    arc_bpm_names = bpm_names[arc_bpms_mask]
    return arc_bpm_names


def t_value_correction(num):
    
    correction_dict = {2:1.8394733927562799, 3:1.3224035682262103, 4:1.1978046912864673, 
                       5:1.1424650980932523, 6:1.1112993008590089, 7:1.0913332519214189, 
                       8:1.0774580800762166, 9:1.0672589736833817, 10:1.0594474783177483,
                       11:1.053273802733051, 12:1.0482721313740653, 13:1.0441378866779087,
                       14:1.0406635564353071, 15:1.0377028976401199, 16:1.0351498875115406,
                       17:1.0329257912610941, 18:1.0309709166064416, 19:1.029239186837585, 
                       20:1.0276944692596461}
    if num > 1 and num <=20:
        t_factor = correction_dict[num]
    else:
        t_factor = 1
    return t_factor


def intersect(a, b):
    return list(set(a) & set(b))


if __name__ == "__main__":
    _files, _model, _output, _phase, _ndx = _parse_args()
    get_optics(_files, _model, _output, _phase, _ndx )<|MERGE_RESOLUTION|>--- conflicted
+++ resolved
@@ -14,14 +14,9 @@
 from optparse import OptionParser
 import numpy as np
 import pandas as pd
-<<<<<<< HEAD
-sys.path.append(os.path.abspath(os.path.join(os.path.dirname(__file__), "..")))
-from tfs_files import tfs_pandas as tfs
-=======
 from os.path import abspath, join, dirname, pardir
 sys.path.append(abspath(join(dirname(__file__), pardir)))
-from utils import tfs_pandas as tfs
->>>>>>> 067848fe
+from tfs_files import tfs_pandas as tfs
 from model import manager
 
 PI2I = 2 * np.pi * complex(0, 1)
