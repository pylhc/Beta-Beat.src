#!/afs/cern.ch/work/o/omc/anaconda/bin/python

from __future__ import print_function
import sys, os
import numpy as np
import argparse
import matplotlib.pyplot as plt

import matplotlib
matplotlib.style.use('ggplot')

from matplotlib.lines import Line2D
from matplotlib.artist import Artist
from matplotlib.mlab import dist_point_to_segment
from matplotlib.axes import Axes
from matplotlib.patches import Polygon
import matplotlib.dates as mdates
import pandas as pd
from data_loader import load_csv 
from datetime import datetime
from datetime import timedelta 
from time import mktime
from polygon_interacter import PolygonInteractor 


KEYS_DICT_B1 = {
'BOSFU':['LHC.BOFSU:EIGEN_FREQ_1_B1',
         'LHC.BOFSU:EIGEN_FREQ_2_B1',
         'LHC.BOFSU:COUPLING_ABS_B1'],
'BBQ':['LHC.BQBBQ.CONTINUOUS.B1:EIGEN_FREQ_1',
       'LHC.BQBBQ.CONTINUOUS.B1:EIGEN_FREQ_2',
       'LHC.BQBBQ.CONTINUOUS.B1:COUPLING_ABS'],
'BBQ_HS':['LHC.BQBBQ.CONTINUOUS_HS.B1:EIGEN_FREQ_1',
          'LHC.BQBBQ.CONTINUOUS_HS.B1:EIGEN_FREQ_2',
          'LHC.BQBBQ.CONTINUOUS_HS.B1:COUPLING_ABS']
             }


KEYS_DICT_B2 = {
'BOSFU':['LHC.BOFSU:EIGEN_FREQ_1_B2',
         'LHC.BOFSU:EIGEN_FREQ_2_B2',
         'LHC.BOFSU:COUPLING_ABS_B2'],
'BBQ':['LHC.BQBBQ.CONTINUOUS.B2:EIGEN_FREQ_1',
       'LHC.BQBBQ.CONTINUOUS.B2:EIGEN_FREQ_2',
       'LHC.BQBBQ.CONTINUOUS.B2:COUPLING_ABS'],
'BBQ_HS':['LHC.BQBBQ.CONTINUOUS_HS.B2:EIGEN_FREQ_1',
          'LHC.BQBBQ.CONTINUOUS_HS.B2:EIGEN_FREQ_2',
          'LHC.BQBBQ.CONTINUOUS_HS.B2:COUPLING_ABS']
             }


class IterateCleaning(object):
    '''
    Author: Felix Carlier
    IterateCleaning
    '''
    def __init__(self, filenames, output_cleaning_file, beam, source):
        self.tune_df = load_csv(filenames[0], filetype='tune')
        self.platteaus_df = load_csv(filenames[1], filetype='accepted_platteaus')
        
        self.data_summary = pd.DataFrame(index=np.arange(len(self.platteaus_df['B1_min'])), columns=['Qx_ave', 'Qx_std', 'Qy_ave', 'Qy_std', 'Coupl_ave', 'Coupl_std'])
        self.output_cleaning_file = output_cleaning_file
        self.beam = beam
        if self.beam == 1:
            keys = KEYS_DICT_B1[source]
        elif self.beam == 2:
            keys = KEYS_DICT_B2[source]
        
        self.data_keys = {  'top_left':     keys[0],
                            'middle_left':  keys[1], 
                            'bottom_left':  keys[2]}
        self.cropped_data = {}
        self.hist_limits = {}
        self.span_limits = {}
        
        self.idx = 0 

        self.fig = plt.figure(figsize=(18,18))
        self.fig.patch.set_facecolor('white')
        self.fig.canvas.mpl_connect('key_press_event', self._next_plat_key)
        self.fig.canvas.mpl_connect('button_press_event', self._determine_poly)

        ax1 = self.fig.add_subplot(321)
        ax3 = self.fig.add_subplot(323)
        ax5 = self.fig.add_subplot(325)
        ax2 = self.fig.add_subplot(322)
        ax4 = self.fig.add_subplot(324)
        ax6 = self.fig.add_subplot(326)
        self.axes = {'top_left': ax1, 'top_right':ax2, 'middle_left':ax3, 
                     'middle_right':ax4, 'bottom_left':ax5, 'bottom_right':ax6}
        
        self._get_next_platteau()
        self._get_data_frames()
        self._get_hist_limits()
        self._make_plot()
        self.all_poly = self._make_all_poly()
        plt.show()
   
    def _determine_poly(self, event):
        if event.inaxes is self.axes['top_left']:
            self.all_poly['top_left'].button_press_callback(event)
        if event.inaxes is self.axes['middle_left']:
            self.all_poly['middle_left'].button_press_callback(event)
        if event.inaxes is self.axes['bottom_left']:
            self.all_poly['bottom_left'].button_press_callback(event)

    def _get_next_platteau(self):
        if self.beam == 1:
            self.start = self.platteaus_df['B1_min'][self.idx]
            self.end = self.platteaus_df['B1_max'][self.idx]
        elif self.beam == 2:
            self.start = self.platteaus_df['B2_min'][self.idx]
            self.end = self.platteaus_df['B2_max'][self.idx]
        
    def _get_data_frames(self):
        for key in ['top_left', 'middle_left', 'bottom_left']:
            self.cropped_data[key] = self.tune_df[[self.data_keys[key]]].loc[self.start:self.end].dropna(how='all')
        self.cropped_data['top_right'] = self.tune_df[[self.data_keys['top_left'], self.data_keys['middle_left']]].loc[self.start:self.end].dropna(how='all')
        self.cropped_data['middle_right'] = self.tune_df[[self.data_keys['bottom_left']]].loc[self.start:self.end].dropna(how='all')
        self.cropped_data['bottom_right'] = self.tune_df[[self.data_keys['bottom_left']]].loc[self.start:self.end].dropna(how='all')

    def _get_hist_limits(self):
        for key in self.axes:
            dfmin = self.cropped_data[key].min()[0]
            dfmax = self.cropped_data[key].max()[0]
            dfmean = self.cropped_data[key].mean()[0]
            dfstd = self.cropped_data[key].std()[0]
            
            self.hist_limits[key] = (dfmin, dfmax, dfmean, dfstd)            
            self.span_limits[key] = (dfmean-dfstd, dfmean+dfstd)
    
    def _get_clean_limits(self):
        self.clean_lim_Qx = [min(self.all_poly['top_left'].poly.xy[:,0]), max(self.all_poly['top_left'].poly.xy[:,0])]
        self.clean_lim_Qy = [min(self.all_poly['middle_left'].poly.xy[:,0]), max(self.all_poly['middle_left'].poly.xy[:,0])]
        self.clean_lim_Coupl = [min(self.all_poly['bottom_left'].poly.xy[:,0]), max(self.all_poly['bottom_left'].poly.xy[:,0])]
    
    def _summarize_cleaned_data(self):
        self._get_clean_limits()
        qx_data = self.cropped_data['top_left'].clip(lower=self.clean_lim_Qx[0], upper=self.clean_lim_Qx[1])
        qy_data = self.cropped_data['middle_left'].clip(lower=self.clean_lim_Qy[0], upper=self.clean_lim_Qy[1])
        coupl_data = self.cropped_data['bottom_left'].clip(lower=self.clean_lim_Coupl[0], upper=self.clean_lim_Coupl[1])
       
        self.data_summary.loc[self.idx] = qx_data.mean()[0], qx_data.std()[0], qy_data.mean()[0], qy_data.std()[0], coupl_data.mean()[0], coupl_data.std()[0], 

    def _make_plot(self):
        self.axes['top_left'].set_title('Beam %s' %self.beam)
        self.axes['top_right'].set_title('Beam %s' %self.beam)
        for key in ['top_left', 'middle_left', 'bottom_left']:
            self.cropped_data[key].plot.hist(xlim=[self.hist_limits[key][0],self.hist_limits[key][1]],
                                             bins=200, 
                                             ax=self.axes[key])
        for key in ['top_right', 'middle_right']:
            self.cropped_data[key].plot(ax=self.axes[key])
        self.fig.canvas.draw()

    def _make_all_poly(self):
        all_poly = {} 
        for key in ['top_left', 'middle_left', 'bottom_left']:
            span_temp = self.axes[key].axvspan(self.span_limits[key][0],self.span_limits[key][1], facecolor='g', alpha=0.2, animated=True)
            all_poly[key] = PolygonInteractor(self.axes[key], span_temp)
        return all_poly

    def _next_plat_key(self, event):
        if event.key == 'n':
            self._summarize_cleaned_data()
            self.idx += 1
            try:
                self._get_next_platteau()
                self._clear_plots()
                self._make_plot()
            except KeyError:
<<<<<<< HEAD
                print('Last platteau cleaned, no more platteaus.') 
                self.data_summary.to_csv(self.output_cleaning_file)
                print('Cleaned data summary written to: ', self.output_cleaning_file)
                plt.close()
=======
                print('Last platteau analysed, no more platteaus. Writing cleaned data for Beam %s.' %self.beam) 
                self.data_summary.to_csv(self.output_file)
                plt.close()
        if event.key == 'p':
            self.idx += -1
            if self.idx < 0:
                print('Already at first platteau') 
            else: 
                self._get_next_platteau()
                self._clear_plots()
                self._make_plot()
>>>>>>> 32038aad

    def _clear_plots(self):
        self._get_data_frames()
        self._get_hist_limits()
        self._update_poly()
        for key in self.axes:
            self.axes[key].clear()

    def _update_poly(self):
        xmin_mask = np.array([1,1,0,0,1])
        xmax_mask = np.array([0,0,1,1,0])
        ylim = np.array([0,1,1,0,0])
        
        for key in ['top_left', 'middle_left', 'bottom_left']:
            xlim = xmin_mask*self.span_limits[key][0] + xmax_mask*self.span_limits[key][1]
            self.all_poly[key].poly.xy = zip(xlim, ylim)


def parse_args():
    parser = argparse.ArgumentParser()
    parser.add_argument(
        "--input_dir", help="Input directory.",
        dest='input_dir',type=str,
    )
    parser.add_argument(
        "--beam", help="Beam to be analysed.",
        dest='beam',type=int,
    )
    parser.add_argument(
            "--source", help="Source for tune and coupling measurements: BOFSU, BBQ, BBQ_HS",
        dest='source',type=str,
    )
    args = parser.parse_args()
    return args


if __name__ == '__main__':
    args = parse_args()
    input_dir = args.input_dir
    beam = args.beam
    source = args.source

    tune_filename  = os.path.join(input_dir,'data.BBQ.csv')
    platteaus_filename = os.path.join(input_dir,'accepted_platteaus.dat')
    
    filenames = [tune_filename, platteaus_filename]
<<<<<<< HEAD
    output_cleaning_file = os.path.join(input_dir, 'analysed_data_'+source+'.dat')
    IterateCleaning(filenames, output_cleaning_file, beam, source)
=======
    output_file = os.path.join(input_dir, 'analysed_data_B%s' %beam+'_'+source+'.dat')
    IterateCleaning(filenames, output_file, beam, source)
>>>>>>> 32038aad
<|MERGE_RESOLUTION|>--- conflicted
+++ resolved
@@ -169,14 +169,9 @@
                 self._clear_plots()
                 self._make_plot()
             except KeyError:
-<<<<<<< HEAD
                 print('Last platteau cleaned, no more platteaus.') 
                 self.data_summary.to_csv(self.output_cleaning_file)
                 print('Cleaned data summary written to: ', self.output_cleaning_file)
-                plt.close()
-=======
-                print('Last platteau analysed, no more platteaus. Writing cleaned data for Beam %s.' %self.beam) 
-                self.data_summary.to_csv(self.output_file)
                 plt.close()
         if event.key == 'p':
             self.idx += -1
@@ -186,7 +181,6 @@
                 self._get_next_platteau()
                 self._clear_plots()
                 self._make_plot()
->>>>>>> 32038aad
 
     def _clear_plots(self):
         self._get_data_frames()
@@ -233,10 +227,5 @@
     platteaus_filename = os.path.join(input_dir,'accepted_platteaus.dat')
     
     filenames = [tune_filename, platteaus_filename]
-<<<<<<< HEAD
-    output_cleaning_file = os.path.join(input_dir, 'analysed_data_'+source+'.dat')
-    IterateCleaning(filenames, output_cleaning_file, beam, source)
-=======
-    output_file = os.path.join(input_dir, 'analysed_data_B%s' %beam+'_'+source+'.dat')
-    IterateCleaning(filenames, output_file, beam, source)
->>>>>>> 32038aad
+    output_cleaning_file = os.path.join(input_dir, 'analysed_data_B%s' %beam+'_'+source+'.dat')
+    IterateCleaning(filenames, output_cleaning_file, beam, source)