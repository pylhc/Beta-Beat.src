--- conflicted
+++ resolved
@@ -1,4 +1,3 @@
-<<<<<<< HEAD
 '''
 .. module: utils.bpm
 
@@ -35,7 +34,31 @@
 
     :returns: list with tuples: (<S_value_i>,<bpm_i>) -- A list with BPMs which are both in exp_bpms and model_twiss.
     '''
-    return model_twiss.loc[exp_bpms.index, "S"]
+    try:
+        # pandas way
+        return model_twiss.loc[exp_bpms.index, "S"]
+    except AttributeError:
+        # old way
+        bpmsin = []
+        #print "start Intersect, exp_bpms #:", len(exp_bpms)
+        if len(exp_bpms) == 0:
+            print >> sys.stderr, "Zero exp BPMs sent to model_intersect"
+            return bpmsin
+
+        for bpm in exp_bpms:
+            try:
+                model_twiss.indx[bpm[1].upper()]  # Check if bpm is in the model
+                bpmsin.append(bpm)
+            except KeyError:
+                print >> sys.stderr, bpm, "Not in Model"
+
+        if len(bpmsin) == 0:
+            print >> sys.stderr, "Zero intersection of Exp and Model"
+            print >> sys.stderr, "Please, provide a good Dictionary or correct data"
+            print >> sys.stderr, "Now we better leave!"
+            sys.exit(1)
+
+        return bpmsin
 
 
 def intersect(list_of_twiss_files):
@@ -50,15 +73,33 @@
         print >> sys.stderr, "Nothing to intersect!!!!"
         return []
 
-    names_list = list_of_twiss_files[0].index
-    if len(names_list) == 0:
-        print >> sys.stderr, "No exp BPMs..."
-        sys.exit(1)
-    for twiss_file in list_of_twiss_files:
-        names_list = twiss_file.index.intersection(names_list)
+    try:
+        names_list = list_of_twiss_files[0].index
+    except AttributeError:
+        # metaclass way
+        names_list = list_of_twiss_files[0].NAME
+        if len(names_list) == 0:
+            print >> sys.stderr, "No exp BPMs..."
+            sys.exit(1)
+        for twiss_file in list_of_twiss_files:
+            #TODO: have to use a set probably, does not detect duplicates! (vimaier)
+            names_list = [b for b in twiss_file.NAME if b in names_list]
 
-    result = list_of_twiss_files[0].loc[names_list, "S"]
-    return result
+        result = [] # list of tupels (S, bpm_name)
+        twiss_0 = list_of_twiss_files[0]
+        for bpm in names_list:
+            result.append((twiss_0.S[twiss_0.indx[bpm]], bpm))
+
+        #SORT by S
+        result.sort()
+        return result
+    else:
+        for twiss_file in list_of_twiss_files:
+            names_list = twiss_file.index.intersection(names_list)
+
+        result = list_of_twiss_files[0].loc[names_list, "S"]
+        return result
+
 
 def get_list_of_tuples(bpms):
     """transforms the DataFrame bpms to a list of tuples to fake the old usage.
@@ -81,111 +122,4 @@
         bpm_name = s_bpm_tupel[1]
         if bpm_name in bpm_list:
             result.append(s_bpm_tupel)
-    return result
-=======
-'''
-.. module: utils.bpm
-
-Created on 3 Jun 2013
-
-This module contains helper functions concerning bpms. It contains functions to filter BPMs or to
-intersect BPMs in multiple files or with a given model file.
-
-.. moduleauthor:: gvanbavi, vimaier
-'''
-
-import sys
-
-def filterbpm(list_of_bpms):
-    '''Filter non-arc BPM.
-       :returns: list -- a list with those bpms which start with name "BPM."
-    '''
-    result = []
-    if len(list_of_bpms) == 0:
-        print >> sys.stderr, "Nothing to filter!!!!"
-        return result
-    for b in list_of_bpms:
-        if ('BPM.' in b[1].upper()):
-            result.append(b)
-    return result
-
-
-def model_intersect(exp_bpms, model_twiss):
-    '''
-    Intersects BPMs from
-
-    :param list exp_bpms: list with tuples (<S_value_i>,<bpm_i>)
-    :param metaclass.Twiss model_twiss: Should be a Twiss object from model
-
-    :returns: list with tuples: (<S_value_i>,<bpm_i>) -- A list with BPMs which are both in exp_bpms and model_twiss.
-    '''
-    bpmsin = []
-    #print "start Intersect, exp_bpms #:", len(exp_bpms)
-    if len(exp_bpms) == 0:
-        print >> sys.stderr, "Zero exp BPMs sent to model_intersect"
-        return bpmsin
-
-    for bpm in exp_bpms:
-        try:
-            model_twiss.indx[bpm[1].upper()]  # Check if bpm is in the model
-            bpmsin.append((model_twiss.S[model_twiss.indx[bpm[1]]], bpm[1]))
-            # bpmsin.append(bpm)
-        except KeyError:
-            print >> sys.stderr, bpm, "Not in Model"
-
-    if len(bpmsin) == 0:
-        print >> sys.stderr, "Zero intersection of Exp and Model"
-        print >> sys.stderr, "Please, provide a good Dictionary or correct data"
-        raise ValueError("Empty intersection between model and measurement.")
-
-    bpmsin.sort()
-    return bpmsin
-
-
-def intersect(list_of_twiss_files):
-    '''
-    Pure intersection of all bpm names in all files.
-
-    :param list list_of_twiss_files: List of metaclass.Twiss objects with columns NAME and S.
-
-    :returns: list with tuples: (<S_value_i>,<bpm_i>) -- bpm_i is in every twiss of list_of_twiss_files.
-    '''
-    if len(list_of_twiss_files) == 0:
-        print >> sys.stderr, "Nothing to intersect!!!!"
-        return []
-
-    names_list = list_of_twiss_files[0].NAME
-    if len(names_list) == 0:
-        print >> sys.stderr, "No exp BPMs..."
-        sys.exit(1)
-    for twiss_file in list_of_twiss_files:
-        #TODO: have to use a set probably, does not detect duplicates! (vimaier)
-        names_list = [b for b in twiss_file.NAME if b in names_list]
-
-    result = [] # list of tupels (S, bpm_name)
-    twiss_0 = list_of_twiss_files[0]
-    for bpm in names_list:
-        result.append((twiss_0.S[twiss_0.indx[bpm]], bpm))
-
-    #SORT by S
-    result.sort()
-    return result
-
-
-def intersect_with_bpm_list(exp_bpms, bpm_list):
-    '''
-    Intersects BPMs from
-
-    :param list exp_bpms' list with tuples: (<S_value_i>,<bpm_i>)
-    :param list bpm_list: List of bpm names
-
-    :returns: list with tuples: (<S_value_i>,<bpm_i>) -- A list with BPMs which are both in exp_bpms and bpm_list.
-    '''
-    result = []
-
-    for s_bpm_tupel in exp_bpms:
-        bpm_name = s_bpm_tupel[1]
-        if bpm_name in bpm_list:
-            result.append(s_bpm_tupel)
-    return result
->>>>>>> a6fd5d87
+    return result