--- conflicted
+++ resolved
@@ -381,16 +381,6 @@
 
     @staticmethod
     def get_type_from_string(type_as_string):
-<<<<<<< HEAD
-        if _TfsDataType.TYPE_STRING == type_as_string:
-            return _TfsDataType.get_new_string_instance()
-        elif _TfsDataType.TYPE_FLOAT == type_as_string:
-            return _TfsDataType.get_new_float_instance()
-        elif _TfsDataType.TYPE_INT == type_as_string:
-            return _TfsDataType.get_new_int_instance()
-        else:
-            raise ValueError("Type in string not recognized: "+type_as_string)
-=======
         try:
             return {
                 _TfsDataType.TYPE_STRING: _TfsDataType.get_new_string_instance,
@@ -399,7 +389,6 @@
             }[type_as_string]()
         except KeyError:
             raise ValueError("Type in string not recognized: {:s}".format(type_as_string))
->>>>>>> 8b7ff1bb
 
     @staticmethod
     def get_new_string_instance():
