<<<<<<< HEAD
import sys
import os
import argparse
from shutil import copyfile
from collections import OrderedDict

from optics_measurements.io_filehandler import OpticsMeasurement

sys.path.append(
    os.path.abspath(os.path.join(os.path.dirname(__file__), ".."))
)

from model import manager, creator
from utils import logging_tools
from tfs_files.tfs_collection import TfsCollection, Tfs
from tfs_files import tfs_pandas
import sbs_propagables

# TODO: Remove debug and set up log file
import logging
DEBUG = logging.DEBUG
LOGGER = logging_tools.get_logger(__name__, level_console=DEBUG)

PLANES = ("x", "y")


def _parse_args(args=None):
    '''
    Parses the arguments, checks for valid input and returns tuple
    It needs also the input needed to define the accelerator:
    --accel=<accel_name>
    and all the rest of the parameters needed to define given accelerator.
    e.g. for LHC runII 2017 beam 1
    --accel lhc --lhcmode lhc_runII_2017 --beam 1
    '''
    parser = argparse.ArgumentParser()
    parser.add_argument("--measurement",
                        help=("Path to measurement files, "
                              "usually the GetLLM output dir."),
                        dest="measurement", required=True)
    parser.add_argument("--model",
                        help=("Model from where to get the segments and "
                              "elements definitions, all BPMs and elements "
                              "defined in --elements and --segments have to "
                              "be present in this model."),
                        dest="model", required=True)
    parser.add_argument("--optics",
                        help=("Path to the optics file to use, usually "
                              "the path to the modifiers.madx file."),
                        dest="optics", required=True)
    parser.add_argument("--elements",
                        help=("Comma separated element name list "
                              "to run in element mode."),
                        dest="elements")
    parser.add_argument("--segments",
                        help=("Segments to run in segment mode with format: "
                              "segment_name1,start1,end1;segment_name2,start2,end2;"
                              "where start and end must be existing BPM names."),
                        dest="segments")
    parser.add_argument("--output",
                        help=("Directory where to put the output files."),
                        dest="output", required=True)
    options, accel_args = parser.parse_known_args(args)
    accel_cls = manager.get_accel_class(accel_args)
    return accel_cls, options


def segment_by_segment(accel_cls, options):
    """
    TODO
    """
    segments = _parse_segments(options.segments)
    elements = _parse_elements(options.elements)
    if not segments and not elements:
        raise SbsDefinitionError("No segments or elements provided in the input.")
    if _there_are_duplicated_names(segments, elements):
        raise SbsDefinitionError("Duplicated names in segments and elements.")
    model = tfs_pandas.read_tfs(options.model).set_index("NAME", drop=False)
    meas = OpticsMeasurement(options.measurement)
    elem_segments = [Segment.init_from_element(name) for name in elements]
    for segment in elem_segments + segments:
        propagable = run_for_segment(accel_cls, segment, model, meas,
                                     options.optics, options.output)
        write_beatings(segment, propagable, options.output)


def run_for_segment(accel_cls, segment, model, meas, optics, output):
    """
    TODO
    """
    bpm_eval_funct = _bpm_is_in_beta_meas
    new_segment = improve_segment(segment, model, meas, bpm_eval_funct)
    propagables = [propg(new_segment, meas)
                   for propg in sbs_propagables.get_all_propagables()]
    propagables = [measbl for measbl in propagables if measbl]
    segment_inst = accel_cls.get_segment(
        new_segment.name, new_segment.start, new_segment.end,
        optics,
    )
    LOGGER.info("Evaluating segment {} ({}, {}). Was input as {} ({}, {})."
                .format(new_segment.name, new_segment.start, new_segment.end,
                        segment.name, segment.start, segment.end))
    _prepare_for_madx(new_segment, propagables, optics, output)
    _run_madx(new_segment, segment_inst, output)
    seg_models = SegmentModels(output, new_segment)
    for propagable in propagables:
        propagable.segment_models = seg_models
    return propagables


def improve_segment(segment, model, meas, eval_funct):
    """Returns a new segment with elements that satisfies eval_funct.

    This function takes a segment with start and end that might not
    satisfy 'eval_funct' and searchs the next element that satisfies
    it, returning a new segment with the new start and end elements.

    Arguments:
        segment: The segment to be processed (see Segment class).
        model: The model where to take all the element names from. Both the
            start and end of the segment have to be present in this model
            NAME attribute.
        meas: An instance of the Measurement class that will be passed to
            'eval_funct' to check elements for validity.
        eval_funct: An user-provided function that takes an element name as
            first argument and an instance of the Measurement class as second,
            and returns True only if the element is evaluated as good start or
            end for the segment, usually checking for presence in the
            measurement and not too large error.
    Returns:
        A new segment with generally different start and end but always the
        same name and element attributes.
    """
    names = list(model.NAME)
    for name in (segment.start, segment.end):
        if name not in names:
            raise SbsDefinitionError(
                "Element name {} not in the input model.".format(name)
            )

    def eval_funct_meas(name):
        return eval_funct(name, meas)

    new_start = _select_closest(segment.start, names, eval_funct_meas, back=True)
    new_end = _select_closest(segment.end, names, eval_funct_meas, back=False)
    new_segment = Segment(segment.name, new_start, new_end)
    new_segment.element = segment.element
    return new_segment


def write_beatings(segment, propagables, output):
    """
    TODO
    """
    seg_beats = SegmentBeatings(output, segment.name)
    seg_beats.allow_write = True
    for propagable in propagables:
        try:
            propagable.write_to_file(seg_beats)
        except NotImplementedError:
            pass


def _parse_segments(segments_str):
    if segments_str is None:
        return []
    segments = []
    names = []
    clean_segm_str = segments_str.strip()
    if clean_segm_str == "":
        raise SbsDefinitionError("Empty segment definition string.")
    for single_definition in clean_segm_str.split(";"):
        if single_definition.strip() == "":
            continue
        name_start_end = single_definition.split(",")
        try:
            name, start, end = name_start_end
        except ValueError:
            raise SbsDefinitionError(
                "Unable to parse segment string {}.".format(name_start_end)
            )
        else:
            name, start, end = name.strip(), start.strip(), end.strip()
            if name in names:
                raise SbsDefinitionError(
                    "Duplicated segment name {}".format(name)
                )
            segments.append(Segment(name, start, end))
            names.append(name)
    return segments


def _parse_elements(elements_str):
    if elements_str is None:
        return []
    clean_elems_str = elements_str.strip()
    if clean_elems_str == "":
        raise SbsDefinitionError("Empty element definition string.")
    if clean_elems_str.endswith(","):
        clean_elems_str = clean_elems_str[:-1]
    elements = [element_name.strip()
                for element_name in clean_elems_str.split(",")]
    if len(set(elements)) != len(elements):
        raise SbsDefinitionError("Duplicated names in element list.")
    return elements


def _there_are_duplicated_names(segments, elements):
    seg_names = [segment.name for segment in segments]
    return not set(seg_names).isdisjoint(elements)


def _select_closest(name, all_names, eval_cond, back=False):
    new_name = name
    while not eval_cond(new_name):
        delta = 1 if not back else -1
        next_index = (all_names.index(new_name) + delta) % len(all_names)
        new_name = all_names[next_index]
        if name == new_name:
            raise SbsDefinitionError(
                "No elements remaining after filtering. "
                "Probably wrong model or bad measurement."
            )
    return new_name


def _bpm_is_in_beta_meas(bpm_name, meas):
    # 'elem in pandasSeries' doesnt seem to work...
    return (bpm_name in list(meas.beta_x.NAME) and
            bpm_name in list(meas.beta_y.NAME))


def _prepare_for_madx(segment, measurables, optics, output):
    copyfile(optics, os.path.join(output, "modifiers.madx"))
    meas_file_content = _prepare_meas_file(measurables)
    meas_file_path = os.path.join(
        output,
        "measurement_{}.madx".format(segment.name)
    )
    with open(meas_file_path, "w") as meas_file:
        meas_file.write(meas_file_content)
    corr_file_path = os.path.join(
        output,
        "corrections_{}.madx".format(segment.name)
    )
    # TODO do this properly:
    open(corr_file_path, "w").close()


def _prepare_meas_file(measurables):
    meas_dict = OrderedDict()
    for measurable in measurables:
        meas_dict.update(measurable.init_conds_dict())
    meas_file_content = ""
    for key in meas_dict:
        meas_file_content += "{} = {};\n".format(key, meas_dict[key])
    return meas_file_content


def _run_madx(segment, segment_inst, output):
    mad_file_name = 't_' + str(segment.name) + '.madx'
    log_file_name = segment.name + "_mad.log"
    madx_file_path = os.path.join(output, mad_file_name)
    log_file_path = os.path.join(output, log_file_name)
    creator.create_model(segment_inst, "segment", output,
                         logfile=log_file_path, writeto=madx_file_path)
    LOGGER.info("MAD-X done, log file: {}".format(log_file_path))


class Segment(object):

    def __init__(self, name, start, end):
        self.name = name
        self.start = start
        self.end = end
        self.element = None
        self.ini_conds = None

    @staticmethod
    def init_from_element(element_name):
        fake_segment = Segment(element_name, element_name, element_name)
        fake_segment.element = element_name
        return fake_segment


class SegmentModels(TfsCollection):
    """
    Class to hold and load the models of the segments created by MAD-X.

    Arguments:
        directory: The path where to find the models.
        segment: A segment instance corresponding to the model to load.
    """

    front = Tfs("twiss_{}.dat", two_planes=False)
    back = Tfs("twiss_{}_back.dat", two_planes=False)
    front_corrected = Tfs("twiss_{}_cor.dat", two_planes=False)
    back_corrected = Tfs("twiss_{}_cor_back.dat", two_planes=False)

    def __init__(self, directory, segment):
        super(SegmentModels, self).__init__(directory)
        self.segment = segment

    def get_filename(self, template):
        return template.format(self.segment.name)


class SegmentBeatings(TfsCollection):
    """
    TODO
    """

    beta_phase = Tfs("sbsbetabeating{plane}_{name}.out")
    beta_kmod = Tfs("sbskmodbetabeating{plane}_{name}.out")
    beta_amp = Tfs("sbsampbetabeating{plane}_{name}.out")
    phase = Tfs("sbsphase{plane}t_{name}.out")
    coupling = Tfs("sbscouple_{name}.out", two_planes=False)
    disp = Tfs("sbsD{plane}_{name}.out")
    norm_disp = Tfs("sbsNDx_{name}.out", two_planes=False)

    def __init__(self, directory, seg_name):
        super(SegmentBeatings, self).__init__(directory)
        self.seg_name = seg_name

    def get_filename(self, template, plane=None):
        if plane is None:
            return template.format(name=self.seg_name)
        return template.format(plane=plane, name=self.seg_name)


class SbsDefinitionError(Exception):
    """
    TODO
    """
    pass


def _i_am_main():
    _accel_cls, _options = _parse_args()
    segment_by_segment(_accel_cls, _options)


if __name__ == "__main__":
    _i_am_main()
=======
import sys
import os
import argparse
from shutil import copyfile
from collections import OrderedDict

from os.path import abspath, join, dirname, pardir
sys.path.append(abspath(join(dirname(__file__), pardir)))

from model import manager, creator
from utils import tfs_pandas, logging_tools
from utils.dict_tools import DotDict
from tfs_files import TfsCollection, Tfs
import sbs_propagables

# TODO: Remove debug and set up log file
import logging
DEBUG = logging.DEBUG
LOGGER = logging_tools.get_logger(__name__, level_console=DEBUG)

PLANES = ("x", "y")


def _parse_args(args=None):
    '''
    Parses the arguments, checks for valid input and returns tuple
    It needs also the input needed to define the accelerator:
    --accel=<accel_name>
    and all the rest of the parameters needed to define given accelerator.
    e.g. for LHC runII 2017 beam 1
    --accel lhc --lhcmode lhc_runII_2017 --beam 1
    '''
    parser = argparse.ArgumentParser()
    parser.add_argument("--measurement",
                        help=("Path to measurement files, "
                              "usually the GetLLM output dir."),
                        dest="measurement", required=True)
    parser.add_argument("--model",
                        help=("Model from where to get the segments and "
                              "elements definitions, all BPMs and elements "
                              "defined in --elements and --segments have to "
                              "be present in this model."),
                        dest="model", required=True)
    parser.add_argument("--optics",
                        help=("Path to the optics file to use, usually "
                              "the path to the modifiers.madx file."),
                        dest="optics", required=True)
    parser.add_argument("--elements",
                        help=("Comma separated element name list "
                              "to run in element mode."),
                        dest="elements")
    parser.add_argument("--segments",
                        help=("Segments to run in segment mode with format: "
                              "segment_name1,start1,end1;segment_name2,start2,end2;"
                              "where start and end must be existing BPM names."),
                        dest="segments")
    parser.add_argument("--output",
                        help=("Directory where to put the output files."),
                        dest="output", required=True)
    options, accel_args = parser.parse_known_args(args)
    accel_cls = manager.get_accel_class(accel_args)
    return accel_cls, options


def segment_by_segment(accel_cls, options):
    """
    TODO
    """
    segments = _parse_segments(options.segments)
    elements = _parse_elements(options.elements)
    if not segments and not elements:
        raise SbsDefinitionError("No segments or elements provided in the input.")
    if _there_are_duplicated_names(segments, elements):
        raise SbsDefinitionError("Duplicated names in segments and elements.")
    model = tfs_pandas.read_tfs(options.model).set_index("NAME", drop=False)
    meas = GetLlmMeasurement(options.measurement)
    elem_segments = [Segment.init_from_element(name) for name in elements]
    for segment in elem_segments + segments:
        propagable = run_for_segment(accel_cls, segment, model, meas,
                                     options.optics, options.output)
        write_beatings(segment, propagable, options.output)


def run_for_segment(accel_cls, segment, model, meas, optics, output):
    """
    TODO
    """
    bpm_eval_funct = _bpm_is_in_beta_meas
    new_segment = improve_segment(segment, model, meas, bpm_eval_funct)
    propagables = [propg(new_segment, meas)
                   for propg in sbs_propagables.get_all_propagables()]
    propagables = [measbl for measbl in propagables if measbl]
    segment_inst = accel_cls.get_segment(
        new_segment.name, new_segment.start, new_segment.end,
        optics,
    )
    LOGGER.info("Evaluating segment {} ({}, {}). Was input as {} ({}, {})."
                .format(new_segment.name, new_segment.start, new_segment.end,
                        segment.name, segment.start, segment.end))
    _prepare_for_madx(new_segment, propagables, optics, output)
    _run_madx(new_segment, segment_inst, output)
    seg_models = SegmentModels(output, new_segment)
    for propagable in propagables:
        propagable.segment_models = seg_models
    return propagables


def improve_segment(segment, model, meas, eval_funct):
    """Returns a new segment with elements that satisfies eval_funct.

    This function takes a segment with start and end that might not
    satisfy 'eval_funct' and searchs the next element that satisfies
    it, returning a new segment with the new start and end elements.

    Arguments:
        segment: The segment to be processed (see Segment class).
        model: The model where to take all the element names from. Both the
            start and end of the segment have to be present in this model
            NAME attribute.
        meas: An instance of the Measurement class that will be passed to
            'eval_funct' to check elements for validity.
        eval_funct: An user-provided function that takes an element name as
            first argument and an instance of the Measurement class as second,
            and returns True only if the element is evaluated as good start or
            end for the segment, usually checking for presence in the
            measurement and not too large error.
    Returns:
        A new segment with generally different start and end but always the
        same name and element attributes.
    """
    names = list(model.NAME)
    for name in (segment.start, segment.end):
        if name not in names:
            raise SbsDefinitionError(
                "Element name {} not in the input model.".format(name)
            )

    def eval_funct_meas(name):
        return eval_funct(name, meas)

    new_start = _select_closest(segment.start, names, eval_funct_meas, back=True)
    new_end = _select_closest(segment.end, names, eval_funct_meas, back=False)
    new_segment = Segment(segment.name, new_start, new_end)
    new_segment.element = segment.element
    return new_segment


def write_beatings(segment, propagables, output):
    """
    TODO
    """
    seg_beats = SegmentBeatings(output, segment.name)
    seg_beats.allow_write = True
    for propagable in propagables:
        try:
            propagable.write_to_file(seg_beats)
        except NotImplementedError:
            pass


def _parse_segments(segments_str):
    if segments_str is None:
        return []
    segments = []
    names = []
    clean_segm_str = segments_str.strip()
    if clean_segm_str == "":
        raise SbsDefinitionError("Empty segment definition string.")
    for single_definition in clean_segm_str.split(";"):
        if single_definition.strip() == "":
            continue
        name_start_end = single_definition.split(",")
        try:
            name, start, end = name_start_end
        except ValueError:
            raise SbsDefinitionError(
                "Unable to parse segment string {}.".format(name_start_end)
            )
        else:
            name, start, end = name.strip(), start.strip(), end.strip()
            if name in names:
                raise SbsDefinitionError(
                    "Duplicated segment name {}".format(name)
                )
            segments.append(Segment(name, start, end))
            names.append(name)
    return segments


def _parse_elements(elements_str):
    if elements_str is None:
        return []
    clean_elems_str = elements_str.strip()
    if clean_elems_str == "":
        raise SbsDefinitionError("Empty element definition string.")
    if clean_elems_str.endswith(","):
        clean_elems_str = clean_elems_str[:-1]
    elements = [element_name.strip()
                for element_name in clean_elems_str.split(",")]
    if len(set(elements)) != len(elements):
        raise SbsDefinitionError("Duplicated names in element list.")
    return elements


def _there_are_duplicated_names(segments, elements):
    seg_names = [segment.name for segment in segments]
    return not set(seg_names).isdisjoint(elements)


def _select_closest(name, all_names, eval_cond, back=False):
    new_name = name
    while not eval_cond(new_name):
        delta = 1 if not back else -1
        next_index = (all_names.index(new_name) + delta) % len(all_names)
        new_name = all_names[next_index]
        if name == new_name:
            raise SbsDefinitionError(
                "No elements remaining after filtering. "
                "Probably wrong model or bad measurement."
            )
    return new_name


def _bpm_is_in_beta_meas(bpm_name, meas):
    # 'elem in pandasSeries' doesnt seem to work...
    return (bpm_name in list(meas.beta_x.NAME) and
            bpm_name in list(meas.beta_y.NAME))


def _prepare_for_madx(segment, measurables, optics, output):
    copyfile(optics, os.path.join(output, "modifiers.madx"))
    meas_file_content = _prepare_meas_file(measurables)
    meas_file_path = os.path.join(
        output,
        "measurement_{}.madx".format(segment.name)
    )
    with open(meas_file_path, "w") as meas_file:
        meas_file.write(meas_file_content)
    corr_file_path = os.path.join(
        output,
        "corrections_{}.madx".format(segment.name)
    )
    # TODO do this properly:
    open(corr_file_path, "w").close()


def _prepare_meas_file(measurables):
    meas_dict = OrderedDict()
    for measurable in measurables:
        meas_dict.update(measurable.init_conds_dict())
    meas_file_content = ""
    for key in meas_dict:
        meas_file_content += "{} = {};\n".format(key, meas_dict[key])
    return meas_file_content


def _run_madx(segment, segment_inst, output):
    mad_file_name = 't_' + str(segment.name) + '.madx'
    log_file_name = segment.name + "_mad.log"
    madx_file_path = os.path.join(output, mad_file_name)
    log_file_path = os.path.join(output, log_file_name)
    creator.create_model(segment_inst, "segment", output,
                         logfile=log_file_path, writeto=madx_file_path)
    LOGGER.info("MAD-X done, log file: {}".format(log_file_path))


class Segment(object):

    def __init__(self, name, start, end):
        self.name = name
        self.start = start
        self.end = end
        self.element = None
        self.ini_conds = None

    @staticmethod
    def init_from_element(element_name):
        fake_segment = Segment(element_name, element_name, element_name)
        fake_segment.element = element_name
        return fake_segment


class GetLlmMeasurement(TfsCollection):
    """Class to hold and load the measurements from GetLLM.

    The class will try to load the _free file, then the _free2 and then the
    normal file, if none of them if present an IOError will be raised.

    Arguments:
        directory: The path to the measurement directory, usually a GetLLM
            output directory.
    """
    beta = Tfs("getbeta")
    amp_beta = Tfs("getampbeta")
    kmod_beta = Tfs("getkmodbeta")
    phase = Tfs("getphase")
    phasetot = Tfs("getphasetot")
    disp = Tfs("getD")
    coupling = Tfs("getcouple", two_planes=False)
    norm_disp = Tfs("getNDx", two_planes=False)

    def get_filename(self, prefix, plane=""):
        templ = prefix + "{}{}.out"
        for filename in (templ.format(plane, "_free"),
                         templ.format(plane, "_free2"),
                         templ.format(plane, "")):
            if os.path.isfile(os.path.join(self.directory, filename)):
                return filename
        raise IOError("No file name found for prefix {} in {}."
                      .format(prefix, self.directory))

    def write_to(self, value, prefix, plane=""):
        data_frame, suffix = value
        templ = prefix + "{}{}.out"
        filename = templ.format(plane, suffix)
        return filename, data_frame



class SegmentModels(TfsCollection):
    """
    Class to hold and load the models of the segments created by MAD-X.

    Arguments:
        directory: The path where to find the models.
        segment: A segment instance corresponding to the model to load.
    """

    front = Tfs("twiss_{}.dat", two_planes=False)
    back = Tfs("twiss_{}_back.dat", two_planes=False)
    front_corrected = Tfs("twiss_{}_cor.dat", two_planes=False)
    back_corrected = Tfs("twiss_{}_cor_back.dat", two_planes=False)

    def __init__(self, directory, segment):
        super(SegmentModels, self).__init__(directory)
        self.segment = segment

    def get_filename(self, template):
        return template.format(self.segment.name)


class SegmentBeatings(TfsCollection):
    """
    TODO
    """

    beta_phase = Tfs("sbsbetabeating{plane}_{name}.out")
    beta_kmod = Tfs("sbskmodbetabeating{plane}_{name}.out")
    beta_amp = Tfs("sbsampbetabeating{plane}_{name}.out")
    phase = Tfs("sbsphase{plane}t_{name}.out")
    coupling = Tfs("sbscouple_{name}.out", two_planes=False)
    disp = Tfs("sbsD{plane}_{name}.out")
    norm_disp = Tfs("sbsNDx_{name}.out", two_planes=False)

    def __init__(self, directory, seg_name):
        super(SegmentBeatings, self).__init__(directory)
        self.seg_name = seg_name

    def get_filename(self, template, plane=None):
        if plane is None:
            return template.format(name=self.seg_name)
        return template.format(plane=plane, name=self.seg_name)


class SbsDefinitionError(Exception):
    """
    TODO
    """
    pass


def _i_am_main():
    _accel_cls, _options = _parse_args()
    segment_by_segment(_accel_cls, _options)


if __name__ == "__main__":
    _i_am_main()
>>>>>>> 067848fe
<|MERGE_RESOLUTION|>--- conflicted
+++ resolved
@@ -1,15 +1,11 @@
-<<<<<<< HEAD
+import argparse
+import os
 import sys
-import os
-import argparse
+from collections import OrderedDict
 from shutil import copyfile
-from collections import OrderedDict
-
-from optics_measurements.io_filehandler import OpticsMeasurement
-
-sys.path.append(
-    os.path.abspath(os.path.join(os.path.dirname(__file__), ".."))
-)
+
+from os.path import abspath, join, dirname, pardir
+sys.path.append(abspath(join(dirname(__file__), pardir)))
 
 from model import manager, creator
 from utils import logging_tools
@@ -342,384 +338,4 @@
 
 
 if __name__ == "__main__":
-    _i_am_main()
-=======
-import sys
-import os
-import argparse
-from shutil import copyfile
-from collections import OrderedDict
-
-from os.path import abspath, join, dirname, pardir
-sys.path.append(abspath(join(dirname(__file__), pardir)))
-
-from model import manager, creator
-from utils import tfs_pandas, logging_tools
-from utils.dict_tools import DotDict
-from tfs_files import TfsCollection, Tfs
-import sbs_propagables
-
-# TODO: Remove debug and set up log file
-import logging
-DEBUG = logging.DEBUG
-LOGGER = logging_tools.get_logger(__name__, level_console=DEBUG)
-
-PLANES = ("x", "y")
-
-
-def _parse_args(args=None):
-    '''
-    Parses the arguments, checks for valid input and returns tuple
-    It needs also the input needed to define the accelerator:
-    --accel=<accel_name>
-    and all the rest of the parameters needed to define given accelerator.
-    e.g. for LHC runII 2017 beam 1
-    --accel lhc --lhcmode lhc_runII_2017 --beam 1
-    '''
-    parser = argparse.ArgumentParser()
-    parser.add_argument("--measurement",
-                        help=("Path to measurement files, "
-                              "usually the GetLLM output dir."),
-                        dest="measurement", required=True)
-    parser.add_argument("--model",
-                        help=("Model from where to get the segments and "
-                              "elements definitions, all BPMs and elements "
-                              "defined in --elements and --segments have to "
-                              "be present in this model."),
-                        dest="model", required=True)
-    parser.add_argument("--optics",
-                        help=("Path to the optics file to use, usually "
-                              "the path to the modifiers.madx file."),
-                        dest="optics", required=True)
-    parser.add_argument("--elements",
-                        help=("Comma separated element name list "
-                              "to run in element mode."),
-                        dest="elements")
-    parser.add_argument("--segments",
-                        help=("Segments to run in segment mode with format: "
-                              "segment_name1,start1,end1;segment_name2,start2,end2;"
-                              "where start and end must be existing BPM names."),
-                        dest="segments")
-    parser.add_argument("--output",
-                        help=("Directory where to put the output files."),
-                        dest="output", required=True)
-    options, accel_args = parser.parse_known_args(args)
-    accel_cls = manager.get_accel_class(accel_args)
-    return accel_cls, options
-
-
-def segment_by_segment(accel_cls, options):
-    """
-    TODO
-    """
-    segments = _parse_segments(options.segments)
-    elements = _parse_elements(options.elements)
-    if not segments and not elements:
-        raise SbsDefinitionError("No segments or elements provided in the input.")
-    if _there_are_duplicated_names(segments, elements):
-        raise SbsDefinitionError("Duplicated names in segments and elements.")
-    model = tfs_pandas.read_tfs(options.model).set_index("NAME", drop=False)
-    meas = GetLlmMeasurement(options.measurement)
-    elem_segments = [Segment.init_from_element(name) for name in elements]
-    for segment in elem_segments + segments:
-        propagable = run_for_segment(accel_cls, segment, model, meas,
-                                     options.optics, options.output)
-        write_beatings(segment, propagable, options.output)
-
-
-def run_for_segment(accel_cls, segment, model, meas, optics, output):
-    """
-    TODO
-    """
-    bpm_eval_funct = _bpm_is_in_beta_meas
-    new_segment = improve_segment(segment, model, meas, bpm_eval_funct)
-    propagables = [propg(new_segment, meas)
-                   for propg in sbs_propagables.get_all_propagables()]
-    propagables = [measbl for measbl in propagables if measbl]
-    segment_inst = accel_cls.get_segment(
-        new_segment.name, new_segment.start, new_segment.end,
-        optics,
-    )
-    LOGGER.info("Evaluating segment {} ({}, {}). Was input as {} ({}, {})."
-                .format(new_segment.name, new_segment.start, new_segment.end,
-                        segment.name, segment.start, segment.end))
-    _prepare_for_madx(new_segment, propagables, optics, output)
-    _run_madx(new_segment, segment_inst, output)
-    seg_models = SegmentModels(output, new_segment)
-    for propagable in propagables:
-        propagable.segment_models = seg_models
-    return propagables
-
-
-def improve_segment(segment, model, meas, eval_funct):
-    """Returns a new segment with elements that satisfies eval_funct.
-
-    This function takes a segment with start and end that might not
-    satisfy 'eval_funct' and searchs the next element that satisfies
-    it, returning a new segment with the new start and end elements.
-
-    Arguments:
-        segment: The segment to be processed (see Segment class).
-        model: The model where to take all the element names from. Both the
-            start and end of the segment have to be present in this model
-            NAME attribute.
-        meas: An instance of the Measurement class that will be passed to
-            'eval_funct' to check elements for validity.
-        eval_funct: An user-provided function that takes an element name as
-            first argument and an instance of the Measurement class as second,
-            and returns True only if the element is evaluated as good start or
-            end for the segment, usually checking for presence in the
-            measurement and not too large error.
-    Returns:
-        A new segment with generally different start and end but always the
-        same name and element attributes.
-    """
-    names = list(model.NAME)
-    for name in (segment.start, segment.end):
-        if name not in names:
-            raise SbsDefinitionError(
-                "Element name {} not in the input model.".format(name)
-            )
-
-    def eval_funct_meas(name):
-        return eval_funct(name, meas)
-
-    new_start = _select_closest(segment.start, names, eval_funct_meas, back=True)
-    new_end = _select_closest(segment.end, names, eval_funct_meas, back=False)
-    new_segment = Segment(segment.name, new_start, new_end)
-    new_segment.element = segment.element
-    return new_segment
-
-
-def write_beatings(segment, propagables, output):
-    """
-    TODO
-    """
-    seg_beats = SegmentBeatings(output, segment.name)
-    seg_beats.allow_write = True
-    for propagable in propagables:
-        try:
-            propagable.write_to_file(seg_beats)
-        except NotImplementedError:
-            pass
-
-
-def _parse_segments(segments_str):
-    if segments_str is None:
-        return []
-    segments = []
-    names = []
-    clean_segm_str = segments_str.strip()
-    if clean_segm_str == "":
-        raise SbsDefinitionError("Empty segment definition string.")
-    for single_definition in clean_segm_str.split(";"):
-        if single_definition.strip() == "":
-            continue
-        name_start_end = single_definition.split(",")
-        try:
-            name, start, end = name_start_end
-        except ValueError:
-            raise SbsDefinitionError(
-                "Unable to parse segment string {}.".format(name_start_end)
-            )
-        else:
-            name, start, end = name.strip(), start.strip(), end.strip()
-            if name in names:
-                raise SbsDefinitionError(
-                    "Duplicated segment name {}".format(name)
-                )
-            segments.append(Segment(name, start, end))
-            names.append(name)
-    return segments
-
-
-def _parse_elements(elements_str):
-    if elements_str is None:
-        return []
-    clean_elems_str = elements_str.strip()
-    if clean_elems_str == "":
-        raise SbsDefinitionError("Empty element definition string.")
-    if clean_elems_str.endswith(","):
-        clean_elems_str = clean_elems_str[:-1]
-    elements = [element_name.strip()
-                for element_name in clean_elems_str.split(",")]
-    if len(set(elements)) != len(elements):
-        raise SbsDefinitionError("Duplicated names in element list.")
-    return elements
-
-
-def _there_are_duplicated_names(segments, elements):
-    seg_names = [segment.name for segment in segments]
-    return not set(seg_names).isdisjoint(elements)
-
-
-def _select_closest(name, all_names, eval_cond, back=False):
-    new_name = name
-    while not eval_cond(new_name):
-        delta = 1 if not back else -1
-        next_index = (all_names.index(new_name) + delta) % len(all_names)
-        new_name = all_names[next_index]
-        if name == new_name:
-            raise SbsDefinitionError(
-                "No elements remaining after filtering. "
-                "Probably wrong model or bad measurement."
-            )
-    return new_name
-
-
-def _bpm_is_in_beta_meas(bpm_name, meas):
-    # 'elem in pandasSeries' doesnt seem to work...
-    return (bpm_name in list(meas.beta_x.NAME) and
-            bpm_name in list(meas.beta_y.NAME))
-
-
-def _prepare_for_madx(segment, measurables, optics, output):
-    copyfile(optics, os.path.join(output, "modifiers.madx"))
-    meas_file_content = _prepare_meas_file(measurables)
-    meas_file_path = os.path.join(
-        output,
-        "measurement_{}.madx".format(segment.name)
-    )
-    with open(meas_file_path, "w") as meas_file:
-        meas_file.write(meas_file_content)
-    corr_file_path = os.path.join(
-        output,
-        "corrections_{}.madx".format(segment.name)
-    )
-    # TODO do this properly:
-    open(corr_file_path, "w").close()
-
-
-def _prepare_meas_file(measurables):
-    meas_dict = OrderedDict()
-    for measurable in measurables:
-        meas_dict.update(measurable.init_conds_dict())
-    meas_file_content = ""
-    for key in meas_dict:
-        meas_file_content += "{} = {};\n".format(key, meas_dict[key])
-    return meas_file_content
-
-
-def _run_madx(segment, segment_inst, output):
-    mad_file_name = 't_' + str(segment.name) + '.madx'
-    log_file_name = segment.name + "_mad.log"
-    madx_file_path = os.path.join(output, mad_file_name)
-    log_file_path = os.path.join(output, log_file_name)
-    creator.create_model(segment_inst, "segment", output,
-                         logfile=log_file_path, writeto=madx_file_path)
-    LOGGER.info("MAD-X done, log file: {}".format(log_file_path))
-
-
-class Segment(object):
-
-    def __init__(self, name, start, end):
-        self.name = name
-        self.start = start
-        self.end = end
-        self.element = None
-        self.ini_conds = None
-
-    @staticmethod
-    def init_from_element(element_name):
-        fake_segment = Segment(element_name, element_name, element_name)
-        fake_segment.element = element_name
-        return fake_segment
-
-
-class GetLlmMeasurement(TfsCollection):
-    """Class to hold and load the measurements from GetLLM.
-
-    The class will try to load the _free file, then the _free2 and then the
-    normal file, if none of them if present an IOError will be raised.
-
-    Arguments:
-        directory: The path to the measurement directory, usually a GetLLM
-            output directory.
-    """
-    beta = Tfs("getbeta")
-    amp_beta = Tfs("getampbeta")
-    kmod_beta = Tfs("getkmodbeta")
-    phase = Tfs("getphase")
-    phasetot = Tfs("getphasetot")
-    disp = Tfs("getD")
-    coupling = Tfs("getcouple", two_planes=False)
-    norm_disp = Tfs("getNDx", two_planes=False)
-
-    def get_filename(self, prefix, plane=""):
-        templ = prefix + "{}{}.out"
-        for filename in (templ.format(plane, "_free"),
-                         templ.format(plane, "_free2"),
-                         templ.format(plane, "")):
-            if os.path.isfile(os.path.join(self.directory, filename)):
-                return filename
-        raise IOError("No file name found for prefix {} in {}."
-                      .format(prefix, self.directory))
-
-    def write_to(self, value, prefix, plane=""):
-        data_frame, suffix = value
-        templ = prefix + "{}{}.out"
-        filename = templ.format(plane, suffix)
-        return filename, data_frame
-
-
-
-class SegmentModels(TfsCollection):
-    """
-    Class to hold and load the models of the segments created by MAD-X.
-
-    Arguments:
-        directory: The path where to find the models.
-        segment: A segment instance corresponding to the model to load.
-    """
-
-    front = Tfs("twiss_{}.dat", two_planes=False)
-    back = Tfs("twiss_{}_back.dat", two_planes=False)
-    front_corrected = Tfs("twiss_{}_cor.dat", two_planes=False)
-    back_corrected = Tfs("twiss_{}_cor_back.dat", two_planes=False)
-
-    def __init__(self, directory, segment):
-        super(SegmentModels, self).__init__(directory)
-        self.segment = segment
-
-    def get_filename(self, template):
-        return template.format(self.segment.name)
-
-
-class SegmentBeatings(TfsCollection):
-    """
-    TODO
-    """
-
-    beta_phase = Tfs("sbsbetabeating{plane}_{name}.out")
-    beta_kmod = Tfs("sbskmodbetabeating{plane}_{name}.out")
-    beta_amp = Tfs("sbsampbetabeating{plane}_{name}.out")
-    phase = Tfs("sbsphase{plane}t_{name}.out")
-    coupling = Tfs("sbscouple_{name}.out", two_planes=False)
-    disp = Tfs("sbsD{plane}_{name}.out")
-    norm_disp = Tfs("sbsNDx_{name}.out", two_planes=False)
-
-    def __init__(self, directory, seg_name):
-        super(SegmentBeatings, self).__init__(directory)
-        self.seg_name = seg_name
-
-    def get_filename(self, template, plane=None):
-        if plane is None:
-            return template.format(name=self.seg_name)
-        return template.format(plane=plane, name=self.seg_name)
-
-
-class SbsDefinitionError(Exception):
-    """
-    TODO
-    """
-    pass
-
-
-def _i_am_main():
-    _accel_cls, _options = _parse_args()
-    segment_by_segment(_accel_cls, _options)
-
-
-if __name__ == "__main__":
-    _i_am_main()
->>>>>>> 067848fe
+    _i_am_main()