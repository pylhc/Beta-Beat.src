--- conflicted
+++ resolved
@@ -1,26 +1,19 @@
 from __future__ import print_function
+
+import argparse
+import datetime
+import os
 import sys
-import os
+import time
+
 import numpy as np
 import pandas as pd
-import time
-import datetime
-import argparse
-<<<<<<< HEAD
-sys.path.append(os.path.abspath(os.path.join(
-    os.path.dirname(__file__),
-    "..",
-    "..",
-)))
+
+from os.path import abspath, join, dirname, pardir
+sys.path.append(abspath(join(dirname(__file__), pardir, pardir)))
+
 from tfs_files import tfs_pandas
 from tfs_files.tfs_file_writer import significant_numbers
-=======
-from os.path import abspath, join, dirname, pardir
-sys.path.append(abspath(join(dirname(__file__), pardir, pardir)))
-
-from utils import tfs_pandas
-from utils.tfs_file_writer import significant_numbers
->>>>>>> 067848fe
 
 
 BEAMS = BEAM1, BEAM2 = (0, 1)
