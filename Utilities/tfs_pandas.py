--- conflicted
+++ resolved
@@ -136,17 +136,15 @@
     as headers dictionary. If you want to keep the order of the headers, use
     collections.OrderedDict.
     """
-<<<<<<< HEAD
-    get_tfs_writer(data_frame, headers_dict, tfs_path).write_to_file()
+    get_tfs_writer(data_frame, headers_dict, tfs_path, save_index).write_to_file()
     
     
-def get_tfs_writer(data_frame, headers_dict, tfs_path):
+def get_tfs_writer(data_frame, headers_dict, tfs_path, save_index):
     """
     Converts the Pandas DataFrame data_frame into a metadata twiss with the 
     headers_dict as headers dictionary. If you want to keep the order of the
     headers, use collections.OrderedDict.
     """
-=======
     if save_index:
         data_frame = data_frame.copy()
         try:
@@ -155,7 +153,6 @@
             full_name = INDEX
         data_frame[full_name] = data_frame.index
 
->>>>>>> ae95dbf3
     tfs_name = os.path.basename(tfs_path)
     tfs_dir = os.path.abspath(os.path.dirname(tfs_path))
     LOGGER.debug("Attempting to write file: " + tfs_name + " in " + tfs_dir)
@@ -306,4 +303,3 @@
 if __name__ == "__main__":
     logging.basicConfig(level=logging.DEBUG)
     LOGGER.debug(read_tfs(sys.argv[1]))
-
