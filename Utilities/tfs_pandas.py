--- conflicted
+++ resolved
@@ -1,628 +1,320 @@
-<<<<<<< HEAD
-from __future__ import print_function
-from collections import OrderedDict
-import sys
-import os
-import logging
-import pandas
-import numpy as np
-import tfs_file_writer
-
-LOGGER = logging.getLogger(__name__)
-LOGGER.addHandler(logging.NullHandler())
-
-HEADER = "@"
-NAMES = "*"
-TYPES = "$"
-COMMENTS = "#"
-INDEX = "INDEX&&&"
-
-ID_TO_TYPE = {
-    "%s": np.str,
-    "%bpm_s": np.str,
-    "%le": np.float64,
-    "%f": np.float64,
-    "%hd": np.int,
-    "%d": np.int,
-}
-
-TYPE_TO_ID = {
-    np.str: "%s",
-    np.float64: "%le",
-    float: "%le",
-    np.int: "%d",
-}
-
-
-class TfsDataFrame(pandas.DataFrame):
-    """
-    Class to hold the information of the built Pandas DataFrame,
-    together with a way of getting the headers of the TFS file.
-    To get a header value do: data_frame["header_name"] or
-    data_frame.header_name.
-    """
-
-    _metadata = ["headers", "indx"]
-
-    def __init__(self, *args, **kwargs):
-        self.headers = kwargs.pop("headers", {})
-        self.indx = _Indx(self)
-        super(TfsDataFrame, self).__init__(*args, **kwargs)
-
-    def __getitem__(self, key):
-        try:
-            return super(TfsDataFrame, self).__getitem__(key)
-        except KeyError:
-            try:
-                return self.headers[key]
-            except KeyError:
-                raise KeyError(str(key) +
-                               " is not in the DataFrame or headers.")
-
-    def __getattr__(self, name):
-        try:
-            return super(TfsDataFrame, self).__getattr__(name)
-        except AttributeError:
-            try:
-                return self.headers[name]
-            except KeyError:
-                raise AttributeError(str(name) +
-                                     " is not in the DataFrame or headers.")
-
-    @property
-    def _constructor(self):
-        return TfsDataFrame
-
-
-class _Indx(object):
-    """
-    Helper class to mock the metaclass twiss.indx["element_name"]
-    behaviour.
-    """
-    def __init__(self, tfs_data_frame):
-        self._tfs_data_frame = tfs_data_frame
-
-    def __getitem__(self, key):
-        name_series = self._tfs_data_frame.NAME
-        return name_series[name_series == key].index[0]
-
-
-def read_tfs(tfs_path):
-    """
-    Parses the TFS table present in tfs_path and returns a custom Pandas
-    DataFrame (TfsDataFrame).
-    """
-    LOGGER.debug("Reading path: " + tfs_path)
-    headers = OrderedDict()
-    column_names = column_types = None
-    rows_list = []
-    with open(tfs_path, "r") as tfs_data:
-        for line in tfs_data:
-            parts = line.split()
-            if len(parts) == 0:
-                continue
-            if parts[0] == HEADER:
-                headers[parts[1]] = _parse_header(
-                    parts[2], " ".join(parts[3:]))
-            elif parts[0] == NAMES:
-                LOGGER.debug("Setting column names.")
-                column_names = np.array(parts[1:])
-            elif parts[0] == TYPES:
-                LOGGER.debug("Setting column types.")
-                column_types = _compute_types(parts[1:])
-            elif parts[0] == COMMENTS:
-                continue
-            else:
-                if column_names is None:
-                    raise TfsFormatError("Column names have not been set.")
-                if column_types is None:
-                    raise TfsFormatError("Column types have not been set.")
-                parts = [part.strip('"') for part in parts]
-                rows_list.append(parts)
-    data_frame = _create_data_frame(column_names, column_types, rows_list, headers)
-
-    index_column = [c for c in data_frame.columns if c.startswith(INDEX)]
-    if len(index_column) > 0:
-        data_frame = data_frame.set_index(index_column)
-        idx_name = index_column[0].replace(INDEX, "")
-        if idx_name == "":
-            idx_name = None  # to remove it completely
-        data_frame = data_frame.rename_axis(idx_name)
-    return data_frame
-
-
-def write_tfs(tfs_path, data_frame, headers_dict={}, save_index=False):
-    """
-    Writes the Pandas DataFrame data_frame into tfs_path with the headers_dict
-    as headers dictionary. If you want to keep the order of the headers, use
-    collections.OrderedDict.
-    """
-    get_tfs_writer(data_frame, headers_dict, tfs_path, save_index).write_to_file()
-    
-    
-def get_tfs_writer(data_frame, headers_dict, tfs_path, save_index):
-    """
-    Converts the Pandas DataFrame data_frame into a metadata twiss with the 
-    headers_dict as headers dictionary. If you want to keep the order of the
-    headers, use collections.OrderedDict.
-    """
-    if save_index:
-        data_frame = data_frame.copy()
-        try:
-            full_name = INDEX + data_frame.index.name
-        except TypeError:
-            full_name = INDEX
-        data_frame[full_name] = data_frame.index
-
-    tfs_name = os.path.basename(tfs_path)
-    tfs_dir = os.path.abspath(os.path.dirname(tfs_path))
-    LOGGER.debug("Attempting to write file: " + tfs_name + " in " + tfs_dir)
-    tfs_writer = tfs_file_writer.TfsFileWriter(tfs_name, outputpath=tfs_dir)
-    column_names = _get_column_names(data_frame)
-    column_types = _get_column_types(data_frame)
-
-    if len(headers_dict) == 0:
-        try:
-            headers_dict = data_frame.headers
-        except AttributeError:
-            pass
-
-    for head_name, head_value in headers_dict.iteritems():
-        if type(head_value) is str:
-            tfs_writer.add_string_descriptor(head_name, head_value)
-        else:
-            tfs_writer.add_float_descriptor(head_name, head_value)
-    tfs_writer.add_column_names(column_names)
-    tfs_writer.add_column_datatypes(column_types)
-    for row in data_frame.itertuples(index=False):
-        tfs_writer.add_table_row(row)
-    return tfs_writer
-
-
-def update_tfs_writer(data_frame, headers_dict, tfs_writer):
-    """
-    Converts the Pandas DataFrame data_frame into a metadata twiss with the 
-    headers_dict as headers dictionary. If you want to keep the order of the
-    headers, use collections.OrderedDict.
-    """
-    column_names = _get_column_names(data_frame)
-    column_types = _get_column_types(data_frame)
-    for head_name, head_value in headers_dict.iteritems():
-        if type(head_value) is str:
-            tfs_writer.add_string_descriptor(head_name, head_value)
-        else:
-            tfs_writer.add_float_descriptor(head_name, head_value)
-    tfs_writer.add_column_names(column_names)
-    tfs_writer.add_column_datatypes(column_types)
-    for row in data_frame.itertuples(index=False):
-        tfs_writer.add_table_row(row)
-    return tfs_writer
-
-
-def add_coupling(data_frame):
-    """
-    Computes the coupling for data_frame adding 3 columns to it:
-    - f1001
-    - f1010
-    - gamma
-    """
-    df = data_frame
-    j = np.array([[0., 1.],
-                  [-1., 0.]])
-    rs = np.reshape(df.as_matrix(columns=["R11", "R12",
-                                          "R21", "R22"]),
-                    (len(df), 2, 2))
-    cs = np.einsum("ij,kjn,no->kio",
-                   -j, np.transpose(rs, axes=(0, 2, 1)), j)
-    cs = np.einsum("k,kij->kij", (1 / np.sqrt(1 + np.linalg.det(rs))), cs)
-
-    g11a = 1 / np.sqrt(df.loc[:, "BETX"])
-    g12a = np.zeros(len(df))
-    g21a = df.loc[:, "ALFX"] / np.sqrt(df.loc[:, "BETX"])
-    g22a = np.sqrt(df.loc[:, "BETX"])
-    gas = np.reshape(np.array([g11a, g12a,
-                               g21a, g22a]).T,
-                     (len(df), 2, 2))
-
-    ig11b = np.sqrt(df.loc[:, "BETY"])
-    ig12b = np.zeros(len(df))
-    ig21b = -df.loc[:, "ALFY"] / np.sqrt(df.loc[:, "BETY"])
-    ig22b = 1. / np.sqrt(df.loc[:, "BETY"])
-    igbs = np.reshape(np.array([ig11b, ig12b,
-                                ig21b, ig22b]).T,
-                      (len(df), 2, 2))
-    cs = np.einsum("kij,kjl,kln->kin", gas, cs, igbs)
-    gammas = np.sqrt(1 - np.linalg.det(cs))
-    data_frame.loc[:, "gamma"] = gammas
-    data_frame.loc[:, "f1001"] = ((cs[:, 0, 0] + cs[:, 1, 1]) * 1j +
-                                  (cs[:, 0, 1] - cs[:, 1, 0])) / 4 / gammas
-    data_frame.loc[:, "f1010"] = ((cs[:, 0, 0] - cs[:, 1, 1]) * 1j +
-                                  (-cs[:, 0, 1]) - cs[:, 1, 0]) / 4 / gammas
-
-
-class TfsFormatError(Exception):
-    """
-    Raised when wrong format is detected in the TFS file.
-    """
-    pass
-
-
-def _create_data_frame(column_names, column_types, rows_list, headers):
-    data_frame = TfsDataFrame(data=np.array(rows_list),
-                              columns=column_names,
-                              headers=headers)
-    _assign_column_types(data_frame, column_names, column_types)
-    return data_frame
-
-
-def _assign_column_types(data_frame, column_names, column_types):
-    names_to_types = dict(zip(column_names, column_types))
-    for name, type_f in names_to_types.iteritems():
-        data_frame[name] = data_frame[name].astype(type_f)
-
-
-def _compute_types(str_list):
-    return [_id_to_type(string) for string in str_list]
-
-
-def _parse_header(type_str, value_str):
-    return _id_to_type(type_str)(value_str.strip('"'))
-
-
-def _id_to_type(type_str):
-    try:
-        return ID_TO_TYPE[type_str]
-    except KeyError:
-        if type_str.startswith("%") and type_str.endswith("s"):
-            return str
-        _raise_unknown_type(type_str)
-
-
-def _type_to_id(type_f):
-    try:
-        return TYPE_TO_ID[type_f]
-    except KeyError:
-        return "%s"
-
-
-def _get_column_names(data_frame):
-    return data_frame.columns.values
-
-
-def _get_column_types(data_frame):
-    types = []
-    for column in data_frame.columns:
-        type_f = data_frame[column].dtype
-        types.append(_type_to_id(type_f.type))
-    return types
-
-
-def _raise_unknown_type(name):
-    raise TfsFormatError("Unknown data type: " + name)
-
-
-if __name__ == "__main__":
-    logging.basicConfig(level=logging.DEBUG)
-    LOGGER.debug(read_tfs(sys.argv[1]))
-=======
-from __future__ import print_function
-from collections import OrderedDict
-import sys
-import os
-import logging
-import pandas
-import numpy as np
-import tfs_file_writer
-
-LOGGER = logging.getLogger(__name__)
-LOGGER.addHandler(logging.NullHandler())
-
-HEADER = "@"
-NAMES = "*"
-TYPES = "$"
-COMMENTS = "#"
-INDEX_ID = "INDEX&&&"
-
-ID_TO_TYPE = {
-    "%s": np.str,
-    "%bpm_s": np.str,
-    "%le": np.float64,
-    "%f": np.float64,
-    "%hd": np.int,
-    "%d": np.int,
-}
-
-TYPE_TO_ID = {
-    np.str: "%s",
-    np.float64: "%le",
-    float: "%le",
-    np.int: "%d",
-}
-
-
-class TfsDataFrame(pandas.DataFrame):
-    """
-    Class to hold the information of the built Pandas DataFrame,
-    together with a way of getting the headers of the TFS file.
-    To get a header value do: data_frame["header_name"] or
-    data_frame.header_name.
-    """
-
-    _metadata = ["headers", "indx"]
-
-    def __init__(self, *args, **kwargs):
-        self.headers = kwargs.pop("headers", {})
-        self.indx = _Indx(self)
-        super(TfsDataFrame, self).__init__(*args, **kwargs)
-
-    def __getitem__(self, key):
-        try:
-            return super(TfsDataFrame, self).__getitem__(key)
-        except KeyError:
-            try:
-                return self.headers[key]
-            except KeyError:
-                raise KeyError(str(key) +
-                               " is not in the DataFrame or headers.")
-
-    def __getattr__(self, name):
-        try:
-            return super(TfsDataFrame, self).__getattr__(name)
-        except AttributeError:
-            try:
-                return self.headers[name]
-            except KeyError:
-                raise AttributeError(str(name) +
-                                     " is not in the DataFrame or headers.")
-
-    @property
-    def _constructor(self):
-        return TfsDataFrame
-
-
-class _Indx(object):
-    """
-    Helper class to mock the metaclass twiss.indx["element_name"]
-    behaviour.
-    """
-    def __init__(self, tfs_data_frame):
-        self._tfs_data_frame = tfs_data_frame
-
-    def __getitem__(self, key):
-        name_series = self._tfs_data_frame.NAME
-        return name_series[name_series == key].index[0]
-
-
-def read_tfs(tfs_path, index=None):
-    """
-    Parses the TFS table present in tfs_path and returns a custom Pandas
-    DataFrame (TfsDataFrame).
-    :param tfs_path: Input filepath
-    :param index: Name of the column to set as index. If not given looks for INDEX_ID-column
-    :return: TFS_DataFrame object
-    """
-    LOGGER.debug("Reading path: " + tfs_path)
-    headers = OrderedDict()
-    column_names = column_types = None
-    rows_list = []
-    with open(tfs_path, "r") as tfs_data:
-        for line in tfs_data:
-            parts = line.split()
-            if len(parts) == 0:
-                continue
-            if parts[0] == HEADER:
-                headers[parts[1]] = _parse_header(
-                    parts[2], " ".join(parts[3:]))
-            elif parts[0] == NAMES:
-                LOGGER.debug("Setting column names.")
-                column_names = np.array(parts[1:])
-            elif parts[0] == TYPES:
-                LOGGER.debug("Setting column types.")
-                column_types = _compute_types(parts[1:])
-            elif parts[0] == COMMENTS:
-                continue
-            else:
-                if column_names is None:
-                    raise TfsFormatError("Column names have not been set.")
-                if column_types is None:
-                    raise TfsFormatError("Column types have not been set.")
-                parts = [part.strip('"') for part in parts]
-                rows_list.append(parts)
-    data_frame = _create_data_frame(column_names, column_types, rows_list, headers)
-
-    if index is not None:
-        # Use given column as index
-        data_frame = data_frame.set_index(index)
-    else:
-        # Try to find Index automatically
-        index_column = [c for c in data_frame.columns if c.startswith(INDEX_ID)]
-        if len(index_column) > 0:
-            data_frame = data_frame.set_index(index_column)
-            idx_name = index_column[0].replace(INDEX_ID, "")
-            if idx_name == "":
-                idx_name = None  # to remove it completely (Pandas makes a difference)
-            data_frame = data_frame.rename_axis(idx_name)
-
-    _validate(data_frame)
-    return data_frame
-
-
-def write_tfs(tfs_path, data_frame, headers_dict={}, save_index=False):
-    """
-    Writes the Pandas DataFrame data_frame into tfs_path with the headers_dict
-    as headers dictionary. If you want to keep the order of the headers, use
-    collections.OrderedDict.
-    :param tfs_path: Output filepath
-    :param data_frame: Data Frame to save
-    :param headers_dict: Headers of the dataframe, if empty tries to use data_frame.headers
-    :param save_index: bool or string. If True, saves the index of the data_frame to a column
-    identifiable by INDEX_ID (will be loaded automatically by read_tfs). If string, it saves
-    the index of the data_frame to a column named like the string given. Default: False
-    """
-    _validate(data_frame)
-
-    if isinstance(save_index, basestring):
-        # saves index into column by name given
-        data_frame = data_frame.copy()
-        data_frame[save_index] = data_frame.index
-    elif save_index:
-        # saves index into column, which can be found by INDEX identifier
-        data_frame = data_frame.copy()
-        try:
-            full_name = INDEX_ID + data_frame.index.name
-        except TypeError:
-            full_name = INDEX_ID
-        data_frame[full_name] = data_frame.index
-
-    tfs_name = os.path.basename(tfs_path)
-    tfs_dir = os.path.dirname(tfs_path)
-    LOGGER.debug("Attempting to write file: " + tfs_name + " in " + tfs_dir)
-    tfs_writer = tfs_file_writer.TfsFileWriter(tfs_name, outputpath=tfs_dir)
-    column_names = _get_column_names(data_frame)
-    column_types = _get_column_types(data_frame)
-
-    if len(headers_dict) == 0:
-        try:
-            headers_dict = data_frame.headers
-        except AttributeError:
-            pass
-
-    for head_name, head_value in headers_dict.iteritems():
-        if type(head_value) is str:
-            tfs_writer.add_string_descriptor(head_name, head_value)
-        else:
-            tfs_writer.add_float_descriptor(head_name, head_value)
-    tfs_writer.add_column_names(column_names)
-    tfs_writer.add_column_datatypes(column_types)
-    for _, row in data_frame.iterrows():
-        tfs_writer.add_table_row(row)
-    tfs_writer.write_to_file()
-
-
-def add_coupling(data_frame):
-    """
-    Computes the coupling for data_frame adding 3 columns to it:
-    - f1001
-    - f1010
-    - gamma
-    """
-    df = data_frame
-    j = np.array([[0., 1.],
-                  [-1., 0.]])
-    rs = np.reshape(df.as_matrix(columns=["R11", "R12",
-                                          "R21", "R22"]),
-                    (len(df), 2, 2))
-    cs = np.einsum("ij,kjn,no->kio",
-                   -j, np.transpose(rs, axes=(0, 2, 1)), j)
-    cs = np.einsum("k,kij->kij", (1 / np.sqrt(1 + np.linalg.det(rs))), cs)
-
-    g11a = 1 / np.sqrt(df.loc[:, "BETX"])
-    g12a = np.zeros(len(df))
-    g21a = df.loc[:, "ALFX"] / np.sqrt(df.loc[:, "BETX"])
-    g22a = np.sqrt(df.loc[:, "BETX"])
-    gas = np.reshape(np.array([g11a, g12a,
-                               g21a, g22a]).T,
-                     (len(df), 2, 2))
-
-    ig11b = np.sqrt(df.loc[:, "BETY"])
-    ig12b = np.zeros(len(df))
-    ig21b = -df.loc[:, "ALFY"] / np.sqrt(df.loc[:, "BETY"])
-    ig22b = 1. / np.sqrt(df.loc[:, "BETY"])
-    igbs = np.reshape(np.array([ig11b, ig12b,
-                                ig21b, ig22b]).T,
-                      (len(df), 2, 2))
-    cs = np.einsum("kij,kjl,kln->kin", gas, cs, igbs)
-    gammas = np.sqrt(1 - np.linalg.det(cs))
-    data_frame.loc[:, "gamma"] = gammas
-    data_frame.loc[:, "f1001"] = ((cs[:, 0, 0] + cs[:, 1, 1]) * 1j +
-                                  (cs[:, 0, 1] - cs[:, 1, 0])) / 4 / gammas
-    data_frame.loc[:, "f1010"] = ((cs[:, 0, 0] - cs[:, 1, 1]) * 1j +
-                                  (-cs[:, 0, 1]) - cs[:, 1, 0]) / 4 / gammas
-
-
-class TfsFormatError(Exception):
-    """
-    Raised when wrong format is detected in the TFS file.
-    """
-    pass
-
-
-def _create_data_frame(column_names, column_types, rows_list, headers):
-    data_frame = TfsDataFrame(data=np.array(rows_list),
-                              columns=column_names,
-                              headers=headers)
-    _assign_column_types(data_frame, column_names, column_types)
-    return data_frame
-
-
-def _assign_column_types(data_frame, column_names, column_types):
-    names_to_types = dict(zip(column_names, column_types))
-    for name, type_f in names_to_types.iteritems():
-        data_frame[name] = data_frame[name].astype(type_f)
-
-
-def _compute_types(str_list):
-    return [_id_to_type(string) for string in str_list]
-
-
-def _parse_header(type_str, value_str):
-    return _id_to_type(type_str)(value_str.strip('"'))
-
-
-def _id_to_type(type_str):
-    try:
-        return ID_TO_TYPE[type_str]
-    except KeyError:
-        if type_str.startswith("%") and type_str.endswith("s"):
-            return str
-        _raise_unknown_type(type_str)
-
-
-def _type_to_id(type_f):
-    try:
-        return TYPE_TO_ID[type_f]
-    except KeyError:
-        return "%s"
-
-
-def _get_column_names(data_frame):
-    return data_frame.columns.values
-
-
-def _get_column_types(data_frame):
-    types = []
-    for column in data_frame.columns:
-        type_f = data_frame[column].dtype
-        types.append(_type_to_id(type_f.type))
-    return types
-
-
-def _raise_unknown_type(name):
-    raise TfsFormatError("Unknown data type: " + name)
-
-
-def _validate(data_frame):
-    """ Check if Dataframe contains finite values only """
-    def isnotfinite(x):
-        try:
-            return ~np.isfinite(x)
-        except TypeError:
-            # most likely string
-            try:
-                return np.zeros(x.shape, dtype=bool)
-            except AttributeError:
-                # single entry
-                return np.zeros(1, dtype=bool)
-
-    bool_df = data_frame.apply(isnotfinite)
-    if bool_df.values.any():
-        LOGGER.error("DataFrame contains non-physical values at Index: {:s}".format(
-            str(bool_df.index[bool_df.any(axis='columns')].tolist())
-        ))
-
-
-if __name__ == "__main__":
-    logging.basicConfig(level=logging.DEBUG)
-    LOGGER.debug(read_tfs(sys.argv[1]))
-
->>>>>>> 186f6496
+from __future__ import print_function
+from collections import OrderedDict
+import sys
+import os
+import logging
+import pandas
+import numpy as np
+import tfs_file_writer
+
+LOGGER = logging.getLogger(__name__)
+LOGGER.addHandler(logging.NullHandler())
+
+HEADER = "@"
+NAMES = "*"
+TYPES = "$"
+COMMENTS = "#"
+INDEX_ID = "INDEX&&&"
+
+ID_TO_TYPE = {
+    "%s": np.str,
+    "%bpm_s": np.str,
+    "%le": np.float64,
+    "%f": np.float64,
+    "%hd": np.int,
+    "%d": np.int,
+}
+
+TYPE_TO_ID = {
+    np.str: "%s",
+    np.float64: "%le",
+    float: "%le",
+    np.int: "%d",
+}
+
+
+class TfsDataFrame(pandas.DataFrame):
+    """
+    Class to hold the information of the built Pandas DataFrame,
+    together with a way of getting the headers of the TFS file.
+    To get a header value do: data_frame["header_name"] or
+    data_frame.header_name.
+    """
+
+    _metadata = ["headers", "indx"]
+
+    def __init__(self, *args, **kwargs):
+        self.headers = kwargs.pop("headers", {})
+        self.indx = _Indx(self)
+        super(TfsDataFrame, self).__init__(*args, **kwargs)
+
+    def __getitem__(self, key):
+        try:
+            return super(TfsDataFrame, self).__getitem__(key)
+        except KeyError:
+            try:
+                return self.headers[key]
+            except KeyError:
+                raise KeyError(str(key) +
+                               " is not in the DataFrame or headers.")
+
+    def __getattr__(self, name):
+        try:
+            return super(TfsDataFrame, self).__getattr__(name)
+        except AttributeError:
+            try:
+                return self.headers[name]
+            except KeyError:
+                raise AttributeError(str(name) +
+                                     " is not in the DataFrame or headers.")
+
+    @property
+    def _constructor(self):
+        return TfsDataFrame
+
+
+class _Indx(object):
+    """
+    Helper class to mock the metaclass twiss.indx["element_name"]
+    behaviour.
+    """
+    def __init__(self, tfs_data_frame):
+        self._tfs_data_frame = tfs_data_frame
+
+    def __getitem__(self, key):
+        name_series = self._tfs_data_frame.NAME
+        return name_series[name_series == key].index[0]
+
+
+def read_tfs(tfs_path, index=None):
+    """
+    Parses the TFS table present in tfs_path and returns a custom Pandas
+    DataFrame (TfsDataFrame).
+    :param tfs_path: Input filepath
+    :param index: Name of the column to set as index. If not given looks for INDEX_ID-column
+    :return: TFS_DataFrame object
+    """
+    LOGGER.debug("Reading path: " + tfs_path)
+    headers = OrderedDict()
+    column_names = column_types = None
+    rows_list = []
+    with open(tfs_path, "r") as tfs_data:
+        for line in tfs_data:
+            parts = line.split()
+            if len(parts) == 0:
+                continue
+            if parts[0] == HEADER:
+                headers[parts[1]] = _parse_header(
+                    parts[2], " ".join(parts[3:]))
+            elif parts[0] == NAMES:
+                LOGGER.debug("Setting column names.")
+                column_names = np.array(parts[1:])
+            elif parts[0] == TYPES:
+                LOGGER.debug("Setting column types.")
+                column_types = _compute_types(parts[1:])
+            elif parts[0] == COMMENTS:
+                continue
+            else:
+                if column_names is None:
+                    raise TfsFormatError("Column names have not been set.")
+                if column_types is None:
+                    raise TfsFormatError("Column types have not been set.")
+                parts = [part.strip('"') for part in parts]
+                rows_list.append(parts)
+    data_frame = _create_data_frame(column_names, column_types, rows_list, headers)
+
+    if index is not None:
+        # Use given column as index
+        data_frame = data_frame.set_index(index)
+    else:
+        # Try to find Index automatically
+        index_column = [c for c in data_frame.columns if c.startswith(INDEX_ID)]
+        if len(index_column) > 0:
+            data_frame = data_frame.set_index(index_column)
+            idx_name = index_column[0].replace(INDEX_ID, "")
+            if idx_name == "":
+                idx_name = None  # to remove it completely (Pandas makes a difference)
+            data_frame = data_frame.rename_axis(idx_name)
+
+    _validate(data_frame)
+    return data_frame
+
+
+def write_tfs(tfs_path, data_frame, headers_dict={}, save_index=False):
+    """
+    Writes the Pandas DataFrame data_frame into tfs_path with the headers_dict
+    as headers dictionary. If you want to keep the order of the headers, use
+    collections.OrderedDict.
+    :param tfs_path: Output filepath
+    :param data_frame: Data Frame to save
+    :param headers_dict: Headers of the dataframe, if empty tries to use data_frame.headers
+    :param save_index: bool or string. If True, saves the index of the data_frame to a column
+    identifiable by INDEX_ID (will be loaded automatically by read_tfs). If string, it saves
+    the index of the data_frame to a column named like the string given. Default: False
+    """
+    _validate(data_frame)
+
+    if isinstance(save_index, basestring):
+        # saves index into column by name given
+        data_frame = data_frame.copy()
+        data_frame[save_index] = data_frame.index
+    elif save_index:
+        # saves index into column, which can be found by INDEX identifier
+        data_frame = data_frame.copy()
+        try:
+            full_name = INDEX_ID + data_frame.index.name
+        except TypeError:
+            full_name = INDEX_ID
+        data_frame[full_name] = data_frame.index
+
+    tfs_name = os.path.basename(tfs_path)
+    tfs_dir = os.path.dirname(tfs_path)
+    LOGGER.debug("Attempting to write file: " + tfs_name + " in " + tfs_dir)
+    tfs_writer = tfs_file_writer.TfsFileWriter(tfs_name, outputpath=tfs_dir)
+    column_names = _get_column_names(data_frame)
+    column_types = _get_column_types(data_frame)
+
+    if len(headers_dict) == 0:
+        try:
+            headers_dict = data_frame.headers
+        except AttributeError:
+            pass
+
+    for head_name, head_value in headers_dict.iteritems():
+        if type(head_value) is str:
+            tfs_writer.add_string_descriptor(head_name, head_value)
+        else:
+            tfs_writer.add_float_descriptor(head_name, head_value)
+    tfs_writer.add_column_names(column_names)
+    tfs_writer.add_column_datatypes(column_types)
+    for _, row in data_frame.iterrows():
+        tfs_writer.add_table_row(row)
+    tfs_writer.write_to_file()
+
+
+def add_coupling(data_frame):
+    """
+    Computes the coupling for data_frame adding 3 columns to it:
+    - f1001
+    - f1010
+    - gamma
+    """
+    df = data_frame
+    j = np.array([[0., 1.],
+                  [-1., 0.]])
+    rs = np.reshape(df.as_matrix(columns=["R11", "R12",
+                                          "R21", "R22"]),
+                    (len(df), 2, 2))
+    cs = np.einsum("ij,kjn,no->kio",
+                   -j, np.transpose(rs, axes=(0, 2, 1)), j)
+    cs = np.einsum("k,kij->kij", (1 / np.sqrt(1 + np.linalg.det(rs))), cs)
+
+    g11a = 1 / np.sqrt(df.loc[:, "BETX"])
+    g12a = np.zeros(len(df))
+    g21a = df.loc[:, "ALFX"] / np.sqrt(df.loc[:, "BETX"])
+    g22a = np.sqrt(df.loc[:, "BETX"])
+    gas = np.reshape(np.array([g11a, g12a,
+                               g21a, g22a]).T,
+                     (len(df), 2, 2))
+
+    ig11b = np.sqrt(df.loc[:, "BETY"])
+    ig12b = np.zeros(len(df))
+    ig21b = -df.loc[:, "ALFY"] / np.sqrt(df.loc[:, "BETY"])
+    ig22b = 1. / np.sqrt(df.loc[:, "BETY"])
+    igbs = np.reshape(np.array([ig11b, ig12b,
+                                ig21b, ig22b]).T,
+                      (len(df), 2, 2))
+    cs = np.einsum("kij,kjl,kln->kin", gas, cs, igbs)
+    gammas = np.sqrt(1 - np.linalg.det(cs))
+    data_frame.loc[:, "gamma"] = gammas
+    data_frame.loc[:, "f1001"] = ((cs[:, 0, 0] + cs[:, 1, 1]) * 1j +
+                                  (cs[:, 0, 1] - cs[:, 1, 0])) / 4 / gammas
+    data_frame.loc[:, "f1010"] = ((cs[:, 0, 0] - cs[:, 1, 1]) * 1j +
+                                  (-cs[:, 0, 1]) - cs[:, 1, 0]) / 4 / gammas
+
+
+class TfsFormatError(Exception):
+    """
+    Raised when wrong format is detected in the TFS file.
+    """
+    pass
+
+
+def _create_data_frame(column_names, column_types, rows_list, headers):
+    data_frame = TfsDataFrame(data=np.array(rows_list),
+                              columns=column_names,
+                              headers=headers)
+    _assign_column_types(data_frame, column_names, column_types)
+    return data_frame
+
+
+def _assign_column_types(data_frame, column_names, column_types):
+    names_to_types = dict(zip(column_names, column_types))
+    for name, type_f in names_to_types.iteritems():
+        data_frame[name] = data_frame[name].astype(type_f)
+
+
+def _compute_types(str_list):
+    return [_id_to_type(string) for string in str_list]
+
+
+def _parse_header(type_str, value_str):
+    return _id_to_type(type_str)(value_str.strip('"'))
+
+
+def _id_to_type(type_str):
+    try:
+        return ID_TO_TYPE[type_str]
+    except KeyError:
+        if type_str.startswith("%") and type_str.endswith("s"):
+            return str
+        _raise_unknown_type(type_str)
+
+
+def _type_to_id(type_f):
+    try:
+        return TYPE_TO_ID[type_f]
+    except KeyError:
+        return "%s"
+
+
+def _get_column_names(data_frame):
+    return data_frame.columns.values
+
+
+def _get_column_types(data_frame):
+    types = []
+    for column in data_frame.columns:
+        type_f = data_frame[column].dtype
+        types.append(_type_to_id(type_f.type))
+    return types
+
+
+def _raise_unknown_type(name):
+    raise TfsFormatError("Unknown data type: " + name)
+
+
+def _validate(data_frame):
+    """ Check if Dataframe contains finite values only """
+    def isnotfinite(x):
+        try:
+            return ~np.isfinite(x)
+        except TypeError:
+            # most likely string
+            try:
+                return np.zeros(x.shape, dtype=bool)
+            except AttributeError:
+                # single entry
+                return np.zeros(1, dtype=bool)
+
+    bool_df = data_frame.apply(isnotfinite)
+    if bool_df.values.any():
+        LOGGER.error("DataFrame contains non-physical values at Index: {:s}".format(
+            str(bool_df.index[bool_df.any(axis='columns')].tolist())
+        ))
+
+
+if __name__ == "__main__":
+    logging.basicConfig(level=logging.DEBUG)
+    LOGGER.debug(read_tfs(sys.argv[1]))
+