"""
.. module: measure_optics

Created on 11/07/18

:author: Lukas Malina

Top-level script, which computes various lattice optics parameters from frequency spectra
"""

import os
from os.path import isfile, join
import sys
import traceback
import datetime
from time import time
import re
from collections import OrderedDict
import pandas as pd
import numpy as np
from GetLLM import optics_input
from GetLLM.algorithms import (beta, beta_from_amplitude, coupling, dpp, dispersion,
                               interaction_point, kick, phase, resonant_driving_terms, tune)
from GetLLM.GetLLMError import GetLLMError, CriticalGetLLMError
from model.accelerators.accelerator import AccExcitationMode
from utils import tfs_pandas, logging_tools, iotools


VERSION = 'V3.0.0 Dev'
DEBUG = sys.flags.debug  # True with python option -d! ("python -d measure_optics.py...") (vimaier)
LOGGER = logging_tools.get_logger(__name__)
PLANES = ('X', 'Y')


def measure_optics(input_files, measure_input):
    """
    Main function to compute various lattice optics parameters from frequency spectra
    Args:
        input_files: InputFiles object containing frequncy spectra files (linx/y)
        measure_input: OpticsInput object containing analysis settings

    Returns:
    """
    LOGGER.info("Starting GetLLM " + VERSION)
    global __getllm_starttime
    __getllm_starttime = time()
    iotools.create_dirs(measure_input.outputdir)
    logging_tools.add_module_handler(logging_tools.file_handler(os.path.join(measure_input.outputdir, "getllm.log")))
    header_dict = _get_header()
    if sys.flags.debug:
        LOGGER.info("     DEBUG ON")

    """
    Construct pseudo-double plane BPMs
    TODO This should be in accelerator class
    if (accelerator.__name__ == "SPS" or "RHIC" in accelerator.__name__) and twiss_d.has_zero_dpp_x() and twiss_d.has_zero_dpp_y():
        [pseudo_list_x, pseudo_list_y] = helper.pseudo_double_plane_monitors(accelerator.get_model_tfs(), twiss_d.zero_dpp_x, twiss_d.zero_dpp_y, bpm_dictionary)
    else:
        Initialize variables otherwise calculate_coupling would raise an exception(vimaier)
        pseudo_list_x = None
        pseudo_list_y = None
    """
    print_time("BEFORE_PHASE", time() - __getllm_starttime)
    #-------- START Phase for beta calculation with best knowledge model in ac phase compensation
    try:
        tune_dict = tune.calculate_tunes(measure_input, input_files)
        print(tune_dict)
    except:
        _tb_()
        # if phase crashed, none of the subsequent algorithms can run. Thus
        raise CriticalGetLLMError("get phase crashed. None of the following algorithms can work hence GetLLM will crash now. Good bye!")

    try:
        phase_dict = phase.calculate_phase(measure_input, input_files, tune_dict, header_dict)
    except:
        _tb_()
        # if phase crashed, none of the subsequent algorithms can run. Thus
        raise CriticalGetLLMError("get phase crashed. None of the following algorithms can work hence GetLLM will crash now. Good bye!")
    print_time("AFTER_PHASE", time() - __getllm_starttime)
    #-------- START coupling.
    try:
        tune_d = coupling.calculate_coupling(measure_input, _TwissData(input_files), phase._PhaseData(phase_dict), tune._TuneData(tune_dict), header_dict)
    except:
        _tb_()
    if measure_input.only_coupling:
        LOGGER.info("GetLLM was only calculating coupling. Skipping the rest and returning ...")
        return
    try:
<<<<<<< HEAD
        beta_df_x, driven_df_x, beta_df_y, driven_df_y = beta.calculate_beta_from_phase(measure_input, tune_dict, phase_d_bk, header_dict)
=======
        beta_d, beta_driven_x, beta_free_x = beta.calculate_beta_from_phase(measure_input, tune._TuneData(tune_dict), phase._PhaseData(phase_dict), header_dict)
>>>>>>> c29e197d
    except:
        _tb_()
    if measure_input.three_bpm_method:
        print_time("AFTER_BETA_FROM_PHASE", time() - __getllm_starttime)
    else:
        print_time("AFTER_A_NBPM", time() - __getllm_starttime)
    # try:
    #     lobster.get_local_observable( phase_d_bk, getllm_d.accelerator.get_model_tfs(), files_dict, tune_d.q1f)
    # except:
    #     _tb_()
    try:
        beta_d = beta_from_amplitude.calculate_beta_from_amplitude(measure_input, input_files, tune._TuneData(tune_dict), beta_d)
    except:
        _tb_()
    # in the following functions, nothing should change, so we choose the models now
    mad_twiss = measure_input.accelerator.get_model_tfs()
    mad_elements = measure_input.accelerator.get_elements_tfs()
    if measure_input.accelerator.excitation != AccExcitationMode.FREE:
        mad_ac = measure_input.accelerator.get_driven_tfs()
    else:
        mad_ac = mad_twiss
    try:
        interaction_point.write_betastar_from_phase(
            interaction_point.betastar_from_phase(
                measure_input.accelerator, phase_dict, mad_twiss
            ), measure_input.outputdir, header_dict)
    except:
        _tb_()
    try:
        dispersion.calculate_orbit_and_dispersion(input_files, tune._TuneData(tune_dict), mad_twiss, header_dict, measure_input.orbit_unit, measure_input.max_closed_orbit, beta_driven_x, measure_input.outputdir)
    except:
        _tb_()
    #------ Start get Q,JX,delta
    try:
        inv_x, inv_y = kick.calculate_kick(mad_twiss, mad_ac, measure_input, input_files, beta_d, phase._PhaseData(phase_dict), measure_input.outputdir, header_dict)
    except:
        _tb_()
    if measure_input.nonlinear:
        try:
            resonant_driving_terms.calculate_RDTs(mad_twiss, measure_input, input_files, phase._PhaseData(phase_dict), tune_d, inv_x, inv_y)
        except:
            _tb_()
        # TODO: what does this?
        # files_dict = _calculate_getsextupoles(twiss_d, phase_d_bk, accelerator.get_model_tfs(), files_dict, tune_d.q1f)
        # files_dict = chi_terms.calculate_chiterms(getllm_d, twiss_d, accelerator.get_model_tfs(), files_dict)
    print_time("FINISH", time() - __getllm_starttime)


def _get_header():
    return OrderedDict([('GetLLMVersion', VERSION),
                        ('Command', sys.executable + " '" + "' '".join([] + sys.argv) + "'"),
                        ('CWD', os.getcwd()),
                        ('Date', datetime.datetime.today().strftime("%d. %B %Y, %H:%M:%S"))])
    # TODO add model directory


def _tb_():
    if sys.stdout.isatty():
        err_exc = re.sub(r"line\s([0-9]+)", "\33[1mline \33[38;2;80;160;255m\\1\33[0m\33[21m", traceback.format_exc())
        err_exc = re.sub("File\\s\"([^\"]+)\",", "File \33[38;2;0;255;100m\\1\33[0m", err_exc)
        err_excs = err_exc.split("\n")
        for line in err_excs:
            LOGGER.error(line)
    else:
        LOGGER.error(traceback.format_exc())


def print_time(index, t):
    LOGGER.debug(":::  GetLLM time  >>>>>>>>>> {:8.3f} s".format(t))


class InputFiles(dict):
    """
    Stores the input files, provides methods to gather quantity specific data
    Public methods:
        get_dpps(plane)
        get_joined_frame(plane, columns, zero_dpp=False, how='inner')
        get_columns(frame, column)
        get_data(frame, column)
    """
    def __init__(self, files_to_analyse):
        super(InputFiles, self).__init__(zip(PLANES, ([], [])))
        for file_in in files_to_analyse.split(','):
            for plane in PLANES:
                if isfile(file_in + '.lin' + plane.lower()):
                    file_to_load = file_in + '.lin' + plane.lower()
                else:
                    file_to_load = file_in + '_lin' + plane.lower()
                try:
                    self[plane].append(tfs_pandas.read_tfs(file_to_load).set_index("NAME"))
                except IOError:
                    LOGGER.warning("Cannot load file: " + file_to_load)
                except ValueError:
                    pass
            for plane in PLANES:
                self[plane] = dpp.arrange_dpp(self[plane])
        if len(self['X']) + len(self['Y']) == 0:
            raise IOError("No valid input files")

    def get_dpps(self, plane):
        """
        Gathers measured DPPs from input files corresponding to given plane
        Parameters:
            plane: "X" or "Y"

        Returns:
            numpy array of DPPs
        """
        return np.array([df.DPP for df in self[plane]])

    def _get_zero_dpp_frames(self, plane):
        zero_dpp_frames = []
        for i in np.argwhere(self.get_dpps(plane) == 0.0).T[0]:
            zero_dpp_frames.append(self[plane][i])
        if len(zero_dpp_frames) > 0:
            return zero_dpp_frames
        return self._get_all_frames(self, plane)

    def _get_all_frames(self, plane):
        return self[plane]

    def get_joined_frame(self, plane, columns, zero_dpp=False, how='inner'):
        """
        Constructs merged DataFrame from InputFiles
        Parameters:
            plane:  "X" or "Y"
            columns: list of columns from input files
            zero_dpp: if True merges only zero-dpp files, default is False
            how: way of merging:  'inner' (intersection) or 'outer' (union), default is 'inner'
        Returns:
            merged DataFrame from InputFiles
        """
        if how not in ['inner', 'outer']:
            raise RuntimeWarning("'how' should be either 'inner' or 'outer', 'inner' will be used.")
        if zero_dpp:
            frames_to_join = self._get_zero_dpp_frames(plane)
        else:
            frames_to_join = self._get_all_frames(plane)
        if len(frames_to_join) == 0:
            raise ValueError("No data found")
        joined_frame = pd.DataFrame(self[plane][0]).loc[:, columns]
        for i, df in enumerate(self[plane][1:]):
            joined_frame = pd.merge(joined_frame, df.loc[:, columns], how=how, left_index=True,
                                    right_index=True, suffixes=('', '__' + str(i + 1)))
        for column in columns:
            joined_frame.rename(columns={column: column + '__0'}, inplace=True)
        return joined_frame

    def calibrate(self, calibs):
        if calibs is None:
            pass
        for plane in PLANES:
            for i in range(len(self[plane])):
                data = pd.merge(self[plane][i].loc[:, ["AMP" + plane]], calibs[plane], how='left',
                                left_index=True, right_index=True).fillna(
                    value={"CALIBRATION": 1., "ERROR_CALIBRATION": 0.})
                self[plane][i]["AMP" + plane] = self[plane][i].loc[:, "AMP" + plane] * data.loc[:,"CALIBRATION"]
                self[plane][i]["ERRAMP" + plane] = data.loc[:, "ERROR_CALIBRATION"]  # TODO

    def use_average_tune(self, no_averaged_tune):   # TODO to be removed once hole_in_one outputs only averaged stuff
        if no_averaged_tune:
            pass
        for plane in PLANES:
            for i in range(len(self[plane])):
                self[plane][i].rename(columns={"AVG_MU" + plane: "MU" + plane, "MU" + plane: "OLD_MU" + plane})


    def get_columns(self, frame, column):
        """
        Returns list of columns of frame corresponding to column in original files
        Parameters:
            frame:  joined frame
            column: name of column in original files
        Returns:
            list of columns
        """
        str_list = list(frame.columns[frame.columns.str.startswith(column + '__')].values)
        new_list = list(map(lambda s: s.strip(column + '__'), str_list))
        new_list.sort(key=int)
        return [(column + '__' + str(x)) for x in new_list]

    def get_data(self, frame, column):
        """
        Returns data in columns of frame corresponding to column in original files
        Parameters:
            frame:  joined frame
            column: name of column in original files
        Returns:
            data in numpy array corresponding to column in original files
        """
        return frame.loc[:, self.get_columns(frame, column)].values

class _TwissData(object):
    def __init__(self, inputfiles):
        self.zero_dpp_x = inputfiles._get_zero_dpp_frames("X")  # List of src files which have dpp==0.0
        self.zero_dpp_y = inputfiles._get_zero_dpp_frames("Y")  # List of src files which have dpp!=0.0
        self.non_zero_dpp_x = inputfiles._get_all_frames("X")  # List of src files which have dpp==0.0
        self.non_zero_dpp_y = inputfiles._get_all_frames("Y")  # List of src files which have dpp!=0.0

    def has_zero_dpp_x(self):
        return 0 != len(self.zero_dpp_x)

    def has_non_zero_dpp_x(self):
        return 0 != len(self.non_zero_dpp_x)

    def has_zero_dpp_y(self):
        return 0 != len(self.zero_dpp_y)

    def has_non_zero_dpp_y(self):
        return 0 != len(self.non_zero_dpp_y)

    def has_no_input_files(self):
        return not self.has_zero_dpp_x() and not self.has_zero_dpp_y() and not self.has_non_zero_dpp_x() and not self.has_non_zero_dpp_y()


def _copy_calibration_files(outputdir, calibrationdir):
    if calibrationdir is None:
        return None
    calibs = {}
    for plane in PLANES:
        cal_file = "calibration_{}.out".format(plane.lower())
        iotools.copy_item(join(calibrationdir, cal_file), join(outputdir, cal_file))
        calibs[plane] = tfs_pandas.read_tfs(join(outputdir, cal_file)).set_index("NAME")
    return calibs


if __name__ == "__main__":
    # preparation of the input
    arguments = optics_input.parse_args()
    inputs = InputFiles(arguments.files)
    iotools.create_dirs(arguments.outputdir)
    calibrations = _copy_calibration_files(arguments.outputdir, arguments.calibrationdir)
    inputs.calibrate(calibrations)
    inputs.use_average_tune(False)  # TODO remove
    measure_optics(inputs, arguments)<|MERGE_RESOLUTION|>--- conflicted
+++ resolved
@@ -86,11 +86,7 @@
         LOGGER.info("GetLLM was only calculating coupling. Skipping the rest and returning ...")
         return
     try:
-<<<<<<< HEAD
         beta_df_x, driven_df_x, beta_df_y, driven_df_y = beta.calculate_beta_from_phase(measure_input, tune_dict, phase_d_bk, header_dict)
-=======
-        beta_d, beta_driven_x, beta_free_x = beta.calculate_beta_from_phase(measure_input, tune._TuneData(tune_dict), phase._PhaseData(phase_dict), header_dict)
->>>>>>> c29e197d
     except:
         _tb_()
     if measure_input.three_bpm_method:
