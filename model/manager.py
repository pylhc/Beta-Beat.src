import argparse
<<<<<<< HEAD
from model.accelerators import lhc, ps
=======
from model.accelerators import lhc, esrf
>>>>>>> c848b816


ACCELS = {
    lhc.Lhc.NAME: lhc.Lhc,
<<<<<<< HEAD
    ps.Cps.NAME: ps.Cps
=======
    esrf.Esrf.NAME: esrf.Esrf,
>>>>>>> c848b816
}


def get_accel_class(name, *args, **kwargs):
    accel = _try_to_get_class(name, ACCELS)
    accel_cls = accel.get_class(*args, **kwargs)
    return accel_cls


def get_accel_class_from_args(args):
    name, args = _parse_accel_name(args)
    accel = _try_to_get_class(name, ACCELS)
    accel_cls, rest_args = accel.get_class_from_args(args)
    return accel_cls, rest_args


def _try_to_get_class(name, cls_dict):
    try:
        return cls_dict[name]
    except KeyError:
        raise ValueError(
            "name should be one of: " +
            str(ACCELS.keys())
        )


def _parse_accel_name(args):
    parser = argparse.ArgumentParser()
    parser.add_argument(
        "--accel",
        help=(
            "Choose the accelerator to use"
        ),
        dest="accel",
        required=True,
        choices=ACCELS.keys(),
    )
    options, rest_args = parser.parse_known_args(args)
    return options.accel, rest_args<|MERGE_RESOLUTION|>--- conflicted
+++ resolved
@@ -1,18 +1,11 @@
 import argparse
-<<<<<<< HEAD
-from model.accelerators import lhc, ps
-=======
-from model.accelerators import lhc, esrf
->>>>>>> c848b816
+from model.accelerators import lhc, ps, esrf 
 
 
 ACCELS = {
     lhc.Lhc.NAME: lhc.Lhc,
-<<<<<<< HEAD
     ps.Cps.NAME: ps.Cps
-=======
     esrf.Esrf.NAME: esrf.Esrf,
->>>>>>> c848b816
 }
 
 
