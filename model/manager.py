<<<<<<< HEAD
import argparse
from model.accelerators import lhc, ps, esrf, psbooster
=======
from Utilities.entrypoint import entrypoint, EntryPoint, EntryPointParameters, split_arguments
from model.accelerators import lhc, esrf, psbooster
>>>>>>> 0fe60c02

ACCELS = {
    lhc.Lhc.NAME: lhc.Lhc,
    ps.Cps.NAME: ps.Cps,
    esrf.Esrf.NAME: esrf.Esrf,
    psbooster.Psbooster.NAME: psbooster.Psbooster,
}


def _get_params():
    params = EntryPointParameters()
    params.add_parameter(
        flags=["--accel"],
        help=("Choose the accelerator to use."
              "Can be the class already, which is then returned."
              ),
        name="accel",
        required=True,
        choices=ACCELS.keys(),
    )
    return params


@entrypoint(_get_params())
def get_accel_class(opt, cls_opt):
    """Returns accelerator class

    Keyword Args:
        accel: Choose the accelerator to use. Can be the class already, which is then returned.
    """
    if not isinstance(opt.accel, str):
        # assume it's the class
        return opt.accel

    accel = _get_parent_class(opt.accel)
    accel_cls = accel.get_class(cls_opt)
    return accel_cls


def get_accel_class_from_args(args=None):
    """ LEGACY-FUNCTION SHOULD BE REPLACED BY USING get_accel_class """
    parser = EntryPoint(_get_params())
    opt, class_args = parser.parse(args)

    accel = _get_parent_class(opt.accel)

    accel_args, rest_args = split_arguments(class_args, accel.get_class_parameters())
    accel_cls = accel.get_class(accel_args)
    return accel_cls, rest_args


def _get_parent_class(name):
    try:
        return ACCELS[name]
    except KeyError:
        raise ValueError(
            "name should be one of: " +
            str(ACCELS.keys())
        )


# Script Mode ##################################################################


if __name__ == '__main__':
    raise EnvironmentError("{:s} is not supposed to run as main.".format(__file__))<|MERGE_RESOLUTION|>--- conflicted
+++ resolved
@@ -1,10 +1,6 @@
-<<<<<<< HEAD
 import argparse
 from model.accelerators import lhc, ps, esrf, psbooster
-=======
 from Utilities.entrypoint import entrypoint, EntryPoint, EntryPointParameters, split_arguments
-from model.accelerators import lhc, esrf, psbooster
->>>>>>> 0fe60c02
 
 ACCELS = {
     lhc.Lhc.NAME: lhc.Lhc,
