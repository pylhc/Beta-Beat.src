--- conflicted
+++ resolved
@@ -1,12 +1,4 @@
 import __init__
-<<<<<<< HEAD
-import sys
-import os
-import argparse
-from utils.entrypoint import split_arguments
-
-=======
->>>>>>> 574efd45
 import manager  # noqa
 from Utilities.entrypoint import EntryPointParameters, entrypoint
 from model_creators.lhc_model_creator import (  # noqa
