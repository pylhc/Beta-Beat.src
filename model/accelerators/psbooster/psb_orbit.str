<<<<<<< HEAD
  /**********************************************************************************
  *
  * PS Booster version STUDY in MAD X SEQUENCE format
  * Generated the 11-MAY-2017 17:56:21 from LHCLAYOUT@EDMSDB Database
  *
  * It consists of 16 identical periods, apart from the equipment
  * in the straight sections.
  * The BOOSTER has an average radius of 25m and a circonference of 157.08m
  * The 4 rings are numbered 1,2,3,4 from the bottom,
  * with ring 3 at the CPS beam level.
  * 2.654 + 3.928077 + 1.6177*2 = 9.81748 =period length
  * Length of straight section L1: 2.654
  * Length of triplets path: 3.928077
  * Length of bending magnets: 1.6177
  *
  * Converted from MAD8 to MADX                           21/07/2006 O.Berrig
  * Generated from LHCLAYOUT@EDMSDB since                 04/02/2009 P.Le Roux
  * BR.BHZ11 etc. defined separately to avoid warnings    16/01/2010 O.Berrig
  ************************************************************************************/



/************************************************************************************/
/*                       STRENGTH FILE FOR CLOSED ORBIT                             */
/************************************************************************************/


! The angle is negative because the protons
! have opposite direction compared to the PS.
! When combining the files from the BOOSTER
! to the PS, the angle must be negative.

 kB1=-0.19634954;

 kKF=+0.7284993289;   ! QX = 4.172
 kKD=-0.7432321804;   ! QY = 4.23



!knob BR?.QNO311L1 
k1lBR1QNO311L1 := 0 ;
k1lBR2QNO311L1 := 0 ;
k1lBR3QNO311L1 := 0 ;
k1lBR4QNO311L1 := 0 ;

!knob BR?.QNO412L3

k1lBR1QNO412L3 := 0 ;
k1lBR2QNO412L3 := 0 ;
k1lBR3QNO412L3 := 0 ;
k1lBR4QNO412L3 := 0 ;

!knob BR?.QNO816L1

k1lBR1QNO816L1 := 0 ;
k1lBR2QNO816L1 := 0 ;
k1lBR3QNO816L1 := 0 ;
k1lBR4QNO816L1 := 0 ;

!knob BR?.QNO816L3

k1lBR1QNO816L3 := 0 ;
k1lBR2QNO816L3 := 0 ;
k1lBR3QNO816L3 := 0 ;
k1lBR4QNO816L3 := 0 ;


!knob BR?.QSK210L3

k1lBR1QSK210L3 := 0 ;
k1lBR2QSK210L3 := 0 ;
k1lBR3QSK210L3 := 0 ;
k1lBR4QSK210L3 := 0 ;

!knob BR?.QSK614L3

k1lBR1QSK614L3 := 0 ;
k1lBR2QSK614L3 := 0 ;
k1lBR3QSK614L3 := 0 ;
k1lBR4QSK614L3 := 0 ;

! Knob BR?.QSKH0 (all odd sectors)

k1lBR1QSKH0    := 0 ;
k1lBR2QSKH0    := 0 ;
k1lBR3QSKH0    := 0 ;
k1lBR4QSKH0    := 0 ;



return;
=======
  /**********************************************************************************
  *
  * PS Booster version STUDY in MAD X SEQUENCE format
  * Generated the 11-MAY-2017 17:56:21 from LHCLAYOUT@EDMSDB Database
  *
  * It consists of 16 identical periods, apart from the equipment
  * in the straight sections.
  * The BOOSTER has an average radius of 25m and a circonference of 157.08m
  * The 4 rings are numbered 1,2,3,4 from the bottom,
  * with ring 3 at the CPS beam level.
  * 2.654 + 3.928077 + 1.6177*2 = 9.81748 =period length
  * Length of straight section L1: 2.654
  * Length of triplets path: 3.928077
  * Length of bending magnets: 1.6177
  *
  * Converted from MAD8 to MADX                           21/07/2006 O.Berrig
  * Generated from LHCLAYOUT@EDMSDB since                 04/02/2009 P.Le Roux
  * BR.BHZ11 etc. defined separately to avoid warnings    16/01/2010 O.Berrig
  ************************************************************************************/



/************************************************************************************/
/*                       STRENGTH FILE FOR CLOSED ORBIT                             */
/************************************************************************************/


! The angle is negative because the protons
! have opposite direction compared to the PS.
! When combining the files from the BOOSTER
! to the PS, the angle must be negative.

 kB1=-0.19634954;

 kKF=+0.7284993289;   ! QX = 4.172
 kKD=-0.7432321804;   ! QY = 4.23

 BR.BHZ11           , ANGLE := kB1;
 BR.BHZ12           , ANGLE := kB1;
 BR.BHZ21           , ANGLE := kB1;
 BR.BHZ22           , ANGLE := kB1;
 BR.BHZ31           , ANGLE := kB1;
 BR.BHZ32           , ANGLE := kB1;
 BR.BHZ41           , ANGLE := kB1;
 BR.BHZ42           , ANGLE := kB1;
 BR.BHZ51           , ANGLE := kB1;
 BR.BHZ52           , ANGLE := kB1;
 BR.BHZ61           , ANGLE := kB1;
 BR.BHZ62           , ANGLE := kB1;
 BR.BHZ71           , ANGLE := kB1;
 BR.BHZ72           , ANGLE := kB1;
 BR.BHZ81           , ANGLE := kB1;
 BR.BHZ82           , ANGLE := kB1;
 BR.BHZ91           , ANGLE := kB1;
 BR.BHZ92           , ANGLE := kB1;
 BR.BHZ101          , ANGLE := kB1;
 BR.BHZ102          , ANGLE := kB1;
 BR.BHZ111          , ANGLE := kB1;
 BR.BHZ112          , ANGLE := kB1;
 BR.BHZ121          , ANGLE := kB1;
 BR.BHZ122          , ANGLE := kB1;
 BR.BHZ131          , ANGLE := kB1;
 BR.BHZ132          , ANGLE := kB1;
 BR.BHZ141          , ANGLE := kB1;
 BR.BHZ142          , ANGLE := kB1;
 BR.BHZ151          , ANGLE := kB1;
 BR.BHZ152          , ANGLE := kB1;
 BR.BHZ161          , ANGLE := kB1;
 BR.BHZ162          , ANGLE := kB1;
 BE2.BSW14L4        , ANGLE := kBEBSW14L4;
 BE4.BSW14L4        , ANGLE := kBEBSW14L4;
 BE1.BSW14L4        , ANGLE := kBEBSW14L4;
 BE3.BSW14L4        , ANGLE := kBEBSW14L4;
 BE1.BSW15L1        , ANGLE := kBEBSW15L1;
 BE2.BSW15L1        , ANGLE := kBEBSW15L1;
 BE3.BSW15L1        , ANGLE := kBEBSW15L1;
 BE4.BSW15L1        , ANGLE := kBEBSW15L1;
 BE2.BSW15L4        , ANGLE := kBEBSW15L4;
 BE4.BSW15L4        , ANGLE := kBEBSW15L4;
 BE1.BSW15L4        , ANGLE := kBEBSW15L4;
 BE3.BSW15L4        , ANGLE := kBEBSW15L4;

 BR1.QNO11L1        , K1 := kBR1QNO11L1;
 BR1.QNO12L3        , K1 := kBR1QNO12L3;
 BR1.QNO16L1        , K1 := kBR1QNO16L1;
 BR1.QNO16L3        , K1 := kBR1QNO16L3;
 BR1.QNO3L1         , K1 := kBR1QNO3L1;
 BR1.QNO4L3         , K1 := kBR1QNO4L3;
 BR1.QNO8L1         , K1 := kBR1QNO8L1;
 BR1.QNO8L3         , K1 := kBR1QNO8L3;
 BR2.QNO11L1        , K1 := kBR2QNO11L1;
 BR2.QNO12L3        , K1 := kBR2QNO12L3;
 BR2.QNO16L1        , K1 := kBR2QNO16L1;
 BR2.QNO16L3        , K1 := kBR2QNO16L3;
 BR2.QNO3L1         , K1 := kBR2QNO3L1;
 BR2.QNO4L3         , K1 := kBR2QNO4L3;
 BR2.QNO8L1         , K1 := kBR2QNO8L1;
 BR2.QNO8L3         , K1 := kBR2QNO8L3;
 BR3.QNO11L1        , K1 := kBR3QNO11L1;
 BR3.QNO12L3        , K1 := kBR3QNO12L3;
 BR3.QNO16L1        , K1 := kBR3QNO16L1;
 BR3.QNO16L3        , K1 := kBR3QNO16L3;
 BR3.QNO3L1         , K1 := kBR3QNO3L1;
 BR3.QNO4L3         , K1 := kBR3QNO4L3;
 BR3.QNO8L1         , K1 := kBR3QNO8L1;
 BR3.QNO8L3         , K1 := kBR3QNO8L3;
 BR4.QNO11L1        , K1 := kBR4QNO11L1;
 BR4.QNO12L3        , K1 := kBR4QNO12L3;
 BR4.QNO16L1        , K1 := kBR4QNO16L1;
 BR4.QNO16L3        , K1 := kBR4QNO16L3;
 BR4.QNO3L1         , K1 := kBR4QNO3L1;
 BR4.QNO4L3         , K1 := kBR4QNO4L3;
 BR4.QNO8L1         , K1 := kBR4QNO8L1;
 BR4.QNO8L3         , K1 := kBR4QNO8L3;
 BR.QDE1            , K1 := kKD;
 BR.QDE2            , K1 := kKD;
 BR.QDE3            , K1 := kKD;
 BR.QDE4            , K1 := kKD;
 BR.QDE5            , K1 := kKD;
 BR.QDE6            , K1 := kKD;
 BR.QDE7            , K1 := kKD;
 BR.QDE8            , K1 := kKD;
 BR.QDE9            , K1 := kKD;
 BR.QDE10           , K1 := kKD;
 BR.QDE11           , K1 := kKD;
 BR.QDE12           , K1 := kKD;
 BR.QDE13           , K1 := kKD;
 BR.QDE14           , K1 := kKD;
 BR.QDE15           , K1 := kKD;
 BR.QDE16           , K1 := kKD;
 BR.QFO11           , K1 := kKF;
 BR.QFO12           , K1 := kKF;
 BR.QFO21           , K1 := kKF;
 BR.QFO22           , K1 := kKF;
 BR.QFO31           , K1 := kKF;
 BR.QFO32           , K1 := kKF;
 BR.QFO41           , K1 := kKF;
 BR.QFO42           , K1 := kKF;
 BR.QFO51           , K1 := kKF;
 BR.QFO52           , K1 := kKF;
 BR.QFO61           , K1 := kKF;
 BR.QFO62           , K1 := kKF;
 BR.QFO71           , K1 := kKF;
 BR.QFO72           , K1 := kKF;
 BR.QFO81           , K1 := kKF;
 BR.QFO82           , K1 := kKF;
 BR.QFO91           , K1 := kKF;
 BR.QFO92           , K1 := kKF;
 BR.QFO101          , K1 := kKF;
 BR.QFO102          , K1 := kKF;
 BR.QFO111          , K1 := kKF;
 BR.QFO112          , K1 := kKF;
 BR.QFO121          , K1 := kKF;
 BR.QFO122          , K1 := kKF;
 BR.QFO131          , K1 := kKF;
 BR.QFO132          , K1 := kKF;
 BR.QFO141          , K1 := kKF;
 BR.QFO142          , K1 := kKF;
 BR.QFO151          , K1 := kKF;
 BR.QFO152          , K1 := kKF;
 BR.QFO161          , K1 := kKF;
 BR.QFO162          , K1 := kKF;

 BR1.XNO11L1        , K2 := kBR1XNO11L1;
 BR1.XNO12L1        , K2 := kBR1XNO12L1;
 BR1.XNO16L1        , K2 := kBR1XNO16L1;
 BR1.XNO3L1         , K2 := kBR1XNO3L1;
 BR1.XNO4L1         , K2 := kBR1XNO4L1;
 BR1.XNO6L1         , K2 := kBR1XNO6L1;
 BR1.XNO8L1         , K2 := kBR1XNO8L1;
 BR1.XNO9L1         , K2 := kBR1XNO9L1;
 BR1.XNOH0.10L3     , K2 := kBR1XNOH010L3;
 BR1.XNOH0.11L3     , K2 := kBR1XNOH011L3;
 BR1.XNOH0.12L3     , K2 := kBR1XNOH012L3;
 BR1.XNOH0.13L3     , K2 := kBR1XNOH013L3;
 BR1.XNOH0.14L3     , K2 := kBR1XNOH014L3;
 BR1.XNOH0.15L3     , K2 := kBR1XNOH015L3;
 BR1.XNOH0.16L3     , K2 := kBR1XNOH016L3;
 BR1.XNOH0.1L3      , K2 := kBR1XNOH01L3;
 BR1.XNOH0.2L3      , K2 := kBR1XNOH02L3;
 BR1.XNOH0.3L3      , K2 := kBR1XNOH03L3;
 BR1.XNOH0.4L3      , K2 := kBR1XNOH04L3;
 BR1.XNOH0.5L3      , K2 := kBR1XNOH05L3;
 BR1.XNOH0.6L3      , K2 := kBR1XNOH06L3;
 BR1.XNOH0.7L3      , K2 := kBR1XNOH07L3;
 BR1.XNOH0.8L3      , K2 := kBR1XNOH08L3;
 BR1.XNOH0.9L3      , K2 := kBR1XNOH09L3;
 BR1.XSK11L4        , K2 := kBR1XSK11L4;
 BR1.XSK12L1        , K2 := kBR1XSK12L1;
 BR1.XSK12L4        , K2 := kBR1XSK12L4;
 BR1.XSK2L4         , K2 := kBR1XSK2L4;
 BR1.XSK4L1         , K2 := kBR1XSK4L1;
 BR1.XSK6L1         , K2 := kBR1XSK6L1;
 BR1.XSK6L4         , K2 := kBR1XSK6L4;
 BR1.XSK9L1         , K2 := kBR1XSK9L1;
 BR2.XNO11L1        , K2 := kBR2XNO11L1;
 BR2.XNO12L1        , K2 := kBR2XNO12L1;
 BR2.XNO16L1        , K2 := kBR2XNO16L1;
 BR2.XNO3L1         , K2 := kBR2XNO3L1;
 BR2.XNO4L1         , K2 := kBR2XNO4L1;
 BR2.XNO6L1         , K2 := kBR2XNO6L1;
 BR2.XNO8L1         , K2 := kBR2XNO8L1;
 BR2.XNO9L1         , K2 := kBR2XNO9L1;
 BR2.XNOH0.10L3     , K2 := kBR2XNOH010L3;
 BR2.XNOH0.11L3     , K2 := kBR2XNOH011L3;
 BR2.XNOH0.12L3     , K2 := kBR2XNOH012L3;
 BR2.XNOH0.13L3     , K2 := kBR2XNOH013L3;
 BR2.XNOH0.14L3     , K2 := kBR2XNOH014L3;
 BR2.XNOH0.15L3     , K2 := kBR2XNOH015L3;
 BR2.XNOH0.16L3     , K2 := kBR2XNOH016L3;
 BR2.XNOH0.1L3      , K2 := kBR2XNOH01L3;
 BR2.XNOH0.2L3      , K2 := kBR2XNOH02L3;
 BR2.XNOH0.3L3      , K2 := kBR2XNOH03L3;
 BR2.XNOH0.4L3      , K2 := kBR2XNOH04L3;
 BR2.XNOH0.5L3      , K2 := kBR2XNOH05L3;
 BR2.XNOH0.6L3      , K2 := kBR2XNOH06L3;
 BR2.XNOH0.7L3      , K2 := kBR2XNOH07L3;
 BR2.XNOH0.8L3      , K2 := kBR2XNOH08L3;
 BR2.XNOH0.9L3      , K2 := kBR2XNOH09L3;
 BR2.XSK11L4        , K2 := kBR2XSK11L4;
 BR2.XSK12L1        , K2 := kBR2XSK12L1;
 BR2.XSK12L4        , K2 := kBR2XSK12L4;
 BR2.XSK2L4         , K2 := kBR2XSK2L4;
 BR2.XSK4L1         , K2 := kBR2XSK4L1;
 BR2.XSK6L1         , K2 := kBR2XSK6L1;
 BR2.XSK6L4         , K2 := kBR2XSK6L4;
 BR2.XSK9L1         , K2 := kBR2XSK9L1;
 BR3.XNO11L1        , K2 := kBR3XNO11L1;
 BR3.XNO12L1        , K2 := kBR3XNO12L1;
 BR3.XNO16L1        , K2 := kBR3XNO16L1;
 BR3.XNO3L1         , K2 := kBR3XNO3L1;
 BR3.XNO4L1         , K2 := kBR3XNO4L1;
 BR3.XNO6L1         , K2 := kBR3XNO6L1;
 BR3.XNO8L1         , K2 := kBR3XNO8L1;
 BR3.XNO9L1         , K2 := kBR3XNO9L1;
 BR3.XNOH0.10L3     , K2 := kBR3XNOH010L3;
 BR3.XNOH0.11L3     , K2 := kBR3XNOH011L3;
 BR3.XNOH0.12L3     , K2 := kBR3XNOH012L3;
 BR3.XNOH0.13L3     , K2 := kBR3XNOH013L3;
 BR3.XNOH0.14L3     , K2 := kBR3XNOH014L3;
 BR3.XNOH0.15L3     , K2 := kBR3XNOH015L3;
 BR3.XNOH0.16L3     , K2 := kBR3XNOH016L3;
 BR3.XNOH0.1L3      , K2 := kBR3XNOH01L3;
 BR3.XNOH0.2L3      , K2 := kBR3XNOH02L3;
 BR3.XNOH0.3L3      , K2 := kBR3XNOH03L3;
 BR3.XNOH0.4L3      , K2 := kBR3XNOH04L3;
 BR3.XNOH0.5L3      , K2 := kBR3XNOH05L3;
 BR3.XNOH0.6L3      , K2 := kBR3XNOH06L3;
 BR3.XNOH0.7L3      , K2 := kBR3XNOH07L3;
 BR3.XNOH0.8L3      , K2 := kBR3XNOH08L3;
 BR3.XNOH0.9L3      , K2 := kBR3XNOH09L3;
 BR3.XSK11L4        , K2 := kBR3XSK11L4;
 BR3.XSK12L1        , K2 := kBR3XSK12L1;
 BR3.XSK12L4        , K2 := kBR3XSK12L4;
 BR3.XSK2L4         , K2 := kBR3XSK2L4;
 BR3.XSK4L1         , K2 := kBR3XSK4L1;
 BR3.XSK6L1         , K2 := kBR3XSK6L1;
 BR3.XSK6L4         , K2 := kBR3XSK6L4;
 BR3.XSK9L1         , K2 := kBR3XSK9L1;
 BR4.XNO11L1        , K2 := kBR4XNO11L1;
 BR4.XNO12L1        , K2 := kBR4XNO12L1;
 BR4.XNO16L1        , K2 := kBR4XNO16L1;
 BR4.XNO3L1         , K2 := kBR4XNO3L1;
 BR4.XNO4L1         , K2 := kBR4XNO4L1;
 BR4.XNO6L1         , K2 := kBR4XNO6L1;
 BR4.XNO8L1         , K2 := kBR4XNO8L1;
 BR4.XNO9L1         , K2 := kBR4XNO9L1;
 BR4.XNOH0.10L3     , K2 := kBR4XNOH010L3;
 BR4.XNOH0.11L3     , K2 := kBR4XNOH011L3;
 BR4.XNOH0.12L3     , K2 := kBR4XNOH012L3;
 BR4.XNOH0.13L3     , K2 := kBR4XNOH013L3;
 BR4.XNOH0.14L3     , K2 := kBR4XNOH014L3;
 BR4.XNOH0.15L3     , K2 := kBR4XNOH015L3;
 BR4.XNOH0.16L3     , K2 := kBR4XNOH016L3;
 BR4.XNOH0.1L3      , K2 := kBR4XNOH01L3;
 BR4.XNOH0.2L3      , K2 := kBR4XNOH02L3;
 BR4.XNOH0.3L3      , K2 := kBR4XNOH03L3;
 BR4.XNOH0.4L3      , K2 := kBR4XNOH04L3;
 BR4.XNOH0.5L3      , K2 := kBR4XNOH05L3;
 BR4.XNOH0.6L3      , K2 := kBR4XNOH06L3;
 BR4.XNOH0.7L3      , K2 := kBR4XNOH07L3;
 BR4.XNOH0.8L3      , K2 := kBR4XNOH08L3;
 BR4.XNOH0.9L3      , K2 := kBR4XNOH09L3;
 BR4.XSK11L4        , K2 := kBR4XSK11L4;
 BR4.XSK12L1        , K2 := kBR4XSK12L1;
 BR4.XSK12L4        , K2 := kBR4XSK12L4;
 BR4.XSK2L4         , K2 := kBR4XSK2L4;
 BR4.XSK4L1         , K2 := kBR4XSK4L1;
 BR4.XSK6L1         , K2 := kBR4XSK6L1;
 BR4.XSK6L4         , K2 := kBR4XSK6L4;
 BR4.XSK9L1         , K2 := kBR4XSK9L1;

 BR1.ONO11L1        , K3 := kBR1ONO11L1;
 BR1.ONO12L1        , K3 := kBR1ONO12L1;
 BR1.ONO16L1        , K3 := kBR1ONO16L1;
 BR1.ONO3L1         , K3 := kBR1ONO3L1;
 BR1.ONO4L1         , K3 := kBR1ONO4L1;
 BR1.ONO6L1         , K3 := kBR1ONO6L1;
 BR1.ONO8L1         , K3 := kBR1ONO8L1;
 BR1.ONO9L1         , K3 := kBR1ONO9L1;
 BR1.ONOH0.10L3     , K3 := kBR1ONOH010L3;
 BR1.ONOH0.11L3     , K3 := kBR1ONOH011L3;
 BR1.ONOH0.12L3     , K3 := kBR1ONOH012L3;
 BR1.ONOH0.13L3     , K3 := kBR1ONOH013L3;
 BR1.ONOH0.14L3     , K3 := kBR1ONOH014L3;
 BR1.ONOH0.15L3     , K3 := kBR1ONOH015L3;
 BR1.ONOH0.16L3     , K3 := kBR1ONOH016L3;
 BR1.ONOH0.1L3      , K3 := kBR1ONOH01L3;
 BR1.ONOH0.2L3      , K3 := kBR1ONOH02L3;
 BR1.ONOH0.3L3      , K3 := kBR1ONOH03L3;
 BR1.ONOH0.4L3      , K3 := kBR1ONOH04L3;
 BR1.ONOH0.5L3      , K3 := kBR1ONOH05L3;
 BR1.ONOH0.6L3      , K3 := kBR1ONOH06L3;
 BR1.ONOH0.7L3      , K3 := kBR1ONOH07L3;
 BR1.ONOH0.8L3      , K3 := kBR1ONOH08L3;
 BR1.ONOH0.9L3      , K3 := kBR1ONOH09L3;
 BR1.OSK11L4        , K3 := kBR1OSK11L4;
 BR1.OSK12L1        , K3 := kBR1OSK12L1;
 BR1.OSK12L4        , K3 := kBR1OSK12L4;
 BR1.OSK2L4         , K3 := kBR1OSK2L4;
 BR1.OSK4L1         , K3 := kBR1OSK4L1;
 BR1.OSK6L1         , K3 := kBR1OSK6L1;
 BR1.OSK6L4         , K3 := kBR1OSK6L4;
 BR1.OSK9L1         , K3 := kBR1OSK9L1;
 BR2.ONO11L1        , K3 := kBR2ONO11L1;
 BR2.ONO12L1        , K3 := kBR2ONO12L1;
 BR2.ONO16L1        , K3 := kBR2ONO16L1;
 BR2.ONO3L1         , K3 := kBR2ONO3L1;
 BR2.ONO4L1         , K3 := kBR2ONO4L1;
 BR2.ONO6L1         , K3 := kBR2ONO6L1;
 BR2.ONO8L1         , K3 := kBR2ONO8L1;
 BR2.ONO9L1         , K3 := kBR2ONO9L1;
 BR2.ONOH0.10L3     , K3 := kBR2ONOH010L3;
 BR2.ONOH0.11L3     , K3 := kBR2ONOH011L3;
 BR2.ONOH0.12L3     , K3 := kBR2ONOH012L3;
 BR2.ONOH0.13L3     , K3 := kBR2ONOH013L3;
 BR2.ONOH0.14L3     , K3 := kBR2ONOH014L3;
 BR2.ONOH0.15L3     , K3 := kBR2ONOH015L3;
 BR2.ONOH0.16L3     , K3 := kBR2ONOH016L3;
 BR2.ONOH0.1L3      , K3 := kBR2ONOH01L3;
 BR2.ONOH0.2L3      , K3 := kBR2ONOH02L3;
 BR2.ONOH0.3L3      , K3 := kBR2ONOH03L3;
 BR2.ONOH0.4L3      , K3 := kBR2ONOH04L3;
 BR2.ONOH0.5L3      , K3 := kBR2ONOH05L3;
 BR2.ONOH0.6L3      , K3 := kBR2ONOH06L3;
 BR2.ONOH0.7L3      , K3 := kBR2ONOH07L3;
 BR2.ONOH0.8L3      , K3 := kBR2ONOH08L3;
 BR2.ONOH0.9L3      , K3 := kBR2ONOH09L3;
 BR2.OSK11L4        , K3 := kBR2OSK11L4;
 BR2.OSK12L1        , K3 := kBR2OSK12L1;
 BR2.OSK12L4        , K3 := kBR2OSK12L4;
 BR2.OSK2L4         , K3 := kBR2OSK2L4;
 BR2.OSK4L1         , K3 := kBR2OSK4L1;
 BR2.OSK6L1         , K3 := kBR2OSK6L1;
 BR2.OSK6L4         , K3 := kBR2OSK6L4;
 BR2.OSK9L1         , K3 := kBR2OSK9L1;
 BR3.ONO11L1        , K3 := kBR3ONO11L1;
 BR3.ONO12L1        , K3 := kBR3ONO12L1;
 BR3.ONO16L1        , K3 := kBR3ONO16L1;
 BR3.ONO3L1         , K3 := kBR3ONO3L1;
 BR3.ONO4L1         , K3 := kBR3ONO4L1;
 BR3.ONO6L1         , K3 := kBR3ONO6L1;
 BR3.ONO8L1         , K3 := kBR3ONO8L1;
 BR3.ONO9L1         , K3 := kBR3ONO9L1;
 BR3.ONOH0.10L3     , K3 := kBR3ONOH010L3;
 BR3.ONOH0.11L3     , K3 := kBR3ONOH011L3;
 BR3.ONOH0.12L3     , K3 := kBR3ONOH012L3;
 BR3.ONOH0.13L3     , K3 := kBR3ONOH013L3;
 BR3.ONOH0.14L3     , K3 := kBR3ONOH014L3;
 BR3.ONOH0.15L3     , K3 := kBR3ONOH015L3;
 BR3.ONOH0.16L3     , K3 := kBR3ONOH016L3;
 BR3.ONOH0.1L3      , K3 := kBR3ONOH01L3;
 BR3.ONOH0.2L3      , K3 := kBR3ONOH02L3;
 BR3.ONOH0.3L3      , K3 := kBR3ONOH03L3;
 BR3.ONOH0.4L3      , K3 := kBR3ONOH04L3;
 BR3.ONOH0.5L3      , K3 := kBR3ONOH05L3;
 BR3.ONOH0.6L3      , K3 := kBR3ONOH06L3;
 BR3.ONOH0.7L3      , K3 := kBR3ONOH07L3;
 BR3.ONOH0.8L3      , K3 := kBR3ONOH08L3;
 BR3.ONOH0.9L3      , K3 := kBR3ONOH09L3;
 BR3.OSK11L4        , K3 := kBR3OSK11L4;
 BR3.OSK12L1        , K3 := kBR3OSK12L1;
 BR3.OSK12L4        , K3 := kBR3OSK12L4;
 BR3.OSK2L4         , K3 := kBR3OSK2L4;
 BR3.OSK4L1         , K3 := kBR3OSK4L1;
 BR3.OSK6L1         , K3 := kBR3OSK6L1;
 BR3.OSK6L4         , K3 := kBR3OSK6L4;
 BR3.OSK9L1         , K3 := kBR3OSK9L1;
 BR4.ONO11L1        , K3 := kBR4ONO11L1;
 BR4.ONO12L1        , K3 := kBR4ONO12L1;
 BR4.ONO16L1        , K3 := kBR4ONO16L1;
 BR4.ONO3L1         , K3 := kBR4ONO3L1;
 BR4.ONO4L1         , K3 := kBR4ONO4L1;
 BR4.ONO6L1         , K3 := kBR4ONO6L1;
 BR4.ONO8L1         , K3 := kBR4ONO8L1;
 BR4.ONO9L1         , K3 := kBR4ONO9L1;
 BR4.ONOH0.10L3     , K3 := kBR4ONOH010L3;
 BR4.ONOH0.11L3     , K3 := kBR4ONOH011L3;
 BR4.ONOH0.12L3     , K3 := kBR4ONOH012L3;
 BR4.ONOH0.13L3     , K3 := kBR4ONOH013L3;
 BR4.ONOH0.14L3     , K3 := kBR4ONOH014L3;
 BR4.ONOH0.15L3     , K3 := kBR4ONOH015L3;
 BR4.ONOH0.16L3     , K3 := kBR4ONOH016L3;
 BR4.ONOH0.1L3      , K3 := kBR4ONOH01L3;
 BR4.ONOH0.2L3      , K3 := kBR4ONOH02L3;
 BR4.ONOH0.3L3      , K3 := kBR4ONOH03L3;
 BR4.ONOH0.4L3      , K3 := kBR4ONOH04L3;
 BR4.ONOH0.5L3      , K3 := kBR4ONOH05L3;
 BR4.ONOH0.6L3      , K3 := kBR4ONOH06L3;
 BR4.ONOH0.7L3      , K3 := kBR4ONOH07L3;
 BR4.ONOH0.8L3      , K3 := kBR4ONOH08L3;
 BR4.ONOH0.9L3      , K3 := kBR4ONOH09L3;
 BR4.OSK11L4        , K3 := kBR4OSK11L4;
 BR4.OSK12L1        , K3 := kBR4OSK12L1;
 BR4.OSK12L4        , K3 := kBR4OSK12L4;
 BR4.OSK2L4         , K3 := kBR4OSK2L4;
 BR4.OSK4L1         , K3 := kBR4OSK4L1;
 BR4.OSK6L1         , K3 := kBR4OSK6L1;
 BR4.OSK6L4         , K3 := kBR4OSK6L4;
 BR4.OSK9L1         , K3 := kBR4OSK9L1;

 BE1.DHZ11L1        , KICK := kBE1DHZ11L1;
 BE1.DHZ4L1         , KICK := kBE1DHZ4L1;
 BE1.DVT11L1        , KICK := kBE1DVT11L1;
 BE1.DVT4L1         , KICK := kBE1DVT4L1;
 BE2.DHZ11L1        , KICK := kBE2DHZ11L1;
 BE2.DHZ4L1         , KICK := kBE2DHZ4L1;
 BE2.DVT11L1        , KICK := kBE2DVT11L1;
 BE2.DVT4L1         , KICK := kBE2DVT4L1;
 BE3.DHZ11L1        , KICK := kBE3DHZ11L1;
 BE3.DHZ4L1         , KICK := kBE3DHZ4L1;
 BE3.DVT11L1        , KICK := kBE3DVT11L1;
 BE3.DVT4L1         , KICK := kBE3DVT4L1;
 BE4.DHZ11L1        , KICK := kBE4DHZ11L1;
 BE4.DHZ4L1         , KICK := kBE4DHZ4L1;
 BE4.DVT11L1        , KICK := kBE4DVT11L1;
 BE4.DVT4L1         , KICK := kBE4DVT4L1;
 BE1.KFA14L1        , KICK := kBEKFA14L1;
 BE2.KFA14L1        , KICK := kBEKFA14L1;
 BE3.KFA14L1        , KICK := kBEKFA14L1;
 BE4.KFA14L1        , KICK := kBEKFA14L1;
 BE1.SMH15L1        , KICK := kBEKFA15L1;
 BE2.SMH15L1        , KICK := kBEKFA15L1;
 BE3.SMH15L1        , KICK := kBEKFA15L1;
 BE4.SMH15L1        , KICK := kBEKFA15L1;
 BI1.KSW16L1        , KICK := kBI1KSW16L1;
 BI2.KSW16L1        , KICK := kBI2KSW16L1;
 BI3.KSW16L1        , KICK := kBI3KSW16L1;
 BI4.KSW16L1        , KICK := kBI4KSW16L1;
 BI1.KSW16L4        , KICK := kBIKSW16L4;
 BI2.KSW16L4        , KICK := kBIKSW16L4;
 BI3.KSW16L4        , KICK := kBIKSW16L4;
 BI4.KSW16L4        , KICK := kBIKSW16L4;
 BI1.KSW1L1         , KICK := kBIKSW1L1;
 BI2.KSW1L1         , KICK := kBIKSW1L1;
 BI3.KSW1L1         , KICK := kBIKSW1L1;
 BI4.KSW1L1         , KICK := kBIKSW1L1;
 BI1.KSW1L4         , KICK := kBIKSW1L4;
 BI2.KSW1L4         , KICK := kBIKSW1L4;
 BI3.KSW1L4         , KICK := kBIKSW1L4;
 BI4.KSW1L4         , KICK := kBIKSW1L4;
 BI1.KSW2L1         , KICK := kBIKSW2L1;
 BI2.KSW2L1         , KICK := kBIKSW2L1;
 BI3.KSW2L1         , KICK := kBIKSW2L1;
 BI4.KSW2L1         , KICK := kBIKSW2L1;
 BI.SMH1L1          , KICK := kBISMH1L1;
 BR1.DBSH8L4        , KICK := kBR1DBSH8L4;
 BR1.DBSV8L4        , KICK := kBR1DBSV8L4;
 BR1.DHZ11L4        , KICK := kBR1DHZ11L4;
 BR1.DHZ12L4        , KICK := kBR1DHZ12L4;
 BR1.DHZ13L4        , KICK := kBR1DHZ13L4;
 BR1.DHZ14L1        , KICK := kBR1DHZ14L1;
 BR1.DHZ15L1        , KICK := kBR1DHZ15L1;
 BR1.DHZ16L1        , KICK := kBR1DHZ16L1;
 BR1.DHZ2L4         , KICK := kBR1DHZ2L4;
 BR1.DHZ3L4         , KICK := kBR1DHZ3L4;
 BR1.DHZ4L4         , KICK := kBR1DHZ4L4;
 BR1.DHZ5L4         , KICK := kBR1DHZ5L4;
 BR1.DHZ6L4         , KICK := kBR1DHZ6L4;
 BR1.DHZ8L1         , KICK := kBR1DHZ8L1;
 BR1.DHZ9L1         , KICK := kBR1DHZ9L1;
 BR1.DSHAH10L4      , KICK := kBR1DSHAH10L4;
 BR1.DSHAH7L4       , KICK := kBR1DSHAH7L4;
 BR1.DSHAH9L4       , KICK := kBR1DSHAH9L4;
 BR1.DSHAV4L4       , KICK := kBR1DSHAV4L4;
 BR1.DSHAV7L4       , KICK := kBR1DSHAV7L4;
 BR1.DSHAV9L4       , KICK := kBR1DSHAV9L4;
 BR1.DVT10L4        , KICK := kBR1DVT10L4;
 BR1.DVT11L4        , KICK := kBR1DVT11L4;
 BR1.DVT12L4        , KICK := kBR1DVT12L4;
 BR1.DVT13L4        , KICK := kBR1DVT13L4;
 BR1.DVT14L1        , KICK := kBR1DVT14L1;
 BR1.DVT15L1        , KICK := kBR1DVT15L1;
 BR1.DVT16L1        , KICK := kBR1DVT16L1;
 BR1.DVT2L4         , KICK := kBR1DVT2L4;
 BR1.DVT3L4         , KICK := kBR1DVT3L4;
 BR1.DVT5L4         , KICK := kBR1DVT5L4;
 BR1.DVT6L4         , KICK := kBR1DVT6L4;
 BR1.DVT8L1         , KICK := kBR1DVT8L1;
 BR1.DVT9L1         , KICK := kBR1DVT9L1;
 BR2.DBSH8L4        , KICK := kBR2DBSH8L4;
 BR2.DBSV8L4        , KICK := kBR2DBSV8L4;
 BR2.DHZ11L4        , KICK := kBR2DHZ11L4;
 BR2.DHZ12L4        , KICK := kBR2DHZ12L4;
 BR2.DHZ13L4        , KICK := kBR2DHZ13L4;
 BR2.DHZ14L1        , KICK := kBR2DHZ14L1;
 BR2.DHZ15L1        , KICK := kBR2DHZ15L1;
 BR2.DHZ16L1        , KICK := kBR2DHZ16L1;
 BR2.DHZ2L4         , KICK := kBR2DHZ2L4;
 BR2.DHZ3L4         , KICK := kBR2DHZ3L4;
 BR2.DHZ4L4         , KICK := kBR2DHZ4L4;
 BR2.DHZ5L4         , KICK := kBR2DHZ5L4;
 BR2.DHZ6L4         , KICK := kBR2DHZ6L4;
 BR2.DHZ8L1         , KICK := kBR2DHZ8L1;
 BR2.DHZ9L1         , KICK := kBR2DHZ9L1;
 BR2.DSHAH10L4      , KICK := kBR2DSHAH10L4;
 BR2.DSHAH7L4       , KICK := kBR2DSHAH7L4;
 BR2.DSHAH9L4       , KICK := kBR2DSHAH9L4;
 BR2.DSHAV4L4       , KICK := kBR2DSHAV4L4;
 BR2.DSHAV7L4       , KICK := kBR2DSHAV7L4;
 BR2.DSHAV9L4       , KICK := kBR2DSHAV9L4;
 BR2.DVT10L4        , KICK := kBR2DVT10L4;
 BR2.DVT11L4        , KICK := kBR2DVT11L4;
 BR2.DVT12L4        , KICK := kBR2DVT12L4;
 BR2.DVT13L4        , KICK := kBR2DVT13L4;
 BR2.DVT14L1        , KICK := kBR2DVT14L1;
 BR2.DVT15L1        , KICK := kBR2DVT15L1;
 BR2.DVT16L1        , KICK := kBR2DVT16L1;
 BR2.DVT2L4         , KICK := kBR2DVT2L4;
 BR2.DVT3L4         , KICK := kBR2DVT3L4;
 BR2.DVT5L4         , KICK := kBR2DVT5L4;
 BR2.DVT6L4         , KICK := kBR2DVT6L4;
 BR2.DVT8L1         , KICK := kBR2DVT8L1;
 BR2.DVT9L1         , KICK := kBR2DVT9L1;
 BR3.DBSH8L4        , KICK := kBR3DBSH8L4;
 BR3.DBSV8L4        , KICK := kBR3DBSV8L4;
 BR3.DHZ11L4        , KICK := kBR3DHZ11L4;
 BR3.DHZ12L4        , KICK := kBR3DHZ12L4;
 BR3.DHZ13L4        , KICK := kBR3DHZ13L4;
 BR3.DHZ14L1        , KICK := kBR3DHZ14L1;
 BR3.DHZ15L1        , KICK := kBR3DHZ15L1;
 BR3.DHZ16L1        , KICK := kBR3DHZ16L1;
 BR3.DHZ2L4         , KICK := kBR3DHZ2L4;
 BR3.DHZ3L4         , KICK := kBR3DHZ3L4;
 BR3.DHZ4L4         , KICK := kBR3DHZ4L4;
 BR3.DHZ5L4         , KICK := kBR3DHZ5L4;
 BR3.DHZ6L4         , KICK := kBR3DHZ6L4;
 BR3.DHZ8L1         , KICK := kBR3DHZ8L1;
 BR3.DHZ9L1         , KICK := kBR3DHZ9L1;
 BR3.DSHAH10L4      , KICK := kBR3DSHAH10L4;
 BR3.DSHAH7L4       , KICK := kBR3DSHAH7L4;
 BR3.DSHAH9L4       , KICK := kBR3DSHAH9L4;
 BR3.DSHAV4L4       , KICK := kBR3DSHAV4L4;
 BR3.DSHAV7L4       , KICK := kBR3DSHAV7L4;
 BR3.DSHAV9L4       , KICK := kBR3DSHAV9L4;
 BR3.DVT10L4        , KICK := kBR3DVT10L4;
 BR3.DVT11L4        , KICK := kBR3DVT11L4;
 BR3.DVT12L4        , KICK := kBR3DVT12L4;
 BR3.DVT13L4        , KICK := kBR3DVT13L4;
 BR3.DVT14L1        , KICK := kBR3DVT14L1;
 BR3.DVT15L1        , KICK := kBR3DVT15L1;
 BR3.DVT16L1        , KICK := kBR3DVT16L1;
 BR3.DVT2L4         , KICK := kBR3DVT2L4;
 BR3.DVT3L4         , KICK := kBR3DVT3L4;
 BR3.DVT5L4         , KICK := kBR3DVT5L4;
 BR3.DVT6L4         , KICK := kBR3DVT6L4;
 BR3.DVT8L1         , KICK := kBR3DVT8L1;
 BR3.DVT9L1         , KICK := kBR3DVT9L1;
 BR4.DBSH8L4        , KICK := kBR4DBSH8L4;
 BR4.DBSV8L4        , KICK := kBR4DBSV8L4;
 BR4.DHZ11L4        , KICK := kBR4DHZ11L4;
 BR4.DHZ12L4        , KICK := kBR4DHZ12L4;
 BR4.DHZ13L4        , KICK := kBR4DHZ13L4;
 BR4.DHZ14L1        , KICK := kBR4DHZ14L1;
 BR4.DHZ15L1        , KICK := kBR4DHZ15L1;
 BR4.DHZ16L1        , KICK := kBR4DHZ16L1;
 BR4.DHZ2L4         , KICK := kBR4DHZ2L4;
 BR4.DHZ3L4         , KICK := kBR4DHZ3L4;
 BR4.DHZ4L4         , KICK := kBR4DHZ4L4;
 BR4.DHZ5L4         , KICK := kBR4DHZ5L4;
 BR4.DHZ6L4         , KICK := kBR4DHZ6L4;
 BR4.DHZ8L1         , KICK := kBR4DHZ8L1;
 BR4.DHZ9L1         , KICK := kBR4DHZ9L1;
 BR4.DSHAH10L4      , KICK := kBR4DSHAH10L4;
 BR4.DSHAH7L4       , KICK := kBR4DSHAH7L4;
 BR4.DSHAH9L4       , KICK := kBR4DSHAH9L4;
 BR4.DSHAV4L4       , KICK := kBR4DSHAV4L4;
 BR4.DSHAV7L4       , KICK := kBR4DSHAV7L4;
 BR4.DSHAV9L4       , KICK := kBR4DSHAV9L4;
 BR4.DVT10L4        , KICK := kBR4DVT10L4;
 BR4.DVT11L4        , KICK := kBR4DVT11L4;
 BR4.DVT12L4        , KICK := kBR4DVT12L4;
 BR4.DVT13L4        , KICK := kBR4DVT13L4;
 BR4.DVT14L1        , KICK := kBR4DVT14L1;
 BR4.DVT15L1        , KICK := kBR4DVT15L1;
 BR4.DVT16L1        , KICK := kBR4DVT16L1;
 BR4.DVT2L4         , KICK := kBR4DVT2L4;
 BR4.DVT3L4         , KICK := kBR4DVT3L4;
 BR4.DVT5L4         , KICK := kBR4DVT5L4;
 BR4.DVT6L4         , KICK := kBR4DVT6L4;
 BR4.DVT8L1         , KICK := kBR4DVT8L1;
 BR4.DVT9L1         , KICK := kBR4DVT9L1;
 BR1.DES3L1         , KICK := kBRDES3L1;
 BR2.DES3L1         , KICK := kBRDES3L1;
 BR3.DES3L1         , KICK := kBRDES3L1;
 BR4.DES3L1         , KICK := kBRDES3L1;

 BR2.C02.7L1        , VOLT := vACC02, FREQ=2;
 BR4.C02.7L1        , VOLT := vACC02, FREQ=2;
 BR1.C02.10L1       , VOLT := vACC02, FREQ=2;
 BR3.C02.10L1       , VOLT := vACC02, FREQ=2;
 BR1.C04.13L1       , VOLT := vACC04, FREQ=4;
 BR2.C04.13L1       , VOLT := vACC04, FREQ=4;
 BR3.C04.13L1       , VOLT := vACC04, FREQ=4;
 BR4.C04.13L1       , VOLT := vACC04, FREQ=4;
 BR1.C16.5L1        , VOLT := vACC16, FREQ=16;
 BR2.C16.5L1        , VOLT := vACC16, FREQ=16;
 BR3.C16.5L1        , VOLT := vACC16, FREQ=16;
 BR4.C16.5L1        , VOLT := vACC16, FREQ=16;

return;
>>>>>>> 7443ec9c
<|MERGE_RESOLUTION|>--- conflicted
+++ resolved
@@ -1,4 +1,3 @@
-<<<<<<< HEAD
   /**********************************************************************************
   *
   * PS Booster version STUDY in MAD X SEQUENCE format
@@ -89,627 +88,4 @@
 
 
 
-return;
-=======
-  /**********************************************************************************
-  *
-  * PS Booster version STUDY in MAD X SEQUENCE format
-  * Generated the 11-MAY-2017 17:56:21 from LHCLAYOUT@EDMSDB Database
-  *
-  * It consists of 16 identical periods, apart from the equipment
-  * in the straight sections.
-  * The BOOSTER has an average radius of 25m and a circonference of 157.08m
-  * The 4 rings are numbered 1,2,3,4 from the bottom,
-  * with ring 3 at the CPS beam level.
-  * 2.654 + 3.928077 + 1.6177*2 = 9.81748 =period length
-  * Length of straight section L1: 2.654
-  * Length of triplets path: 3.928077
-  * Length of bending magnets: 1.6177
-  *
-  * Converted from MAD8 to MADX                           21/07/2006 O.Berrig
-  * Generated from LHCLAYOUT@EDMSDB since                 04/02/2009 P.Le Roux
-  * BR.BHZ11 etc. defined separately to avoid warnings    16/01/2010 O.Berrig
-  ************************************************************************************/
-
-
-
-/************************************************************************************/
-/*                       STRENGTH FILE FOR CLOSED ORBIT                             */
-/************************************************************************************/
-
-
-! The angle is negative because the protons
-! have opposite direction compared to the PS.
-! When combining the files from the BOOSTER
-! to the PS, the angle must be negative.
-
- kB1=-0.19634954;
-
- kKF=+0.7284993289;   ! QX = 4.172
- kKD=-0.7432321804;   ! QY = 4.23
-
- BR.BHZ11           , ANGLE := kB1;
- BR.BHZ12           , ANGLE := kB1;
- BR.BHZ21           , ANGLE := kB1;
- BR.BHZ22           , ANGLE := kB1;
- BR.BHZ31           , ANGLE := kB1;
- BR.BHZ32           , ANGLE := kB1;
- BR.BHZ41           , ANGLE := kB1;
- BR.BHZ42           , ANGLE := kB1;
- BR.BHZ51           , ANGLE := kB1;
- BR.BHZ52           , ANGLE := kB1;
- BR.BHZ61           , ANGLE := kB1;
- BR.BHZ62           , ANGLE := kB1;
- BR.BHZ71           , ANGLE := kB1;
- BR.BHZ72           , ANGLE := kB1;
- BR.BHZ81           , ANGLE := kB1;
- BR.BHZ82           , ANGLE := kB1;
- BR.BHZ91           , ANGLE := kB1;
- BR.BHZ92           , ANGLE := kB1;
- BR.BHZ101          , ANGLE := kB1;
- BR.BHZ102          , ANGLE := kB1;
- BR.BHZ111          , ANGLE := kB1;
- BR.BHZ112          , ANGLE := kB1;
- BR.BHZ121          , ANGLE := kB1;
- BR.BHZ122          , ANGLE := kB1;
- BR.BHZ131          , ANGLE := kB1;
- BR.BHZ132          , ANGLE := kB1;
- BR.BHZ141          , ANGLE := kB1;
- BR.BHZ142          , ANGLE := kB1;
- BR.BHZ151          , ANGLE := kB1;
- BR.BHZ152          , ANGLE := kB1;
- BR.BHZ161          , ANGLE := kB1;
- BR.BHZ162          , ANGLE := kB1;
- BE2.BSW14L4        , ANGLE := kBEBSW14L4;
- BE4.BSW14L4        , ANGLE := kBEBSW14L4;
- BE1.BSW14L4        , ANGLE := kBEBSW14L4;
- BE3.BSW14L4        , ANGLE := kBEBSW14L4;
- BE1.BSW15L1        , ANGLE := kBEBSW15L1;
- BE2.BSW15L1        , ANGLE := kBEBSW15L1;
- BE3.BSW15L1        , ANGLE := kBEBSW15L1;
- BE4.BSW15L1        , ANGLE := kBEBSW15L1;
- BE2.BSW15L4        , ANGLE := kBEBSW15L4;
- BE4.BSW15L4        , ANGLE := kBEBSW15L4;
- BE1.BSW15L4        , ANGLE := kBEBSW15L4;
- BE3.BSW15L4        , ANGLE := kBEBSW15L4;
-
- BR1.QNO11L1        , K1 := kBR1QNO11L1;
- BR1.QNO12L3        , K1 := kBR1QNO12L3;
- BR1.QNO16L1        , K1 := kBR1QNO16L1;
- BR1.QNO16L3        , K1 := kBR1QNO16L3;
- BR1.QNO3L1         , K1 := kBR1QNO3L1;
- BR1.QNO4L3         , K1 := kBR1QNO4L3;
- BR1.QNO8L1         , K1 := kBR1QNO8L1;
- BR1.QNO8L3         , K1 := kBR1QNO8L3;
- BR2.QNO11L1        , K1 := kBR2QNO11L1;
- BR2.QNO12L3        , K1 := kBR2QNO12L3;
- BR2.QNO16L1        , K1 := kBR2QNO16L1;
- BR2.QNO16L3        , K1 := kBR2QNO16L3;
- BR2.QNO3L1         , K1 := kBR2QNO3L1;
- BR2.QNO4L3         , K1 := kBR2QNO4L3;
- BR2.QNO8L1         , K1 := kBR2QNO8L1;
- BR2.QNO8L3         , K1 := kBR2QNO8L3;
- BR3.QNO11L1        , K1 := kBR3QNO11L1;
- BR3.QNO12L3        , K1 := kBR3QNO12L3;
- BR3.QNO16L1        , K1 := kBR3QNO16L1;
- BR3.QNO16L3        , K1 := kBR3QNO16L3;
- BR3.QNO3L1         , K1 := kBR3QNO3L1;
- BR3.QNO4L3         , K1 := kBR3QNO4L3;
- BR3.QNO8L1         , K1 := kBR3QNO8L1;
- BR3.QNO8L3         , K1 := kBR3QNO8L3;
- BR4.QNO11L1        , K1 := kBR4QNO11L1;
- BR4.QNO12L3        , K1 := kBR4QNO12L3;
- BR4.QNO16L1        , K1 := kBR4QNO16L1;
- BR4.QNO16L3        , K1 := kBR4QNO16L3;
- BR4.QNO3L1         , K1 := kBR4QNO3L1;
- BR4.QNO4L3         , K1 := kBR4QNO4L3;
- BR4.QNO8L1         , K1 := kBR4QNO8L1;
- BR4.QNO8L3         , K1 := kBR4QNO8L3;
- BR.QDE1            , K1 := kKD;
- BR.QDE2            , K1 := kKD;
- BR.QDE3            , K1 := kKD;
- BR.QDE4            , K1 := kKD;
- BR.QDE5            , K1 := kKD;
- BR.QDE6            , K1 := kKD;
- BR.QDE7            , K1 := kKD;
- BR.QDE8            , K1 := kKD;
- BR.QDE9            , K1 := kKD;
- BR.QDE10           , K1 := kKD;
- BR.QDE11           , K1 := kKD;
- BR.QDE12           , K1 := kKD;
- BR.QDE13           , K1 := kKD;
- BR.QDE14           , K1 := kKD;
- BR.QDE15           , K1 := kKD;
- BR.QDE16           , K1 := kKD;
- BR.QFO11           , K1 := kKF;
- BR.QFO12           , K1 := kKF;
- BR.QFO21           , K1 := kKF;
- BR.QFO22           , K1 := kKF;
- BR.QFO31           , K1 := kKF;
- BR.QFO32           , K1 := kKF;
- BR.QFO41           , K1 := kKF;
- BR.QFO42           , K1 := kKF;
- BR.QFO51           , K1 := kKF;
- BR.QFO52           , K1 := kKF;
- BR.QFO61           , K1 := kKF;
- BR.QFO62           , K1 := kKF;
- BR.QFO71           , K1 := kKF;
- BR.QFO72           , K1 := kKF;
- BR.QFO81           , K1 := kKF;
- BR.QFO82           , K1 := kKF;
- BR.QFO91           , K1 := kKF;
- BR.QFO92           , K1 := kKF;
- BR.QFO101          , K1 := kKF;
- BR.QFO102          , K1 := kKF;
- BR.QFO111          , K1 := kKF;
- BR.QFO112          , K1 := kKF;
- BR.QFO121          , K1 := kKF;
- BR.QFO122          , K1 := kKF;
- BR.QFO131          , K1 := kKF;
- BR.QFO132          , K1 := kKF;
- BR.QFO141          , K1 := kKF;
- BR.QFO142          , K1 := kKF;
- BR.QFO151          , K1 := kKF;
- BR.QFO152          , K1 := kKF;
- BR.QFO161          , K1 := kKF;
- BR.QFO162          , K1 := kKF;
-
- BR1.XNO11L1        , K2 := kBR1XNO11L1;
- BR1.XNO12L1        , K2 := kBR1XNO12L1;
- BR1.XNO16L1        , K2 := kBR1XNO16L1;
- BR1.XNO3L1         , K2 := kBR1XNO3L1;
- BR1.XNO4L1         , K2 := kBR1XNO4L1;
- BR1.XNO6L1         , K2 := kBR1XNO6L1;
- BR1.XNO8L1         , K2 := kBR1XNO8L1;
- BR1.XNO9L1         , K2 := kBR1XNO9L1;
- BR1.XNOH0.10L3     , K2 := kBR1XNOH010L3;
- BR1.XNOH0.11L3     , K2 := kBR1XNOH011L3;
- BR1.XNOH0.12L3     , K2 := kBR1XNOH012L3;
- BR1.XNOH0.13L3     , K2 := kBR1XNOH013L3;
- BR1.XNOH0.14L3     , K2 := kBR1XNOH014L3;
- BR1.XNOH0.15L3     , K2 := kBR1XNOH015L3;
- BR1.XNOH0.16L3     , K2 := kBR1XNOH016L3;
- BR1.XNOH0.1L3      , K2 := kBR1XNOH01L3;
- BR1.XNOH0.2L3      , K2 := kBR1XNOH02L3;
- BR1.XNOH0.3L3      , K2 := kBR1XNOH03L3;
- BR1.XNOH0.4L3      , K2 := kBR1XNOH04L3;
- BR1.XNOH0.5L3      , K2 := kBR1XNOH05L3;
- BR1.XNOH0.6L3      , K2 := kBR1XNOH06L3;
- BR1.XNOH0.7L3      , K2 := kBR1XNOH07L3;
- BR1.XNOH0.8L3      , K2 := kBR1XNOH08L3;
- BR1.XNOH0.9L3      , K2 := kBR1XNOH09L3;
- BR1.XSK11L4        , K2 := kBR1XSK11L4;
- BR1.XSK12L1        , K2 := kBR1XSK12L1;
- BR1.XSK12L4        , K2 := kBR1XSK12L4;
- BR1.XSK2L4         , K2 := kBR1XSK2L4;
- BR1.XSK4L1         , K2 := kBR1XSK4L1;
- BR1.XSK6L1         , K2 := kBR1XSK6L1;
- BR1.XSK6L4         , K2 := kBR1XSK6L4;
- BR1.XSK9L1         , K2 := kBR1XSK9L1;
- BR2.XNO11L1        , K2 := kBR2XNO11L1;
- BR2.XNO12L1        , K2 := kBR2XNO12L1;
- BR2.XNO16L1        , K2 := kBR2XNO16L1;
- BR2.XNO3L1         , K2 := kBR2XNO3L1;
- BR2.XNO4L1         , K2 := kBR2XNO4L1;
- BR2.XNO6L1         , K2 := kBR2XNO6L1;
- BR2.XNO8L1         , K2 := kBR2XNO8L1;
- BR2.XNO9L1         , K2 := kBR2XNO9L1;
- BR2.XNOH0.10L3     , K2 := kBR2XNOH010L3;
- BR2.XNOH0.11L3     , K2 := kBR2XNOH011L3;
- BR2.XNOH0.12L3     , K2 := kBR2XNOH012L3;
- BR2.XNOH0.13L3     , K2 := kBR2XNOH013L3;
- BR2.XNOH0.14L3     , K2 := kBR2XNOH014L3;
- BR2.XNOH0.15L3     , K2 := kBR2XNOH015L3;
- BR2.XNOH0.16L3     , K2 := kBR2XNOH016L3;
- BR2.XNOH0.1L3      , K2 := kBR2XNOH01L3;
- BR2.XNOH0.2L3      , K2 := kBR2XNOH02L3;
- BR2.XNOH0.3L3      , K2 := kBR2XNOH03L3;
- BR2.XNOH0.4L3      , K2 := kBR2XNOH04L3;
- BR2.XNOH0.5L3      , K2 := kBR2XNOH05L3;
- BR2.XNOH0.6L3      , K2 := kBR2XNOH06L3;
- BR2.XNOH0.7L3      , K2 := kBR2XNOH07L3;
- BR2.XNOH0.8L3      , K2 := kBR2XNOH08L3;
- BR2.XNOH0.9L3      , K2 := kBR2XNOH09L3;
- BR2.XSK11L4        , K2 := kBR2XSK11L4;
- BR2.XSK12L1        , K2 := kBR2XSK12L1;
- BR2.XSK12L4        , K2 := kBR2XSK12L4;
- BR2.XSK2L4         , K2 := kBR2XSK2L4;
- BR2.XSK4L1         , K2 := kBR2XSK4L1;
- BR2.XSK6L1         , K2 := kBR2XSK6L1;
- BR2.XSK6L4         , K2 := kBR2XSK6L4;
- BR2.XSK9L1         , K2 := kBR2XSK9L1;
- BR3.XNO11L1        , K2 := kBR3XNO11L1;
- BR3.XNO12L1        , K2 := kBR3XNO12L1;
- BR3.XNO16L1        , K2 := kBR3XNO16L1;
- BR3.XNO3L1         , K2 := kBR3XNO3L1;
- BR3.XNO4L1         , K2 := kBR3XNO4L1;
- BR3.XNO6L1         , K2 := kBR3XNO6L1;
- BR3.XNO8L1         , K2 := kBR3XNO8L1;
- BR3.XNO9L1         , K2 := kBR3XNO9L1;
- BR3.XNOH0.10L3     , K2 := kBR3XNOH010L3;
- BR3.XNOH0.11L3     , K2 := kBR3XNOH011L3;
- BR3.XNOH0.12L3     , K2 := kBR3XNOH012L3;
- BR3.XNOH0.13L3     , K2 := kBR3XNOH013L3;
- BR3.XNOH0.14L3     , K2 := kBR3XNOH014L3;
- BR3.XNOH0.15L3     , K2 := kBR3XNOH015L3;
- BR3.XNOH0.16L3     , K2 := kBR3XNOH016L3;
- BR3.XNOH0.1L3      , K2 := kBR3XNOH01L3;
- BR3.XNOH0.2L3      , K2 := kBR3XNOH02L3;
- BR3.XNOH0.3L3      , K2 := kBR3XNOH03L3;
- BR3.XNOH0.4L3      , K2 := kBR3XNOH04L3;
- BR3.XNOH0.5L3      , K2 := kBR3XNOH05L3;
- BR3.XNOH0.6L3      , K2 := kBR3XNOH06L3;
- BR3.XNOH0.7L3      , K2 := kBR3XNOH07L3;
- BR3.XNOH0.8L3      , K2 := kBR3XNOH08L3;
- BR3.XNOH0.9L3      , K2 := kBR3XNOH09L3;
- BR3.XSK11L4        , K2 := kBR3XSK11L4;
- BR3.XSK12L1        , K2 := kBR3XSK12L1;
- BR3.XSK12L4        , K2 := kBR3XSK12L4;
- BR3.XSK2L4         , K2 := kBR3XSK2L4;
- BR3.XSK4L1         , K2 := kBR3XSK4L1;
- BR3.XSK6L1         , K2 := kBR3XSK6L1;
- BR3.XSK6L4         , K2 := kBR3XSK6L4;
- BR3.XSK9L1         , K2 := kBR3XSK9L1;
- BR4.XNO11L1        , K2 := kBR4XNO11L1;
- BR4.XNO12L1        , K2 := kBR4XNO12L1;
- BR4.XNO16L1        , K2 := kBR4XNO16L1;
- BR4.XNO3L1         , K2 := kBR4XNO3L1;
- BR4.XNO4L1         , K2 := kBR4XNO4L1;
- BR4.XNO6L1         , K2 := kBR4XNO6L1;
- BR4.XNO8L1         , K2 := kBR4XNO8L1;
- BR4.XNO9L1         , K2 := kBR4XNO9L1;
- BR4.XNOH0.10L3     , K2 := kBR4XNOH010L3;
- BR4.XNOH0.11L3     , K2 := kBR4XNOH011L3;
- BR4.XNOH0.12L3     , K2 := kBR4XNOH012L3;
- BR4.XNOH0.13L3     , K2 := kBR4XNOH013L3;
- BR4.XNOH0.14L3     , K2 := kBR4XNOH014L3;
- BR4.XNOH0.15L3     , K2 := kBR4XNOH015L3;
- BR4.XNOH0.16L3     , K2 := kBR4XNOH016L3;
- BR4.XNOH0.1L3      , K2 := kBR4XNOH01L3;
- BR4.XNOH0.2L3      , K2 := kBR4XNOH02L3;
- BR4.XNOH0.3L3      , K2 := kBR4XNOH03L3;
- BR4.XNOH0.4L3      , K2 := kBR4XNOH04L3;
- BR4.XNOH0.5L3      , K2 := kBR4XNOH05L3;
- BR4.XNOH0.6L3      , K2 := kBR4XNOH06L3;
- BR4.XNOH0.7L3      , K2 := kBR4XNOH07L3;
- BR4.XNOH0.8L3      , K2 := kBR4XNOH08L3;
- BR4.XNOH0.9L3      , K2 := kBR4XNOH09L3;
- BR4.XSK11L4        , K2 := kBR4XSK11L4;
- BR4.XSK12L1        , K2 := kBR4XSK12L1;
- BR4.XSK12L4        , K2 := kBR4XSK12L4;
- BR4.XSK2L4         , K2 := kBR4XSK2L4;
- BR4.XSK4L1         , K2 := kBR4XSK4L1;
- BR4.XSK6L1         , K2 := kBR4XSK6L1;
- BR4.XSK6L4         , K2 := kBR4XSK6L4;
- BR4.XSK9L1         , K2 := kBR4XSK9L1;
-
- BR1.ONO11L1        , K3 := kBR1ONO11L1;
- BR1.ONO12L1        , K3 := kBR1ONO12L1;
- BR1.ONO16L1        , K3 := kBR1ONO16L1;
- BR1.ONO3L1         , K3 := kBR1ONO3L1;
- BR1.ONO4L1         , K3 := kBR1ONO4L1;
- BR1.ONO6L1         , K3 := kBR1ONO6L1;
- BR1.ONO8L1         , K3 := kBR1ONO8L1;
- BR1.ONO9L1         , K3 := kBR1ONO9L1;
- BR1.ONOH0.10L3     , K3 := kBR1ONOH010L3;
- BR1.ONOH0.11L3     , K3 := kBR1ONOH011L3;
- BR1.ONOH0.12L3     , K3 := kBR1ONOH012L3;
- BR1.ONOH0.13L3     , K3 := kBR1ONOH013L3;
- BR1.ONOH0.14L3     , K3 := kBR1ONOH014L3;
- BR1.ONOH0.15L3     , K3 := kBR1ONOH015L3;
- BR1.ONOH0.16L3     , K3 := kBR1ONOH016L3;
- BR1.ONOH0.1L3      , K3 := kBR1ONOH01L3;
- BR1.ONOH0.2L3      , K3 := kBR1ONOH02L3;
- BR1.ONOH0.3L3      , K3 := kBR1ONOH03L3;
- BR1.ONOH0.4L3      , K3 := kBR1ONOH04L3;
- BR1.ONOH0.5L3      , K3 := kBR1ONOH05L3;
- BR1.ONOH0.6L3      , K3 := kBR1ONOH06L3;
- BR1.ONOH0.7L3      , K3 := kBR1ONOH07L3;
- BR1.ONOH0.8L3      , K3 := kBR1ONOH08L3;
- BR1.ONOH0.9L3      , K3 := kBR1ONOH09L3;
- BR1.OSK11L4        , K3 := kBR1OSK11L4;
- BR1.OSK12L1        , K3 := kBR1OSK12L1;
- BR1.OSK12L4        , K3 := kBR1OSK12L4;
- BR1.OSK2L4         , K3 := kBR1OSK2L4;
- BR1.OSK4L1         , K3 := kBR1OSK4L1;
- BR1.OSK6L1         , K3 := kBR1OSK6L1;
- BR1.OSK6L4         , K3 := kBR1OSK6L4;
- BR1.OSK9L1         , K3 := kBR1OSK9L1;
- BR2.ONO11L1        , K3 := kBR2ONO11L1;
- BR2.ONO12L1        , K3 := kBR2ONO12L1;
- BR2.ONO16L1        , K3 := kBR2ONO16L1;
- BR2.ONO3L1         , K3 := kBR2ONO3L1;
- BR2.ONO4L1         , K3 := kBR2ONO4L1;
- BR2.ONO6L1         , K3 := kBR2ONO6L1;
- BR2.ONO8L1         , K3 := kBR2ONO8L1;
- BR2.ONO9L1         , K3 := kBR2ONO9L1;
- BR2.ONOH0.10L3     , K3 := kBR2ONOH010L3;
- BR2.ONOH0.11L3     , K3 := kBR2ONOH011L3;
- BR2.ONOH0.12L3     , K3 := kBR2ONOH012L3;
- BR2.ONOH0.13L3     , K3 := kBR2ONOH013L3;
- BR2.ONOH0.14L3     , K3 := kBR2ONOH014L3;
- BR2.ONOH0.15L3     , K3 := kBR2ONOH015L3;
- BR2.ONOH0.16L3     , K3 := kBR2ONOH016L3;
- BR2.ONOH0.1L3      , K3 := kBR2ONOH01L3;
- BR2.ONOH0.2L3      , K3 := kBR2ONOH02L3;
- BR2.ONOH0.3L3      , K3 := kBR2ONOH03L3;
- BR2.ONOH0.4L3      , K3 := kBR2ONOH04L3;
- BR2.ONOH0.5L3      , K3 := kBR2ONOH05L3;
- BR2.ONOH0.6L3      , K3 := kBR2ONOH06L3;
- BR2.ONOH0.7L3      , K3 := kBR2ONOH07L3;
- BR2.ONOH0.8L3      , K3 := kBR2ONOH08L3;
- BR2.ONOH0.9L3      , K3 := kBR2ONOH09L3;
- BR2.OSK11L4        , K3 := kBR2OSK11L4;
- BR2.OSK12L1        , K3 := kBR2OSK12L1;
- BR2.OSK12L4        , K3 := kBR2OSK12L4;
- BR2.OSK2L4         , K3 := kBR2OSK2L4;
- BR2.OSK4L1         , K3 := kBR2OSK4L1;
- BR2.OSK6L1         , K3 := kBR2OSK6L1;
- BR2.OSK6L4         , K3 := kBR2OSK6L4;
- BR2.OSK9L1         , K3 := kBR2OSK9L1;
- BR3.ONO11L1        , K3 := kBR3ONO11L1;
- BR3.ONO12L1        , K3 := kBR3ONO12L1;
- BR3.ONO16L1        , K3 := kBR3ONO16L1;
- BR3.ONO3L1         , K3 := kBR3ONO3L1;
- BR3.ONO4L1         , K3 := kBR3ONO4L1;
- BR3.ONO6L1         , K3 := kBR3ONO6L1;
- BR3.ONO8L1         , K3 := kBR3ONO8L1;
- BR3.ONO9L1         , K3 := kBR3ONO9L1;
- BR3.ONOH0.10L3     , K3 := kBR3ONOH010L3;
- BR3.ONOH0.11L3     , K3 := kBR3ONOH011L3;
- BR3.ONOH0.12L3     , K3 := kBR3ONOH012L3;
- BR3.ONOH0.13L3     , K3 := kBR3ONOH013L3;
- BR3.ONOH0.14L3     , K3 := kBR3ONOH014L3;
- BR3.ONOH0.15L3     , K3 := kBR3ONOH015L3;
- BR3.ONOH0.16L3     , K3 := kBR3ONOH016L3;
- BR3.ONOH0.1L3      , K3 := kBR3ONOH01L3;
- BR3.ONOH0.2L3      , K3 := kBR3ONOH02L3;
- BR3.ONOH0.3L3      , K3 := kBR3ONOH03L3;
- BR3.ONOH0.4L3      , K3 := kBR3ONOH04L3;
- BR3.ONOH0.5L3      , K3 := kBR3ONOH05L3;
- BR3.ONOH0.6L3      , K3 := kBR3ONOH06L3;
- BR3.ONOH0.7L3      , K3 := kBR3ONOH07L3;
- BR3.ONOH0.8L3      , K3 := kBR3ONOH08L3;
- BR3.ONOH0.9L3      , K3 := kBR3ONOH09L3;
- BR3.OSK11L4        , K3 := kBR3OSK11L4;
- BR3.OSK12L1        , K3 := kBR3OSK12L1;
- BR3.OSK12L4        , K3 := kBR3OSK12L4;
- BR3.OSK2L4         , K3 := kBR3OSK2L4;
- BR3.OSK4L1         , K3 := kBR3OSK4L1;
- BR3.OSK6L1         , K3 := kBR3OSK6L1;
- BR3.OSK6L4         , K3 := kBR3OSK6L4;
- BR3.OSK9L1         , K3 := kBR3OSK9L1;
- BR4.ONO11L1        , K3 := kBR4ONO11L1;
- BR4.ONO12L1        , K3 := kBR4ONO12L1;
- BR4.ONO16L1        , K3 := kBR4ONO16L1;
- BR4.ONO3L1         , K3 := kBR4ONO3L1;
- BR4.ONO4L1         , K3 := kBR4ONO4L1;
- BR4.ONO6L1         , K3 := kBR4ONO6L1;
- BR4.ONO8L1         , K3 := kBR4ONO8L1;
- BR4.ONO9L1         , K3 := kBR4ONO9L1;
- BR4.ONOH0.10L3     , K3 := kBR4ONOH010L3;
- BR4.ONOH0.11L3     , K3 := kBR4ONOH011L3;
- BR4.ONOH0.12L3     , K3 := kBR4ONOH012L3;
- BR4.ONOH0.13L3     , K3 := kBR4ONOH013L3;
- BR4.ONOH0.14L3     , K3 := kBR4ONOH014L3;
- BR4.ONOH0.15L3     , K3 := kBR4ONOH015L3;
- BR4.ONOH0.16L3     , K3 := kBR4ONOH016L3;
- BR4.ONOH0.1L3      , K3 := kBR4ONOH01L3;
- BR4.ONOH0.2L3      , K3 := kBR4ONOH02L3;
- BR4.ONOH0.3L3      , K3 := kBR4ONOH03L3;
- BR4.ONOH0.4L3      , K3 := kBR4ONOH04L3;
- BR4.ONOH0.5L3      , K3 := kBR4ONOH05L3;
- BR4.ONOH0.6L3      , K3 := kBR4ONOH06L3;
- BR4.ONOH0.7L3      , K3 := kBR4ONOH07L3;
- BR4.ONOH0.8L3      , K3 := kBR4ONOH08L3;
- BR4.ONOH0.9L3      , K3 := kBR4ONOH09L3;
- BR4.OSK11L4        , K3 := kBR4OSK11L4;
- BR4.OSK12L1        , K3 := kBR4OSK12L1;
- BR4.OSK12L4        , K3 := kBR4OSK12L4;
- BR4.OSK2L4         , K3 := kBR4OSK2L4;
- BR4.OSK4L1         , K3 := kBR4OSK4L1;
- BR4.OSK6L1         , K3 := kBR4OSK6L1;
- BR4.OSK6L4         , K3 := kBR4OSK6L4;
- BR4.OSK9L1         , K3 := kBR4OSK9L1;
-
- BE1.DHZ11L1        , KICK := kBE1DHZ11L1;
- BE1.DHZ4L1         , KICK := kBE1DHZ4L1;
- BE1.DVT11L1        , KICK := kBE1DVT11L1;
- BE1.DVT4L1         , KICK := kBE1DVT4L1;
- BE2.DHZ11L1        , KICK := kBE2DHZ11L1;
- BE2.DHZ4L1         , KICK := kBE2DHZ4L1;
- BE2.DVT11L1        , KICK := kBE2DVT11L1;
- BE2.DVT4L1         , KICK := kBE2DVT4L1;
- BE3.DHZ11L1        , KICK := kBE3DHZ11L1;
- BE3.DHZ4L1         , KICK := kBE3DHZ4L1;
- BE3.DVT11L1        , KICK := kBE3DVT11L1;
- BE3.DVT4L1         , KICK := kBE3DVT4L1;
- BE4.DHZ11L1        , KICK := kBE4DHZ11L1;
- BE4.DHZ4L1         , KICK := kBE4DHZ4L1;
- BE4.DVT11L1        , KICK := kBE4DVT11L1;
- BE4.DVT4L1         , KICK := kBE4DVT4L1;
- BE1.KFA14L1        , KICK := kBEKFA14L1;
- BE2.KFA14L1        , KICK := kBEKFA14L1;
- BE3.KFA14L1        , KICK := kBEKFA14L1;
- BE4.KFA14L1        , KICK := kBEKFA14L1;
- BE1.SMH15L1        , KICK := kBEKFA15L1;
- BE2.SMH15L1        , KICK := kBEKFA15L1;
- BE3.SMH15L1        , KICK := kBEKFA15L1;
- BE4.SMH15L1        , KICK := kBEKFA15L1;
- BI1.KSW16L1        , KICK := kBI1KSW16L1;
- BI2.KSW16L1        , KICK := kBI2KSW16L1;
- BI3.KSW16L1        , KICK := kBI3KSW16L1;
- BI4.KSW16L1        , KICK := kBI4KSW16L1;
- BI1.KSW16L4        , KICK := kBIKSW16L4;
- BI2.KSW16L4        , KICK := kBIKSW16L4;
- BI3.KSW16L4        , KICK := kBIKSW16L4;
- BI4.KSW16L4        , KICK := kBIKSW16L4;
- BI1.KSW1L1         , KICK := kBIKSW1L1;
- BI2.KSW1L1         , KICK := kBIKSW1L1;
- BI3.KSW1L1         , KICK := kBIKSW1L1;
- BI4.KSW1L1         , KICK := kBIKSW1L1;
- BI1.KSW1L4         , KICK := kBIKSW1L4;
- BI2.KSW1L4         , KICK := kBIKSW1L4;
- BI3.KSW1L4         , KICK := kBIKSW1L4;
- BI4.KSW1L4         , KICK := kBIKSW1L4;
- BI1.KSW2L1         , KICK := kBIKSW2L1;
- BI2.KSW2L1         , KICK := kBIKSW2L1;
- BI3.KSW2L1         , KICK := kBIKSW2L1;
- BI4.KSW2L1         , KICK := kBIKSW2L1;
- BI.SMH1L1          , KICK := kBISMH1L1;
- BR1.DBSH8L4        , KICK := kBR1DBSH8L4;
- BR1.DBSV8L4        , KICK := kBR1DBSV8L4;
- BR1.DHZ11L4        , KICK := kBR1DHZ11L4;
- BR1.DHZ12L4        , KICK := kBR1DHZ12L4;
- BR1.DHZ13L4        , KICK := kBR1DHZ13L4;
- BR1.DHZ14L1        , KICK := kBR1DHZ14L1;
- BR1.DHZ15L1        , KICK := kBR1DHZ15L1;
- BR1.DHZ16L1        , KICK := kBR1DHZ16L1;
- BR1.DHZ2L4         , KICK := kBR1DHZ2L4;
- BR1.DHZ3L4         , KICK := kBR1DHZ3L4;
- BR1.DHZ4L4         , KICK := kBR1DHZ4L4;
- BR1.DHZ5L4         , KICK := kBR1DHZ5L4;
- BR1.DHZ6L4         , KICK := kBR1DHZ6L4;
- BR1.DHZ8L1         , KICK := kBR1DHZ8L1;
- BR1.DHZ9L1         , KICK := kBR1DHZ9L1;
- BR1.DSHAH10L4      , KICK := kBR1DSHAH10L4;
- BR1.DSHAH7L4       , KICK := kBR1DSHAH7L4;
- BR1.DSHAH9L4       , KICK := kBR1DSHAH9L4;
- BR1.DSHAV4L4       , KICK := kBR1DSHAV4L4;
- BR1.DSHAV7L4       , KICK := kBR1DSHAV7L4;
- BR1.DSHAV9L4       , KICK := kBR1DSHAV9L4;
- BR1.DVT10L4        , KICK := kBR1DVT10L4;
- BR1.DVT11L4        , KICK := kBR1DVT11L4;
- BR1.DVT12L4        , KICK := kBR1DVT12L4;
- BR1.DVT13L4        , KICK := kBR1DVT13L4;
- BR1.DVT14L1        , KICK := kBR1DVT14L1;
- BR1.DVT15L1        , KICK := kBR1DVT15L1;
- BR1.DVT16L1        , KICK := kBR1DVT16L1;
- BR1.DVT2L4         , KICK := kBR1DVT2L4;
- BR1.DVT3L4         , KICK := kBR1DVT3L4;
- BR1.DVT5L4         , KICK := kBR1DVT5L4;
- BR1.DVT6L4         , KICK := kBR1DVT6L4;
- BR1.DVT8L1         , KICK := kBR1DVT8L1;
- BR1.DVT9L1         , KICK := kBR1DVT9L1;
- BR2.DBSH8L4        , KICK := kBR2DBSH8L4;
- BR2.DBSV8L4        , KICK := kBR2DBSV8L4;
- BR2.DHZ11L4        , KICK := kBR2DHZ11L4;
- BR2.DHZ12L4        , KICK := kBR2DHZ12L4;
- BR2.DHZ13L4        , KICK := kBR2DHZ13L4;
- BR2.DHZ14L1        , KICK := kBR2DHZ14L1;
- BR2.DHZ15L1        , KICK := kBR2DHZ15L1;
- BR2.DHZ16L1        , KICK := kBR2DHZ16L1;
- BR2.DHZ2L4         , KICK := kBR2DHZ2L4;
- BR2.DHZ3L4         , KICK := kBR2DHZ3L4;
- BR2.DHZ4L4         , KICK := kBR2DHZ4L4;
- BR2.DHZ5L4         , KICK := kBR2DHZ5L4;
- BR2.DHZ6L4         , KICK := kBR2DHZ6L4;
- BR2.DHZ8L1         , KICK := kBR2DHZ8L1;
- BR2.DHZ9L1         , KICK := kBR2DHZ9L1;
- BR2.DSHAH10L4      , KICK := kBR2DSHAH10L4;
- BR2.DSHAH7L4       , KICK := kBR2DSHAH7L4;
- BR2.DSHAH9L4       , KICK := kBR2DSHAH9L4;
- BR2.DSHAV4L4       , KICK := kBR2DSHAV4L4;
- BR2.DSHAV7L4       , KICK := kBR2DSHAV7L4;
- BR2.DSHAV9L4       , KICK := kBR2DSHAV9L4;
- BR2.DVT10L4        , KICK := kBR2DVT10L4;
- BR2.DVT11L4        , KICK := kBR2DVT11L4;
- BR2.DVT12L4        , KICK := kBR2DVT12L4;
- BR2.DVT13L4        , KICK := kBR2DVT13L4;
- BR2.DVT14L1        , KICK := kBR2DVT14L1;
- BR2.DVT15L1        , KICK := kBR2DVT15L1;
- BR2.DVT16L1        , KICK := kBR2DVT16L1;
- BR2.DVT2L4         , KICK := kBR2DVT2L4;
- BR2.DVT3L4         , KICK := kBR2DVT3L4;
- BR2.DVT5L4         , KICK := kBR2DVT5L4;
- BR2.DVT6L4         , KICK := kBR2DVT6L4;
- BR2.DVT8L1         , KICK := kBR2DVT8L1;
- BR2.DVT9L1         , KICK := kBR2DVT9L1;
- BR3.DBSH8L4        , KICK := kBR3DBSH8L4;
- BR3.DBSV8L4        , KICK := kBR3DBSV8L4;
- BR3.DHZ11L4        , KICK := kBR3DHZ11L4;
- BR3.DHZ12L4        , KICK := kBR3DHZ12L4;
- BR3.DHZ13L4        , KICK := kBR3DHZ13L4;
- BR3.DHZ14L1        , KICK := kBR3DHZ14L1;
- BR3.DHZ15L1        , KICK := kBR3DHZ15L1;
- BR3.DHZ16L1        , KICK := kBR3DHZ16L1;
- BR3.DHZ2L4         , KICK := kBR3DHZ2L4;
- BR3.DHZ3L4         , KICK := kBR3DHZ3L4;
- BR3.DHZ4L4         , KICK := kBR3DHZ4L4;
- BR3.DHZ5L4         , KICK := kBR3DHZ5L4;
- BR3.DHZ6L4         , KICK := kBR3DHZ6L4;
- BR3.DHZ8L1         , KICK := kBR3DHZ8L1;
- BR3.DHZ9L1         , KICK := kBR3DHZ9L1;
- BR3.DSHAH10L4      , KICK := kBR3DSHAH10L4;
- BR3.DSHAH7L4       , KICK := kBR3DSHAH7L4;
- BR3.DSHAH9L4       , KICK := kBR3DSHAH9L4;
- BR3.DSHAV4L4       , KICK := kBR3DSHAV4L4;
- BR3.DSHAV7L4       , KICK := kBR3DSHAV7L4;
- BR3.DSHAV9L4       , KICK := kBR3DSHAV9L4;
- BR3.DVT10L4        , KICK := kBR3DVT10L4;
- BR3.DVT11L4        , KICK := kBR3DVT11L4;
- BR3.DVT12L4        , KICK := kBR3DVT12L4;
- BR3.DVT13L4        , KICK := kBR3DVT13L4;
- BR3.DVT14L1        , KICK := kBR3DVT14L1;
- BR3.DVT15L1        , KICK := kBR3DVT15L1;
- BR3.DVT16L1        , KICK := kBR3DVT16L1;
- BR3.DVT2L4         , KICK := kBR3DVT2L4;
- BR3.DVT3L4         , KICK := kBR3DVT3L4;
- BR3.DVT5L4         , KICK := kBR3DVT5L4;
- BR3.DVT6L4         , KICK := kBR3DVT6L4;
- BR3.DVT8L1         , KICK := kBR3DVT8L1;
- BR3.DVT9L1         , KICK := kBR3DVT9L1;
- BR4.DBSH8L4        , KICK := kBR4DBSH8L4;
- BR4.DBSV8L4        , KICK := kBR4DBSV8L4;
- BR4.DHZ11L4        , KICK := kBR4DHZ11L4;
- BR4.DHZ12L4        , KICK := kBR4DHZ12L4;
- BR4.DHZ13L4        , KICK := kBR4DHZ13L4;
- BR4.DHZ14L1        , KICK := kBR4DHZ14L1;
- BR4.DHZ15L1        , KICK := kBR4DHZ15L1;
- BR4.DHZ16L1        , KICK := kBR4DHZ16L1;
- BR4.DHZ2L4         , KICK := kBR4DHZ2L4;
- BR4.DHZ3L4         , KICK := kBR4DHZ3L4;
- BR4.DHZ4L4         , KICK := kBR4DHZ4L4;
- BR4.DHZ5L4         , KICK := kBR4DHZ5L4;
- BR4.DHZ6L4         , KICK := kBR4DHZ6L4;
- BR4.DHZ8L1         , KICK := kBR4DHZ8L1;
- BR4.DHZ9L1         , KICK := kBR4DHZ9L1;
- BR4.DSHAH10L4      , KICK := kBR4DSHAH10L4;
- BR4.DSHAH7L4       , KICK := kBR4DSHAH7L4;
- BR4.DSHAH9L4       , KICK := kBR4DSHAH9L4;
- BR4.DSHAV4L4       , KICK := kBR4DSHAV4L4;
- BR4.DSHAV7L4       , KICK := kBR4DSHAV7L4;
- BR4.DSHAV9L4       , KICK := kBR4DSHAV9L4;
- BR4.DVT10L4        , KICK := kBR4DVT10L4;
- BR4.DVT11L4        , KICK := kBR4DVT11L4;
- BR4.DVT12L4        , KICK := kBR4DVT12L4;
- BR4.DVT13L4        , KICK := kBR4DVT13L4;
- BR4.DVT14L1        , KICK := kBR4DVT14L1;
- BR4.DVT15L1        , KICK := kBR4DVT15L1;
- BR4.DVT16L1        , KICK := kBR4DVT16L1;
- BR4.DVT2L4         , KICK := kBR4DVT2L4;
- BR4.DVT3L4         , KICK := kBR4DVT3L4;
- BR4.DVT5L4         , KICK := kBR4DVT5L4;
- BR4.DVT6L4         , KICK := kBR4DVT6L4;
- BR4.DVT8L1         , KICK := kBR4DVT8L1;
- BR4.DVT9L1         , KICK := kBR4DVT9L1;
- BR1.DES3L1         , KICK := kBRDES3L1;
- BR2.DES3L1         , KICK := kBRDES3L1;
- BR3.DES3L1         , KICK := kBRDES3L1;
- BR4.DES3L1         , KICK := kBRDES3L1;
-
- BR2.C02.7L1        , VOLT := vACC02, FREQ=2;
- BR4.C02.7L1        , VOLT := vACC02, FREQ=2;
- BR1.C02.10L1       , VOLT := vACC02, FREQ=2;
- BR3.C02.10L1       , VOLT := vACC02, FREQ=2;
- BR1.C04.13L1       , VOLT := vACC04, FREQ=4;
- BR2.C04.13L1       , VOLT := vACC04, FREQ=4;
- BR3.C04.13L1       , VOLT := vACC04, FREQ=4;
- BR4.C04.13L1       , VOLT := vACC04, FREQ=4;
- BR1.C16.5L1        , VOLT := vACC16, FREQ=16;
- BR2.C16.5L1        , VOLT := vACC16, FREQ=16;
- BR3.C16.5L1        , VOLT := vACC16, FREQ=16;
- BR4.C16.5L1        , VOLT := vACC16, FREQ=16;
-
-return;
->>>>>>> 7443ec9c
+return;