--- conflicted
+++ resolved
@@ -1,14 +1,12 @@
 from __future__ import print_function
+
+import argparse
 import os
-import argparse
-<<<<<<< HEAD
+
+from model.accelerators.accelerator import (Accelerator, AcceleratorDefinitionError,
+                                            AccExcitationMode)
+from tfs_files import tfs_pandas
 from utils import logging_tools
-from tfs_files import tfs_pandas
-from accelerator import Accelerator, AcceleratorDefinitionError, AccExcitationMode
-=======
-from utils import tfs_pandas, logging_tools
-from model.accelerators.accelerator import Accelerator, AcceleratorDefinitionError, Element, AccExcitationMode
->>>>>>> 067848fe
 from utils.entrypoint import EntryPoint, EntryPointParameters, split_arguments
 
 CURRENT_DIR = os.path.dirname(__file__)
