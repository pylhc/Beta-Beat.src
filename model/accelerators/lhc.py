from __future__ import print_function
import os
import re
import json
from collections import OrderedDict
import numpy as np
from Utilities import tfs_pandas
from accelerator import Accelerator, AcceleratorDefinitionError, Element
from Utilities.entrypoint import EntryPoint, EntryPointParameters, split_arguments

CURRENT_DIR = os.path.dirname(__file__)
LHC_DIR = os.path.join(CURRENT_DIR, "lhc")


def get_lhc_modes():
    return {
        "lhc_runI": LhcRunI,
        "lhc_runII": LhcRunII2015,
        "lhc_runII_2016": LhcRunII2016,
        "lhc_runII_2016_ats": LhcRunII2016Ats,
        "lhc_runII_2017": LhcRunII2017,
        "hllhc10": HlLhc10,
        "hllhc12": HlLhc12,
    }


class LhcExcitationMode(object):
    FREE, ACD, ADT = range(3)


class Lhc(Accelerator):
    """ Parent Class for Lhc-Types.

    Keyword Args:
        Required
        nat_tune_x (float): Natural tune X without integer part.
                            **Flags**: ['--nattunex']
        nat_tune_y (float): Natural tune Y without integer part.
                            **Flags**: ['--nattuney']
        optics (str): Path to the optics file to use (modifiers file).
                      **Flags**: ['--optics']

        Optional
        acd (bool): Activate excitation with ACD.
                    **Flags**: ['--acd']
                    **Default**: ``False``
        adt (bool): Activate excitation with ADT.
                    **Flags**: ['--adt']
                    **Default**: ``False``
        dpp (float): Delta p/p to use.
                     **Flags**: ['--dpp']
                     **Default**: ``0.0``
        drv_tune_x (float): Driven tune X without integer part.
                            **Flags**: ['--drvtunex']
        drv_tune_y (float): Driven tune Y without integer part.
                            **Flags**: ['--drvtuney']
        energy (float): Energy in Tev.
                        **Flags**: ['--energy']
        fullresponse (bool): If True, fullresponse template will be filled
        and put in the output directory.
                             **Flags**: ['--fullresponse']
                             **Default**: ``False``
        xing (bool): If True, x-ing  angles will be applied to model
                     **Flags**: ['--xing']
                     **Default**: ``False``
    """
    NAME = "lhc"
    MACROS_NAME = "lhc"

<<<<<<< HEAD
    def __init__(self, *args, **kwargs):
        # for reasons of import-order and class creation, decoration was not possible
        parser = EntryPoint(self.get_instance_parameters(), strict=True)
        opt = parser.parse(*args, **kwargs)

        if opt.model_dir:
            self.init_from_model_dir(opt.model_dir)
            self.optics_file = None
            self.energy = None
            self.dpp = 0.0
            self.xing = None
            if opt.nat_tune_x is not None:
                raise AcceleratorDefinitionError("Argument 'nat_tune_x' not allowed when loading from model directory.")
            if opt.nat_tune_y is not None:
                raise AcceleratorDefinitionError("Argument 'nat_tune_y' not allowed when loading from model directory.")
            if opt.drv_tune_x is not None:
                raise AcceleratorDefinitionError("Argument 'drv_tune_x' not allowed when loading from model directory.")
            if opt.drv_tune_y is not None:
                raise AcceleratorDefinitionError("Argument 'drv_tune_y' not allowed when loading from model directory.")
            self.optics_file = opt.get("optics", os.path.join(os.path.dirname(opt.model_dir), "modifiers.madx"))
        else:
            if opt.nat_tune_x is None:
                raise AcceleratorDefinitionError("Argument 'nat_tune_x' is required.")
            if opt.nat_tune_y is None:
                raise AcceleratorDefinitionError("Argument 'nat_tune_y' is required.")
            if opt.drv_tune_x is None:
                raise AcceleratorDefinitionError("Argument 'drv_tune_x' is required.")
            if opt.drv_tune_y is None:
                raise AcceleratorDefinitionError("Argument 'drv_tune_x' is required.")

            self.nat_tune_x = opt.nat_tune_x
            self.nat_tune_y = opt.nat_tune_y
            if opt.acd and opt.adt:
                raise AcceleratorDefinitionError(
                    "Select only one excitation type."
                )
            if opt.acd:
                self.excitation = LhcExcitationMode.ACD
            elif opt.adt:
                self.excitation = LhcExcitationMode.ADT
            else:
                self.excitation = LhcExcitationMode.FREE

            if opt.acd or opt.adt:
                # "required"
                self.drv_tune_x = opt.drv_tune_x
                self.drv_tune_y = opt.drv_tune_y
            # optional with default
            self.dpp = opt.dpp
            self.fullresponse = opt.fullresponse

            # optional no default
            self.energy = opt.get("energy", None)
            self.xing = opt.get("xing", None)
            self.optics_file = opt.get("optics", None)

            # for GetLLM
            self.model = None
            self.model_driven = None
            self.model_best_knowledge = None
            self.elements = None
            self.elements_centre = None
            self.modelpath = None
            self.errordefspath = None

        self.verify_object()

    def init_from_model_dir(self, model_dir):  # prints only for debugging
        
        LOGGER.info("=== ACCELERATOR CLASS FOR GETLLM ============")
        
        LOGGER.info("class: {}".format(cls.__name__))
        LOGGER.info("Creating accelerator instance from model dir")
       
        self.model_dir = model_dir
        
        self.model_tfs = tfs_pandas.read_tfs(os.path.join(model_dir, "twiss.dat")).set_index("NAME")
        LOGGER.info("  model path = " + os.path.join(model_dir, "twiss.dat"))
            
        self._excitation = AccExcitationMode.FREE
        ac_filename = os.path.join(model_dir, "twiss_ac.dat")
        adt_filename = os.path.join(model_dir, "twiss_adt.dat")
        
        if os.path.isfile(ac_filename):
            self.model_driven = tfs_pandas.read_tfs(ac_filename).set_index("NAME")
            self.excitation = AccExcitationMode.ACD
            driven_filename = ac_filename
            
        if os.path.isfile(adt_filename):
            if self.excitation == AccExcitationMode.ACD:
                raise AcceleratorDefinitionError("ADT as well as ACD models provided. What do you want? Please come back to me once you have made up your mind.")

            self.model_driven = tfs_pandas.read_tfs(adt_filename).set_index("NAME")
            self.excitation = AccExcitationMode.ADT
            driven_filename = adt_filename
        
        
        model_best_knowledge_path = os.path.join(model_dir, "twiss_best_knowledge.dat")
        if os.path.isfile(model_best_knowledge_path):
            self.model_best_knowledge = tfs_pandas.read_tfs(model_best_knowledge_path).set_index("NAME")
            LOGGER.info("{:20s} [{:>10s}]".format("Best Knowledge Model", "OK"))
        else:
            self.model_best_knowledge = None
            LOGGER.info("{:20s} [{:>10s}]".format("Best Knowledge Model", "NO"))
            
        elements_path = os.path.join(model_dir, "twiss_elements.dat")
        if os.path.isfile(elements_path):
            self.elements = tfs_pandas.read_tfs(elements_path).set_index("NAME")
        else:
            raise AcceleratorDefinitionError("Elements twiss not found")
        elements_path = os.path.join(model_dir, "twiss_elements_centre.dat")
        if os.path.isfile(elements_path):
            self.elements_centre = tfs_pandas.read_tfs(elements_path).set_index("NAME")
        else:
            self.elements_centre = self.elements
        
        self.drv_tune_x = float(self.get_driven_tfs().headers["Q1"])
        self.drv_tune_y = float(self.get_driven_tfs().headers["Q2"])
        self.nat_tune_x = float(self.model_tfs.headers["Q1"])
        self.nat_tune_y = float(self.model_tfs.headers["Q2"])
        
        
        LOGGER.info("{:20s} [{:>10s}]".format("Natural Tune X", "{:7.3f}".format(self.nat_tune_x)))
        LOGGER.info("{:20s} [{:>10s}]".format("Natural Tune Y", "{:7.3f}".format(self.nat_tune_y)))
    
        if self._excitation == AccExcitationMode.FREE:
            LOGGER.info("{:20s} [{:>10s}]".format("Excitation", "NO"))
        else:
            if self._excitation == AccExcitationMode.ACD:
                LOGGER.info("{:20s} [{:>10s}]".format("Excitation", "ACD"))
            elif self._excitation == AccExcitationMode.ADT:
                LOGGER.info("{:20s} [{:>10s}]".format("Excitation", "ADT"))
            LOGGER.info("{:20s} [{:>10s}]".format("> Driven Tune X", "{:7.3f}".format(self.drv_tune_x)))
            LOGGER.info("{:20s} [{:>10s}]".format("> Driven Tune Y", "{:7.3f}".format(self.drv_tune_y)))
          
        
        LOGGER.info("===")

=======
>>>>>>> 574efd45
    @staticmethod
    def get_class_parameters():
        params = EntryPointParameters()
        params.add_parameter(
            flags=["--lhcmode"],
            help=("LHC mode to use. Should be one of: " +
                  str(get_lhc_modes().keys())),
            name="lhc_mode",
            type=str,
            choices=get_lhc_modes().keys()
        )
        params.add_parameter(
            flags=["--beam"],
            help="Beam to use.",
            name="beam",
            type=int,
        )
        return params

    @staticmethod
    def get_instance_parameters():
        params = EntryPointParameters()
        params.add_parameter(
            flags=["--model_dir"],
            help="Path to model directory (loads tunes and excitation from model!).",
            name="model_dir",
            type=str,
        )
        params.add_parameter(
            flags=["--nattunex"],
            help="Natural tune X without integer part.",
            name="nat_tune_x",
            type=float,
        )
        params.add_parameter(
            flags=["--nattuney"],
            help="Natural tune Y without integer part.",
            name="nat_tune_y",
            type=float,
        )
        params.add_parameter(
            flags=["--acd"],
            help="Activate excitation with ACD.",
            name="acd",
            action="store_true"
        )
        params.add_parameter(
            flags=["--adt"],
            help="Activate excitation with ADT.",
            name="adt",
            action="store_true",
        )
        params.add_parameter(
            flags=["--drvtunex"],
            help="Driven tune X without integer part.",
            name="drv_tune_x",
            type=float,
        )
        params.add_parameter(
            flags=["--drvtuney"],
            help="Driven tune Y without integer part.",
            name="drv_tune_y",
            type=float,
        )
        params.add_parameter(
            flags=["--dpp"],
            help="Delta p/p to use.",
            name="dpp",
            default=0.0,
            type=float,
        )
        params.add_parameter(
            flags=["--energy"],
            help="Energy in Tev.",
            name="energy",
            type=float,
        )
        params.add_parameter(
            flags=["--optics"],
            help="Path to the optics file to use (modifiers file).",
            name="optics",
            type=str,
        )
        params.add_parameter(
            flags=["--fullresponse"],
            help=("If True, fullresponse template will "
                  "be filled and put in the output directory."),
            name="fullresponse",
            action="store_true",
        )
        params.add_parameter(
            flags=["--xing"],
            help=("If True, x-ing  angles will be applied to model"),
            name="xing",
            action="store_true",
        )
        return params

    # Entry-Point Wrappers #####################################################

    def __init__(self, *args, **kwargs):
        # for reasons of import-order and class creation, decoration was not possible
        parser = EntryPoint(self.get_instance_parameters(), strict=True)
        opt = parser.parse(*args, **kwargs)
        self.nat_tune_x = opt.nat_tune_x
        self.nat_tune_y = opt.nat_tune_y
        if opt.acd and opt.adt:
            raise AcceleratorDefinitionError(
                "Select only one excitation type."
            )
        if opt.acd:
            self.excitation = LhcExcitationMode.ACD
        elif opt.adt:
            self.excitation = LhcExcitationMode.ADT
        else:
            self.excitation = LhcExcitationMode.FREE

        if opt.acd or opt.adt:
            # "required"
            self.drv_tune_x = opt.drv_tune_x
            self.drv_tune_y = opt.drv_tune_y

        # required
        self.optics_file = opt.optics

        # optional with default
        self.dpp = opt.dpp
        self.fullresponse = opt.fullresponse

        # optional no default
        self.energy = opt.get("energy", None)
        self.xing = opt.get("xing", None)
        self.verify_object()

    @classmethod
    def init_and_get_unknowns(cls, args=None):
        """ Initializes but also returns unknowns.

         For the desired philosophy of returning parameters all the time,
         try to avoid this function, e.g. parse outside parameters first.
         """
        opt, rest_args = split_arguments(args, cls.get_instance_parameters())
        return cls(opt), rest_args

    @classmethod
    def get_class(cls, *args, **kwargs):
        """ Returns LHC subclass .

        Keyword Args:
            Optional
            beam (int): Beam to use.
                        **Flags**: ['--beam']
            lhc_mode (str): LHC mode to use.
                            **Flags**: ['--lhcmode']
                            **Choices**: ['lhc_runII_2016_ats', 'hllhc12', 'hllhc10', 'lhc_runI',
                            'lhc_runII', 'lhc_runII_2016', 'lhc_runII_2017']

        Returns:
            Lhc subclass.
        """
        parser = EntryPoint(cls.get_class_parameters(), strict=True)
        opt = parser.parse(*args, **kwargs)
        return cls._get_class(opt)

    @classmethod
    def get_class_and_unknown(cls, *args, **kwargs):
        """ Returns LHC subclass and unkown args .

        For the desired philosophy of returning parameters all the time,
        try to avoid this function, e.g. parse outside parameters first.
        """
        parser = EntryPoint(cls.get_class_parameters(), strict=False)
        opt, unknown_opt = parser.parse(*args, **kwargs)
        return cls._get_class(opt), unknown_opt

    @classmethod
    def _get_class(cls, opt):
        """ Actual get_class function """
        new_class = cls
        if opt.lhc_mode is not None:
            new_class = get_lhc_modes()[opt.lhc_mode]
        if opt.beam is not None:
            new_class = cls._get_beamed_class(new_class, opt.beam)
        return new_class

    # Public Methods ##########################################################

    @classmethod
    def get_segment(cls, label, first_elem, last_elem, optics_file):
        segment_cls = type(cls.__name__ + "Segment",
                           (_LhcSegmentMixin, cls),
                           {})
        segment_inst = segment_cls()
        beam = cls.get_beam()
        bpms_file_name = "beam1bpms.tfs" if beam == 1 else "beam2bpms.tfs"
        bpms_file = _get_file_for_year(cls.YEAR, bpms_file_name)
        bpms_file_data = tfs_pandas.read_tfs(bpms_file).set_index("NAME")
        first_elem_s = bpms_file_data.loc[first_elem, "S"]
        last_elem_s = bpms_file_data.loc[last_elem, "S"]
        segment_inst.label = label
        segment_inst.start = Element(first_elem, first_elem_s)
        segment_inst.end = Element(last_elem, last_elem_s)
        segment_inst.optics_file = optics_file
        segment_inst.xing = False
        segment_inst.verify_object()
        return segment_inst

    @classmethod
    def _get_beamed_class(cls, new_class, beam):
        beam_mixin = _LhcB1Mixin if beam == 1 else _LhcB2Mixin
        beamed_class = type(new_class.__name__ + "B" + str(beam),
                            (new_class, beam_mixin),
                            {})
        return beamed_class

    @classmethod
    def get_arc_bpms_mask(cls, list_of_elements):
        mask = []
        pattern = re.compile("BPM.*\.([0-9]+)[RL].\..*", re.IGNORECASE)
        for element in list_of_elements:
            match = pattern.match(element)
            # The arc bpms are from BPM.14... and up
            if match and int(match.group(1)) > 14:
                mask.append(True)
            else:
                mask.append(False)
        return np.array(mask)

    def verify_object(self):  # TODO: Maybe more checks?
        try:
            self.get_beam()
        except AttributeError:
            raise AcceleratorDefinitionError(
                "The accelerator definition is incomplete, beam " +
                "has to be specified (--beam option missing?)."
            )
        if self.optics_file is None:
            raise AcceleratorDefinitionError(
                "The accelerator definition is incomplete, optics "
                "file has not been specified."
            )
        if self.excitation is None:
            raise AcceleratorDefinitionError("Excitation mode not set.")
        if self.xing is None:
            raise AcceleratorDefinitionError("Crossing on or off not set.")
        if (self.excitation == LhcExcitationMode.ACD or
                self.excitation == LhcExcitationMode.ADT):
            if self.drv_tune_x is None or self.drv_tune_y is None:
                raise AcceleratorDefinitionError("Driven tunes not set.")

    @classmethod
    def get_nominal_tmpl(cls):
        return cls.get_file("nominal.madx")

    @classmethod
    def get_nominal_multidpp_tmpl(cls):
        return cls.get_file("nominal_multidpp.madx")
    
    @classmethod
    def get_coupling_tmpl(cls):
        return cls.get_file("coupling_correct.madx")

    @classmethod
    def get_best_knowledge_tmpl(cls):
        return cls.get_file("best_knowledge.madx")

    @classmethod
    def get_segment_tmpl(cls):
        return cls.get_file("segment.madx")

    @classmethod
    def get_file(cls, filename):
        return os.path.join(CURRENT_DIR, "lhc", filename)

    @classmethod
    def get_variables(cls, frm=None, to=None, classes=None):
        correctors_dir = os.path.join(LHC_DIR, "2012", "correctors")
        all_corrs = _merge_jsons(
            os.path.join(correctors_dir, "correctors_b" + str(cls.get_beam()),
                         "beta_correctors.json"),
            os.path.join(correctors_dir, "correctors_b" + str(cls.get_beam()),
                         "coupling_correctors.json"),
            cls._get_triplet_correctors_file(),
        )
        my_classes = classes
        if my_classes is None:
            my_classes = all_corrs.keys()
        vars_by_class = set(_flatten_list(
            [all_corrs[corr_cls] for corr_cls in my_classes if corr_cls in all_corrs])
        )
        elems_matrix = tfs_pandas.read_tfs(
            cls._get_corrector_elems()
        ).sort_values("S").set_index("S").loc[frm:to, :]
        vars_by_position = _remove_dups_keep_order(_flatten_list(
            [raw_vars.split(",") for raw_vars in elems_matrix.loc[:, "VARS"]]
        ))
        return _list_intersect_keep_order(vars_by_position, vars_by_class)

    # Private Methods ##########################################################

    @classmethod
    def _get_triplet_correctors_file(cls):
        correctors_dir = os.path.join(LHC_DIR, "2012", "correctors")
        return os.path.join(correctors_dir, "triplet_correctors.json")

    @classmethod
    def _get_corrector_elems(cls):
        correctors_dir = os.path.join(LHC_DIR, "2012", "correctors")
        return os.path.join(correctors_dir,
                            "corrector_elems_b" + str(cls.get_beam()) + ".tfs")

    @property
    def excitation(self):
        return self._excitation

    @excitation.setter
    def excitation(self, excitation_mode):
        if excitation_mode not in (LhcExcitationMode.FREE,
                                   LhcExcitationMode.ACD,
                                   LhcExcitationMode.ADT):
            raise ValueError("Wrong excitation mode.")
        self._excitation = excitation_mode

    # For GetLLM --------------------------------------------------------------
     
    def get_exciter_bpm(self, plane, commonbpms):
        
        if self.get_beam() == 1:
            if self.excitation == AccExcitationMode.ACD:
                return get_commonbpm("BPMYA.5L4.B1", "BPMYB.6L4.B1", commonbpms), "MKQA.6L4.B1"
               
            elif self.excitation == AccExcitationMode.ADT:
                if plane == "H":
                    return get_commonbpm("BPMWA.B5L4.B1", "BPMWA.A5L4.B1", commonbpms), "ADTKH.C5L4.B1"
                elif plane == "V":
                    return get_commonbpm("BPMWA.B5R4.B1", "BPMWA.A5R4.B1", commonbpms), "ADTKV.B5R4.B1"
        elif self.get_beam() == 2:
            if self.excitation == AccExcitationMode.ACD:
                return get_commonbpm("BPMYB.5L4.B2", "BPMYA.6L4.B2", commonbpms), "MKQA.6L4.B2"
            elif self.excitation == AccExcitationMode.ADT:
                if plane == "H":
                    return get_commonbpm("BPMWA.B5R4.B2", "BPMWA.A5R4.B2", commonbpms), "ADTKH.C5R4.B2"
                elif plane == "V":
                    return get_commonbpm("BPMWA.B5L4.B2", "BPMWA.A5L4.B2", commonbpms), "ADTKV.B5L4.B2"
        return None
    
    def get_important_phase_advances(self):
        if self.get_beam() == 2:
            return[["MKD.O5R6.B2", "TCTPH.4R1.B2"],
                   ["MKD.O5R6.B2", "TCTPH.4R5.B2"]]
        if self.get_beam() == 1:
            return [["MKD.O5L6.B1", "TCTPH.4L1.B1"],
                    ["MKD.O5L6.B1", "TCTPH.4L5.B1"]]

    
    def get_exciter_name(self, plane):
        if self.beam() == 1:
            if self.excitation == AccExcitationMode.ACD:
                if plane == "H":
                    return 'MKQA.6L4.B1'
                elif plane == "V":
                    return 'MKQA.6L4.B1'
            elif self.excitation == AccExcitationMode.ADT:
                if plane == "H":
                    return "ADTKH.C5L4.B1"
                elif plane == "V":
                    return "ADTKV.B5R4.B1"
        elif self.beam() == 2:
            if self.excitation == AccExcitationMode.ACD:
                if plane == "H":
                    return 'MKQA.6L4.B2'
                elif plane == "V":
                    return 'MKQA.6L4.B2'
            elif self.excitation == AccExcitationMode.ADT:
                if plane == "H":
                    return "ADTKH.B5R4.B2"
                elif plane == "V":
                    return "ADTKV.C5L4.B2"
        return None
    
    def get_s_first_BPM(self):
        if self.get_beam() == 1:
            return self.model_tfs.loc["BPMSW.1L2.B1", "S"]
        elif self.get_beam() == 2:
            return self.model_tfs.loc["BPMSW.1L8.B2", "S"]
        return None

    def get_errordefspath(self):
        """Returns the path to the uncertainty definitions file (formerly called error definitions file.

        LHC errordefs in the (orthographically incorrect) link "error_deffs.txt"
        """

        if self.errordefspath is None:
            return os.path.join(self.modelpath, "error_deffs.txt")
        else:
            return self.errordefspath

    def set_errordefspath(self, path):
        self.errordefspath = path

    def get_k_first_BPM(self, index):
        if self.get_beam() == 1:
            model_k =  self.model_tfs.index.get_loc("BPMSW.1L2.B1")
            while model_k < len(self.model_tfs.index):
                kname = self.model_tfs.index[model_k]
                if kname in index:
                    return index.get_loc(kname)
                model_k = model_k + 1
        elif self.get_beam() == 2:
            model_k =  self.model_tfs.index.get_loc("BPMSW.1L8.B2")
            while model_k < len(self.model_tfs.index):
                kname = self.model_tfs.index[model_k]
                if kname in index:
                    return index.get_loc(kname)
                model_k = model_k + 1
        return None
        
    def get_model_tfs(self):
        return self.model_tfs
        
    def get_driven_tfs(self):
        if self.model_driven is None:
            return self.model_tfs
        return self.model_driven

    def get_best_knowledge_model_tfs(self):
        if self.model_best_knowledge is None:
            return self.model_tfs
        return self.model_best_knowledge
    
    def get_elements_tfs(self):
        return self.elements

    def get_elements_centre_tfs(self):
        return self.elements_centre


class _LhcSegmentMixin(object):

    def __init__(self):
        self._start = None
        self._end = None

    def get_segment_vars(self, classes=None):
        return self.get_variables(frm=self.start.s,
                                  to=self.end.s,
                                  classes=classes)

    def verify_object(self):
        try:
            self.get_beam()
        except AttributeError:
            raise AcceleratorDefinitionError(
                "The accelerator definition is incomplete, beam "
                "has to be specified (--beam option missing?)."
            )
        if self.optics_file is None:
            raise AcceleratorDefinitionError(
                "The accelerator definition is incomplete, optics "
                "file has not been specified."
            )
        if self.xing is None:
            raise AcceleratorDefinitionError("Crossing on or off not set.")
        if self.label is None:
            raise AcceleratorDefinitionError("Segment label not set.")
        if self.start is None:
            raise AcceleratorDefinitionError("Segment start not set.")
        if self.end is None:
            raise AcceleratorDefinitionError("Segment end not set.")


class _LhcB1Mixin(object):
    @classmethod
    def get_beam(cls):
        return 1

    @classmethod
    def get_beam_direction(cls):
        return 1

class _LhcB2Mixin(object):
    @classmethod
    def get_beam(cls):
        return 2


    @classmethod
    def get_beam_direction(cls):
        return -1

class LhcAts(Lhc):
    MACROS_NAME = "lhc_runII_ats"


# Specific accelerator definitions ###########################################


class LhcRunI(Lhc):
    YEAR = "2012"

    @classmethod
    def load_main_seq_madx(cls):
        load_main_seq = _get_call_main_for_year("2012")
        load_main_seq += _get_madx_call_command(
            os.path.join(LHC_DIR, "2012", "install_additional_elements.madx")
        )
        return load_main_seq


class LhcRunII2015(Lhc):
    YEAR = "2015"

    @classmethod
    def load_main_seq_madx(cls):
        return _get_call_main_for_year("2015")


class LhcRunII2016(Lhc):
    YEAR = "2016"

    @classmethod
    def load_main_seq_madx(cls):
        return _get_call_main_for_year("2016")


class LhcRunII2016Ats(LhcAts, LhcRunII2016):
    pass


class LhcRunII2017(LhcAts):
    YEAR = "2017"

    @classmethod
    def load_main_seq_madx(cls):
        return _get_call_main_for_year("2017")


class HlLhc10(LhcAts):
    MACROS_NAME = "hllhc"
    YEAR = "hllhc1.0"

    @classmethod
    def load_main_seq_madx(cls):
        load_main_seq = _get_call_main_for_year("2015")
        load_main_seq += _get_call_main_for_year("hllhc1.0")
        return load_main_seq


class HlLhc12(LhcAts):
    MACROS_NAME = "hllhc"
    YEAR = "hllhc1.2"

    @classmethod
    def load_main_seq_madx(cls):
        load_main_seq = _get_call_main_for_year("2015")
        load_main_seq += _get_call_main_for_year("hllhc1.2")
        return load_main_seq

    @classmethod
    def _get_triplet_correctors_file(cls):
        correctors_dir = os.path.join(LHC_DIR, "hllhc1.2", "correctors")
        return os.path.join(correctors_dir, "triplet_correctors.json")

    @classmethod
    def _get_corrector_elems(cls):
        correctors_dir = os.path.join(LHC_DIR, "hllhc1.2", "correctors")
        return os.path.join(correctors_dir,
                            "corrector_elems_b" + str(cls.get_beam()) + ".tfs")


class HlLhc12NewCircuit(LhcAts):
    MACROS_NAME = "hllhc"
    YEAR = "hllhc12"


class HlLhc12NoQ2Trim(HlLhc12):
    MACROS_NAME = "hllhc"
    YEAR = "hllhc12"


# General functions ##########################################################


def _get_call_main_for_year(year):
    call_main = _get_madx_call_command(
        _get_file_for_year(year, "main.seq")
    )
    return call_main


def _get_madx_call_command(path_to_call):
    command = "call, file = \""
    command += path_to_call
    command += "\";\n"
    return command


def _get_file_for_year(year, filename):
    return os.path.join(LHC_DIR, year, filename)


def _merge_jsons(*files):
    full_dict = {}
    for json_file in files:
        with open(json_file, "r") as json_data:
            json_dict = json.load(json_data)
            for key, value in json_dict.iteritems():
                full_dict[key] = value
    return full_dict


def _flatten_list(my_list):
    return [item for sublist in my_list for item in sublist]


def _remove_dups_keep_order(my_list):
    return list(OrderedDict.fromkeys(my_list))


def _list_intersect_keep_order(primary_list, secondary_list):
    return [elem for elem in primary_list if elem in secondary_list]


# Script Mode ##################################################################


if __name__ == '__main__':
    raise EnvironmentError("{:s} is not supposed to run as main.".format(__file__))<|MERGE_RESOLUTION|>--- conflicted
+++ resolved
@@ -67,7 +67,106 @@
     NAME = "lhc"
     MACROS_NAME = "lhc"
 
-<<<<<<< HEAD
+    @staticmethod
+    def get_class_parameters():
+        params = EntryPointParameters()
+        params.add_parameter(
+            flags=["--lhcmode"],
+            help=("LHC mode to use. Should be one of: " +
+                  str(get_lhc_modes().keys())),
+            name="lhc_mode",
+            type=str,
+            choices=get_lhc_modes().keys()
+        )
+        params.add_parameter(
+            flags=["--beam"],
+            help="Beam to use.",
+            name="beam",
+            type=int,
+        )
+        return params
+
+    @staticmethod
+    def get_instance_parameters():
+        params = EntryPointParameters()
+        params.add_parameter(
+            flags=["--model_dir"],
+            help="Path to model directory (loads tunes and excitation from model!).",
+            name="model_dir",
+            type=str,
+        )
+        params.add_parameter(
+            flags=["--nattunex"],
+            help="Natural tune X without integer part.",
+            name="nat_tune_x",
+            type=float,
+        )
+        params.add_parameter(
+            flags=["--nattuney"],
+            help="Natural tune Y without integer part.",
+            name="nat_tune_y",
+            type=float,
+        )
+        params.add_parameter(
+            flags=["--acd"],
+            help="Activate excitation with ACD.",
+            name="acd",
+            action="store_true"
+        )
+        params.add_parameter(
+            flags=["--adt"],
+            help="Activate excitation with ADT.",
+            name="adt",
+            action="store_true",
+        )
+        params.add_parameter(
+            flags=["--drvtunex"],
+            help="Driven tune X without integer part.",
+            name="drv_tune_x",
+            type=float,
+        )
+        params.add_parameter(
+            flags=["--drvtuney"],
+            help="Driven tune Y without integer part.",
+            name="drv_tune_y",
+            type=float,
+        )
+        params.add_parameter(
+            flags=["--dpp"],
+            help="Delta p/p to use.",
+            name="dpp",
+            default=0.0,
+            type=float,
+        )
+        params.add_parameter(
+            flags=["--energy"],
+            help="Energy in Tev.",
+            name="energy",
+            type=float,
+        )
+        params.add_parameter(
+            flags=["--optics"],
+            help="Path to the optics file to use (modifiers file).",
+            name="optics",
+            type=str,
+        )
+        params.add_parameter(
+            flags=["--fullresponse"],
+            help=("If True, fullresponse template will "
+                  "be filled and put in the output directory."),
+            name="fullresponse",
+            action="store_true",
+        )
+        params.add_parameter(
+            flags=["--xing"],
+            help=("If True, x-ing  angles will be applied to model"),
+            name="xing",
+            action="store_true",
+        )
+        return params
+
+    # Entry-Point Wrappers #####################################################
+
     def __init__(self, *args, **kwargs):
         # for reasons of import-order and class creation, decoration was not possible
         parser = EntryPoint(self.get_instance_parameters(), strict=True)
@@ -205,142 +304,6 @@
           
         
         LOGGER.info("===")
-
-=======
->>>>>>> 574efd45
-    @staticmethod
-    def get_class_parameters():
-        params = EntryPointParameters()
-        params.add_parameter(
-            flags=["--lhcmode"],
-            help=("LHC mode to use. Should be one of: " +
-                  str(get_lhc_modes().keys())),
-            name="lhc_mode",
-            type=str,
-            choices=get_lhc_modes().keys()
-        )
-        params.add_parameter(
-            flags=["--beam"],
-            help="Beam to use.",
-            name="beam",
-            type=int,
-        )
-        return params
-
-    @staticmethod
-    def get_instance_parameters():
-        params = EntryPointParameters()
-        params.add_parameter(
-            flags=["--model_dir"],
-            help="Path to model directory (loads tunes and excitation from model!).",
-            name="model_dir",
-            type=str,
-        )
-        params.add_parameter(
-            flags=["--nattunex"],
-            help="Natural tune X without integer part.",
-            name="nat_tune_x",
-            type=float,
-        )
-        params.add_parameter(
-            flags=["--nattuney"],
-            help="Natural tune Y without integer part.",
-            name="nat_tune_y",
-            type=float,
-        )
-        params.add_parameter(
-            flags=["--acd"],
-            help="Activate excitation with ACD.",
-            name="acd",
-            action="store_true"
-        )
-        params.add_parameter(
-            flags=["--adt"],
-            help="Activate excitation with ADT.",
-            name="adt",
-            action="store_true",
-        )
-        params.add_parameter(
-            flags=["--drvtunex"],
-            help="Driven tune X without integer part.",
-            name="drv_tune_x",
-            type=float,
-        )
-        params.add_parameter(
-            flags=["--drvtuney"],
-            help="Driven tune Y without integer part.",
-            name="drv_tune_y",
-            type=float,
-        )
-        params.add_parameter(
-            flags=["--dpp"],
-            help="Delta p/p to use.",
-            name="dpp",
-            default=0.0,
-            type=float,
-        )
-        params.add_parameter(
-            flags=["--energy"],
-            help="Energy in Tev.",
-            name="energy",
-            type=float,
-        )
-        params.add_parameter(
-            flags=["--optics"],
-            help="Path to the optics file to use (modifiers file).",
-            name="optics",
-            type=str,
-        )
-        params.add_parameter(
-            flags=["--fullresponse"],
-            help=("If True, fullresponse template will "
-                  "be filled and put in the output directory."),
-            name="fullresponse",
-            action="store_true",
-        )
-        params.add_parameter(
-            flags=["--xing"],
-            help=("If True, x-ing  angles will be applied to model"),
-            name="xing",
-            action="store_true",
-        )
-        return params
-
-    # Entry-Point Wrappers #####################################################
-
-    def __init__(self, *args, **kwargs):
-        # for reasons of import-order and class creation, decoration was not possible
-        parser = EntryPoint(self.get_instance_parameters(), strict=True)
-        opt = parser.parse(*args, **kwargs)
-        self.nat_tune_x = opt.nat_tune_x
-        self.nat_tune_y = opt.nat_tune_y
-        if opt.acd and opt.adt:
-            raise AcceleratorDefinitionError(
-                "Select only one excitation type."
-            )
-        if opt.acd:
-            self.excitation = LhcExcitationMode.ACD
-        elif opt.adt:
-            self.excitation = LhcExcitationMode.ADT
-        else:
-            self.excitation = LhcExcitationMode.FREE
-
-        if opt.acd or opt.adt:
-            # "required"
-            self.drv_tune_x = opt.drv_tune_x
-            self.drv_tune_y = opt.drv_tune_y
-
-        # required
-        self.optics_file = opt.optics
-
-        # optional with default
-        self.dpp = opt.dpp
-        self.fullresponse = opt.fullresponse
-
-        # optional no default
-        self.energy = opt.get("energy", None)
-        self.xing = opt.get("xing", None)
-        self.verify_object()
 
     @classmethod
     def init_and_get_unknowns(cls, args=None):
