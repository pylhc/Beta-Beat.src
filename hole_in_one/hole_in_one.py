--- conflicted
+++ resolved
@@ -76,33 +76,12 @@
                 bpm_positions = model_tfs.set_index("NAME").loc[bpm_data.index, "S"]
                 lin_frame["S"] = bpm_positions
                 with timeit(lambda spanned: LOGGER.debug("Time for orbit_analysis: %s", spanned)):
-<<<<<<< HEAD
                     lin_frame = _get_orbit_data(lin_frame, bpm_data, bpm_res, model_tfs)
 
                 bad_bpms_fft = _do_harpy(main_input, harpy_input, bpm_data,
                                          model_tfs, usv, lin_frame, plane,
                                          computed_dpp)
                 all_bad_bpms.extend(bad_bpms_fft)
-=======
-                    lin_frame = get_orbit_data(bpm_names, bpm_data, bpm_res, model_tfs)
-                    bpm_data = (bpm_data.T - np.mean(bpm_data, axis=1)).T
-                with timeit(lambda spanned: LOGGER.debug("Time for harmonic_analysis: %s", spanned)):
-                    lin_result, spectrum, bad_bpms_fft = harmonic_analysis(
-                        bpm_names, bpm_data, usv,
-                        plane, harpy_input, lin_frame, model_tfs,
-                    )
-                    lin_result = _rescale_amps_to_main_line(lin_result.copy(), plane)
-                    all_bad_bpms.extend(bad_bpms_fft)
-                    lin_result.sort_values('S', axis=0, ascending=True, inplace=True, kind='mergesort')
-                    headers = _compute_headers(lin_result, plane, computed_dpp)
-                    output_handler.write_harpy_output(
-                        main_input,
-                        lin_result,
-                        headers,
-                        spectrum,
-                        plane
-                    )
->>>>>>> 88ed9495
 
             output_handler.write_bad_bpms(
                 main_input.file,
@@ -115,7 +94,6 @@
             clean_writer.write()
 
 
-<<<<<<< HEAD
 def _get_only_model_bpms(bpm_data, model):
     model_indx = model.set_index("NAME").index
     bpm_data_in_model = bpm_data.loc[model_indx.intersection(bpm_data.index)]
@@ -155,33 +133,6 @@
 
 
 def harmonic_analysis(bpm_data, usv, plane, harpy_input, panda, model_tfs):
-=======
-def get_only_model_bpms(bpm_names, bpm_data, model):
-    bpms = np.ones([len(bpm_names)], dtype=bool)
-    no_model=set(bpm_names) - set(model.loc[:,'NAME'].values)
-    bpms_not_in_model=[]
-    for bpm in no_model:
-        bpms_not_in_model.append(bpm + "Not found in model")
-    for i in range(len(bpm_names)):
-        if bpm_names[i] in no_model:
-            bpms[i] = False
-    return bpm_names[bpms], bpm_data[bpms,:], bpms_not_in_model
-
-
-def get_orbit_data(bpm_names, bpm_data, bpm_res, model):
-    di = {'PK2PK': np.max(bpm_data,axis=1)-np.min(bpm_data,axis=1),
-          'CO': np.mean(bpm_data,axis=1),
-          'CORMS': np.std(bpm_data,axis=1) / np.sqrt(bpm_data.shape[1]),
-          'BPM_RES': bpm_res,
-          'AVG_NOISE': bpm_res / np.sqrt(bpm_data.shape[1]) / 10.0
-         }
-    frame = pd.DataFrame.from_dict(di, dtype=float)
-    frame['NAME'] = bpm_names
-    return pd.merge(frame, model, on='NAME', how='inner')
-
-
-def harmonic_analysis(bpm_names, bpm_data, usv, plane, harpy_input, panda, model_tfs):
->>>>>>> 88ed9495
     if usv is None:
         if harpy_input.harpy_mode == "svd" or harpy_input.harpy_mode == "fast":
             raise ValueError(
