--- conflicted
+++ resolved
@@ -28,16 +28,12 @@
     known_bad_bpms = detect_known_bad_bpms(bpm_data, known_bad_bpm_names)
     bpm_flatness = detect_flat_bpms(bpm_data, clean_input.peak_to_peak)
     bpm_spikes = detect_bpms_with_spikes(bpm_data, clean_input.max_peak)
-<<<<<<< HEAD
-    exact_zeros = []  # detect_bpms_with_exact_zeros(bpm_data)
-=======
     if  not clean_input.no_exact_zeros :
       exact_zeros = detect_bpms_with_exact_zeros(bpm_data)
     else :
       exact_zeros = pd.DataFrame()
       LOGGER.debug ("clean: Skipped exact zero check %d",exact_zeros.size)
       
->>>>>>> 847b43a1
 
     original_bpms = bpm_data.index
     
