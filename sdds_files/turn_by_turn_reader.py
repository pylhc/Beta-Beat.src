--- conflicted
+++ resolved
@@ -5,11 +5,7 @@
 from datetime import datetime
 import sdds_reader
 import ascii_reader
-<<<<<<< HEAD
-=======
 import sps_sdds_reader
-from datetime import datetime
->>>>>>> 64e4e393
 import numpy as np
 import pandas as pd
 
@@ -141,22 +137,16 @@
         """
         return self._samples_matrix[VER]
 
-<<<<<<< HEAD
     @samples_matrix_y.setter
     def samples_matrix_y(self, value):
         self._samples_matrix[VER] = value
-=======
+
     def _get(self, bpm_name, plane):
-        bpm_names = self.bpm_names_x if plane == HOR else self.bpm_names_y
         try:
-            index = bpm_names.index(bpm_name)
-        except ValueError:
+            samples = self._samples_matrix[plane].loc[bpm_name]
+        except KeyError:
             return None
-        return self._samples_matrix[plane][index]
->>>>>>> 64e4e393
-
-    def _get(self, bpm_name, plane):
-        return self._samples_matrix[plane].loc[bpm_name]
+        return samples
 
 
 # Private ###################
@@ -264,33 +254,20 @@
             output_file.write("#" + name + ": " + str(value) + "\n")
 
     def _write_tbt_data(self, tbt_file, output_file, model_data):
-        row_format = "{} {} {} " + FORMAT_STRING * tbt_file.num_turns + "\n"
+        row_format = "{} {} {}  " + FORMAT_STRING * tbt_file.num_turns + "\n"
         for bpm_index in range(len(model_data.NAME)):
             bpm_name = model_data.NAME[bpm_index]
             bpm_s = str(np.fromstring(model_data.S[bpm_index])[0])
-<<<<<<< HEAD
-            try:
-                bpm_samples_x = tbt_file.get_x_samples(bpm_name)
-                bpm_samples_y = tbt_file.get_y_samples(bpm_name)
-            except KeyError:
-                LOGGER.debug(bpm_name + " not found in measurement file")
-                continue
-            output_str_x = row_format.format(str(HOR), bpm_name, bpm_s, *bpm_samples_x)
-            output_str_y = row_format.format(str(VER), bpm_name, bpm_s, *bpm_samples_y)
-            output_file.write(output_str_x)
-            output_file.write(output_str_y)
-=======
             bpm_samples_x = tbt_file.get_x_samples(bpm_name)
             bpm_samples_y = tbt_file.get_y_samples(bpm_name)
             if bpm_samples_x is not None:
-                output_str_x = " ".join((str(HOR), bpm_name, str(bpm_s), " ",
-                                         " ".join(map(str, bpm_samples_x)), "\n"))
+                output_str_x = row_format.format(str(HOR), bpm_name, bpm_s,
+                                                 *bpm_samples_x)
                 output_file.write(output_str_x)
             if bpm_samples_y is not None:
-                output_str_y = " ".join((str(VER), bpm_name, str(bpm_s), " ",
-                                         " ".join(map(str, bpm_samples_y)), "\n"))
+                output_str_y = row_format.format(str(VER), bpm_name, bpm_s,
+                                                 *bpm_samples_y)
                 output_file.write(output_str_y)
->>>>>>> 64e4e393
 
 
 def _append_beta_beat_to_path():
